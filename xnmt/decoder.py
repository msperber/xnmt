--- conflicted
+++ resolved
@@ -44,11 +44,7 @@
   def __init__(self, yaml_context, vocab_size, layers=1, input_dim=None, lstm_dim=None,
                mlp_hidden_dim=None, trg_embed_dim=None, dropout=None,
                rnn_spec="lstm", residual_to_output=False, input_feeding=True,
-<<<<<<< HEAD
-               bridge=None, fix_context_norm=None, label_smoothing=0.0):
-=======
-               bridge=None, label_smoothing=0.0, vocab_projector=None):
->>>>>>> 2e745aaf
+               bridge=None, fix_context_norm=None, label_smoothing=0.0, vocab_projector=None):
     register_handler(self)
     param_col = yaml_context.dynet_param_collection.param_col
     self.fix_context_norm = fix_context_norm
@@ -80,15 +76,9 @@
     self.context_projector = Linear(input_dim  = input_dim + lstm_dim,
                                            output_dim = mlp_hidden_dim,
                                            model = param_col)
-<<<<<<< HEAD
-    self.vocab_projector = Linear(input_dim = mlp_hidden_dim,
-                                         output_dim = vocab_size,
-                                         model = param_col)
-=======
     self.vocab_projector = vocab_projector or xnmt.linear.Linear(input_dim = mlp_hidden_dim,
                                                                  output_dim = vocab_size,
                                                                  model = param_col)
->>>>>>> 2e745aaf
     # Dropout
     self.dropout = dropout or yaml_context.dropout
 
