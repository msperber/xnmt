--- conflicted
+++ resolved
@@ -44,11 +44,7 @@
   def __init__(self, yaml_context, vocab_size, layers=1, input_dim=None, lstm_dim=None,
                mlp_hidden_dim=None, trg_embed_dim=None, dropout=None,
                rnn_spec="lstm", residual_to_output=False, input_feeding=True,
-<<<<<<< HEAD
-               bridge=None, fix_context_norm=None):
-=======
-               bridge=None, label_smoothing=0.0):
->>>>>>> 399a9eec
+               bridge=None, fix_context_norm=None, label_smoothing=0.0):
     register_handler(self)
     param_col = yaml_context.dynet_param_collection.param_col
     self.fix_context_norm = fix_context_norm
