--- conflicted
+++ resolved
@@ -172,7 +172,6 @@
     return [enc_state.cell_expr() for enc_state in enc_final_states[-self.dec_layers:]] \
          + [enc_state.main_expr() for enc_state in enc_final_states[-self.dec_layers:]]
 
-<<<<<<< HEAD
 class LinearBridge(Bridge, Serializable):
   """
   This bridge does a linear transform of final states from the encoder to the decoder initial states.
@@ -195,7 +194,6 @@
       raise RuntimeError("LinearBridge requires enc_dim == %s, but got %s" % (self.enc_dim, enc_final_states[0].main_expr().dim()[0][0]))
     decoder_init = [self.projector(enc_state.main_expr()) for enc_state in enc_final_states[-self.dec_layers:]]
     return decoder_init + [dy.tanh(dec) for dec in decoder_init]
-=======
 
 
 class TransformerDecoder(Decoder, Serializable):
@@ -255,4 +253,3 @@
   @recursive
   def set_train(self, val):
     self.builder.set_dropout(self.dropout if val else 0.0)
->>>>>>> e4472cd0
