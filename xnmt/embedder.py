import logging
logger = logging.getLogger('xnmt')
import six
import io

import numpy as np
import dynet as dy

import xnmt.batcher
from xnmt.initializer import LeCunUniform as linear_init
from xnmt.events import register_handler, handle_xnmt_event
from xnmt.serialize.serializable import Serializable
from xnmt.serialize.tree_tools import Ref, Path
from xnmt.expression_sequence import ExpressionSequence, LazyNumpyExpressionSequence
from xnmt.linear import Linear

class Embedder(object):
  """
  An embedder takes in word IDs and outputs continuous vectors.

  This can be done on a word-by-word basis, or over a sequence.
  """

  def embed(self, word):
    """Embed a single word.

    :param word: This will generally be an integer word ID, but could also be something like a string. It could
      also be batched, in which case the input will be a list of integers or other things.
    :returns: A DyNet Expression corresponding to the embedding of the word(s).
    """
    raise NotImplementedError('embed must be implemented in Embedder subclasses')

  def embed_sent(self, sent):
    """Embed a full sentence worth of words. By default, just do a for loop.

    :param sent: This will generally be a list of word IDs, but could also be a list of strings or some other format.
      It could also be batched, in which case it will be a (possibly masked) Batch object
    :returns: An ExpressionSequence representing vectors of each word in the input.
    """
    # single mode
    if not xnmt.batcher.is_batched(sent):
      embeddings = [self.embed(word) for word in sent]
    # minibatch mode
    else:
      embeddings = []
      seq_len = len(sent[0])
      for single_sent in sent: assert len(single_sent)==seq_len
      for word_i in range(seq_len):
        batch = xnmt.batcher.mark_as_batch([single_sent[word_i] for single_sent in sent])
        embeddings.append(self.embed(batch))

    return ExpressionSequence(expr_list=embeddings, mask=sent.mask if xnmt.batcher.is_batched(sent) else None)

  def choose_vocab(self, vocab, yaml_path, src_reader, trg_reader):
    """Choose the vocab for the embedder basd on the passed arguments

    This is done in order of priority of vocab, model+yaml_path
    """
    if vocab != None:
      return len(vocab)
    elif "src_embedder" in yaml_path:
      if src_reader == None or src_reader.vocab == None:
        raise ValueError("Could not determine src_embedder's vocabulary. Please set its vocab member explicitly, or specify the vocabulary of src_reader ahead of time.")
      return len(src_reader.vocab)
    elif "trg_embedder" in yaml_path or "vocab_projector" in yaml_path:
      if trg_reader == None or trg_reader.vocab == None:
        raise ValueError("Could not determine trg_embedder's vocabulary. Please set its vocab member explicitly, or specify the vocabulary of trg_reader ahead of time.")
      return len(trg_reader.vocab)
    else:
      raise ValueError("Attempted to determine vocab size of {} (path: {}), but path was not src_embedder, trg_embedder, or vocab_projector, so it could not determine what part of the model to use. Please set vocab_size or vocab explicitly.".format(self.__class__, yaml_path))

  def choose_vocab_size(self, vocab_size, vocab, yaml_path, src_reader, trg_reader):
    """Choose the vocab size for the embedder basd on the passed arguments

    This is done in order of priority of vocab_size, vocab, model+yaml_path
    """
    if vocab_size != None:
      return vocab_size
    elif vocab != None:
      return len(vocab)
    elif "src_embedder" in yaml_path:
      if src_reader == None or src_reader.vocab == None:
        raise ValueError("Could not determine src_embedder's size. Please set its vocab_size or vocab member explicitly, or specify the vocabulary of src_reader ahead of time.")
      return len(src_reader.vocab)
    elif "trg_embedder" in yaml_path or "vocab_projector" in yaml_path:
      if trg_reader == None or trg_reader.vocab == None:
        raise ValueError("Could not determine target embedder's size. Please set its vocab_size or vocab member explicitly, or specify the vocabulary of trg_reader ahead of time.")
      return len(trg_reader.vocab)
    else:
      raise ValueError("Attempted to determine vocab size of {} (path: {}), but path was not src_embedder, trg_embedder, or vocab_projector, so it could not determine what part of the model to use. Please set vocab_size or vocab explicitly.".format(self.__class__, yaml_path))

class DenseWordEmbedder(Embedder, Linear, Serializable):
  """
  Word embeddings via full matrix
  """
  yaml_tag = "!DenseWordEmbedder"
<<<<<<< HEAD
  def __init__(self, exp_global=Ref(Path("exp_global")), emb_dim = None, weight_noise = None, word_dropout = 0.0,
               fix_norm = None, glorot_gain=None, vocab_size = None, vocab = None, yaml_path = None, 
               src_reader = Ref(path=Path("model.src_reader"), required=False), trg_reader = Ref(path=Path("model.trg_reader"), required=False)):
=======
  def __init__(self, exp_global=Ref(Path("exp_global")), emb_dim=None, weight_noise=None, word_dropout=0.0,
               fix_norm=None, vocab_size=None, vocab=None, yaml_path=None,
               src_reader=Ref(path=Path("model.src_reader"), required=False),
               trg_reader=Ref(path=Path("model.trg_reader"), required=False)):
>>>>>>> 980680b2
    register_handler(self)
    self.fix_norm = fix_norm
    self.weight_noise = weight_noise or exp_global.weight_noise
    self.word_dropout = word_dropout
    self.emb_dim = emb_dim or exp_global.default_layer_dim
<<<<<<< HEAD
    glorot_gain = glorot_gain or exp_global.glorot_gain
=======
>>>>>>> 980680b2
    self.dynet_param_collection = exp_global.dynet_param_collection
    self.vocab_size = self.choose_vocab_size(vocab_size, vocab, yaml_path, src_reader, trg_reader)
    self.embeddings = self.dynet_param_collection.param_col.add_parameters((self.vocab_size, self.emb_dim), init=dy.GlorotInitializer(gain=glorot_gain))
    self.bias = self.dynet_param_collection.param_col.add_parameters((self.vocab_size), init=dy.ConstInitializer(0.0))

  @handle_xnmt_event
  def on_start_sent(self, src):
    self.word_id_mask = None

  @handle_xnmt_event
  def on_set_train(self, val):
    self.train = val

  def embed(self, x):
    if self.train and self.word_dropout > 0.0 and self.word_id_mask is None:
      batch_size = len(x) if xnmt.batcher.is_batched(x) else 1
      self.word_id_mask = [set(np.random.choice(self.vocab_size, int(self.vocab_size * self.word_dropout), replace=False)) for _ in range(batch_size)]
    emb_e = dy.parameter(self.embeddings)
    # single mode
    if not xnmt.batcher.is_batched(x):
      if self.train and self.word_id_mask and x in self.word_id_mask[0]:
        ret = dy.zeros((self.emb_dim,))
      else:
        ret = dy.pick(emb_e, index=x)
        if self.fix_norm != None:
          ret = dy.cdiv(ret, dy.l2_norm(ret))
          if self.fix_norm != 1:
            ret *= self.fix_norm
    # minibatch mode
    else:
      ret = dy.concatenate_to_batch([dy.pick(emb_e, index=xi) for xi in x])
      if self.fix_norm != None:
        ret = dy.cdiv(ret, dy.l2_norm(ret))
        if self.fix_norm != 1:
          ret *= self.fix_norm
      if self.train and self.word_id_mask and any(x[i] in self.word_id_mask[i] for i in range(len(x))):
        dropout_mask = dy.inputTensor(np.transpose([[0.0]*self.emb_dim if x[i] in self.word_id_mask[i] else [1.0]*self.emb_dim for i in range(len(x))]), batched=True)
        ret = dy.cmult(ret, dropout_mask)
    if self.train and self.weight_noise > 0.0:
      ret = dy.noise(ret, self.weight_noise)
    return ret

  def __call__(self, input_expr):
    W1 = dy.parameter(self.embeddings)
    b1 = dy.parameter(self.bias)
    return dy.affine_transform([b1, W1, input_expr])


class SimpleWordEmbedder(Embedder, Serializable):
  """
  Simple word embeddings via lookup.
  """

  yaml_tag = '!SimpleWordEmbedder'

  def __init__(self, exp_global=Ref(Path("exp_global")), emb_dim=None, weight_noise=None, word_dropout=0.0,
               fix_norm=None, init=None, vocab_size = None, vocab = None, yaml_path = None,
               src_reader = Ref(path=Path("model.src_reader"), required=False), trg_reader = Ref(path=Path("model.trg_reader"), required=False),
               glorot_gain=None):
    """
    :param emb_dim:
    :param weight_noise: apply Gaussian noise with given standard deviation to embeddings
    :param word_dropout: drop out word types with a certain probability, sampling word types on a per-sentence level, see https://arxiv.org/abs/1512.05287
    :param fix_norm: fix the norm of word vectors to be radius r, see https://arxiv.org/abs/1710.01329
    """
    register_handler(self)
    self.emb_dim = emb_dim or exp_global.default_layer_dim
    self.weight_noise = weight_noise or exp_global.weight_noise
    self.word_dropout = word_dropout
    self.fix_norm = fix_norm
    self.word_id_mask = None
    self.train = False
    self.dynet_param_collection = exp_global.dynet_param_collection
    self.vocab_size = self.choose_vocab_size(vocab_size, vocab, yaml_path, src_reader, trg_reader)
<<<<<<< HEAD
    glorot_gain = glorot_gain or exp_global.glorot_gain 
=======
>>>>>>> 980680b2
    if init == 'LeCunUniform':
      init = linear_init(self.vocab_size)
    else:
      init = dy.GlorotInitializer(is_lookup=True, gain=glorot_gain)
    self.embeddings = self.dynet_param_collection.param_col.add_lookup_parameters((self.vocab_size, self.emb_dim),
                                                                                  init=init)

  @handle_xnmt_event
  def on_set_train(self, val):
    self.train = val

  @handle_xnmt_event
  def on_start_sent(self, src):
    self.word_id_mask = None
    self.last_output = []
    
  @handle_xnmt_event
  def on_collect_recent_outputs(self):
    return [(self, self.last_output)]
  
  def embed(self, x):
    if self.train and self.word_dropout > 0.0 and self.word_id_mask is None:
      batch_size = len(x) if xnmt.batcher.is_batched(x) else 1
      self.word_id_mask = [set(np.random.choice(self.vocab_size, int(self.vocab_size * self.word_dropout), replace=False)) for _ in range(batch_size)]
    # single mode
    if not xnmt.batcher.is_batched(x):
      if self.train and self.word_id_mask and x in self.word_id_mask[0]:
        ret = dy.zeros((self.emb_dim,))
      else:
        ret = self.embeddings[x]
        if self.fix_norm != None:
          ret = dy.cdiv(ret, dy.l2_norm(ret))
          if self.fix_norm != 1:
            ret *= self.fix_norm
    # minibatch mode
    else:
      ret = self.embeddings.batch(x)
      if self.fix_norm != None:
        ret = dy.cdiv(ret, dy.l2_norm(ret))
        if self.fix_norm != 1:
          ret *= self.fix_norm
      if self.train and self.word_id_mask and any(x[i] in self.word_id_mask[i] for i in range(len(x))):
        dropout_mask = dy.inputTensor(np.transpose([[0.0]*self.emb_dim if x[i] in self.word_id_mask[i] else [1.0]*self.emb_dim for i in range(len(x))]), batched=True)
        ret = dy.cmult(ret, dropout_mask)
    if self.train and self.weight_noise > 0.0:
      ret = dy.noise(ret, self.weight_noise)
    self.last_output.append(ret)
    return ret

class NoopEmbedder(Embedder, Serializable):
  """
  This embedder performs no lookups but only passes through the inputs.

  Normally, the input is an Input object, which is converted to an expression.

  We can also input an ExpressionSequence, which is simply returned as-is.
  This is useful e.g. to stack several encoders, where the second encoder performs no
  lookups.
  """

  yaml_tag = u'!NoopEmbedder'
  def __init__(self, emb_dim):
    self.emb_dim = emb_dim

  def embed(self, x):
    return dy.inputTensor(x, batched=xnmt.batcher.is_batched(x))

  def embed_sent(self, sent):
    # TODO refactor: seems a bit too many special cases that need to be distinguished
    if isinstance(sent, ExpressionSequence):
      return sent
    batched = xnmt.batcher.is_batched(sent)
    first_sent = sent[0] if batched else sent
    if hasattr(first_sent, "get_array"):
      if not batched:
        return LazyNumpyExpressionSequence(lazy_data=sent.get_array())
      else:
        return LazyNumpyExpressionSequence(lazy_data=xnmt.batcher.mark_as_batch(
                                           six.moves.map(lambda s: s.get_array(), sent)),
                                           mask=sent.mask)
    else:
      if not batched:
        embeddings = [self.embed(word) for word in sent]
      else:
        embeddings = []
        for word_i in range(len(first_sent)):
          embeddings.append(self.embed(xnmt.batcher.mark_as_batch([single_sent[word_i] for single_sent in sent])))
      return ExpressionSequence(expr_list=embeddings, mask=sent.mask)


class PretrainedSimpleWordEmbedder(SimpleWordEmbedder):
  """
  Simple word embeddings via lookup. Initial pretrained embeddings must be supplied in FastText text format.
  """

  yaml_tag = '!PretrainedSimpleWordEmbedder'

<<<<<<< HEAD
  def __init__(self, filename, emb_dim=None, weight_noise=None, word_dropout=0.0, fix_norm = None, vocab = None, yaml_path = None, 
=======
  def __init__(self, filename, emb_dim=None, weight_noise=None, word_dropout=0.0, fix_norm = None, vocab = None, yaml_path = None,
>>>>>>> 980680b2
               src_reader = Ref(path=Path("model.src_reader"), required=False), trg_reader = Ref(path=Path("model.trg_reader"), required=False), exp_global=Ref(Path("exp_global"))):
    """
    :param filename: Filename for the pretrained embeddings
    :param weight_noise: apply Gaussian noise with given standard deviation to embeddings
    :param word_dropout: drop out word types with a certain probability, sampling word types on a per-sentence level, see https://arxiv.org/abs/1512.05287
    :param vocab: a `Vocab` object containing the vocabulary for the experiment
    """
    self.emb_dim = emb_dim or exp_global.default_layer_dim
    self.weight_noise = weight_noise or exp_global.weight_noise
    self.word_dropout = word_dropout
    self.word_id_mask = None
    self.train = False
    self.fix_norm = fix_norm
    self.pretrained_filename = filename
    self.dynet_param_collection = exp_global.dynet_param_collection
    self.vocab = self.choose_vocab(vocab, yaml_path, src_reader, trg_reader)
    self.vocab_size = len(vocab)
    with io.open(self.pretrained_filename, encoding='utf-8') as embeddings_file:
      total_embs, in_vocab, missing, initial_embeddings = self._read_fasttext_embeddings(vocab, embeddings_file)
    self.embeddings = self.dynet_param_collection.param_col.lookup_parameters_from_numpy(initial_embeddings)

    logger.info(f"{in_vocab} vocabulary matches out of {total_embs} total embeddings; "
                f"{missing} vocabulary words without a pretrained embedding out of {self.vocab_size}")

  def _read_fasttext_embeddings(self, vocab, embeddings_file_handle):
    """
    Reads FastText embeddings from a file. Also prints stats about the loaded embeddings for sanity checking.

    :param vocab: a `Vocab` object containing the vocabulary for the experiment
    :param embeddings_file_handle: A file handle on the embeddings file. The embeddings must be in FastText text
     format.
    :return: A tuple of (total number of embeddings read, # embeddings that match vocabulary words, # vocabulary words
     without a matching embedding, embeddings array).
    """
    _, dimension = next(embeddings_file_handle).split()
    if int(dimension) != self.emb_dim:
      raise Exception(f"An embedding size of {self.emb_dim} was specified, but the pretrained embeddings have size {dimension}")

    # Poor man's Glorot initializer for missing embeddings
    bound = np.sqrt(6/(self.vocab_size + self.emb_dim))

    total_embs = 0
    in_vocab = 0
    missing = 0

    embeddings = np.empty((self.vocab_size, self.emb_dim), dtype='float')
    found = np.zeros(self.vocab_size, dtype='bool_')

    for line in embeddings_file_handle:
      total_embs += 1
      word, vals = line.strip().split(' ', 1)
      if word in vocab.w2i:
        in_vocab += 1
        index = vocab.w2i[word]
        embeddings[index] = np.fromstring(vals, sep=" ")
        found[index] = True

    for i in range(self.vocab_size):
      if not found[i]:
        missing += 1
        embeddings[i] = np.random.uniform(-bound, bound, self.emb_dim)

    return total_embs, in_vocab, missing, embeddings<|MERGE_RESOLUTION|>--- conflicted
+++ resolved
@@ -94,25 +94,15 @@
   Word embeddings via full matrix
   """
   yaml_tag = "!DenseWordEmbedder"
-<<<<<<< HEAD
-  def __init__(self, exp_global=Ref(Path("exp_global")), emb_dim = None, weight_noise = None, word_dropout = 0.0,
+  def __init__(self, exp_global=Ref(Path("exp_global")), emb_dim=None, weight_noise=None, word_dropout=0.0,
                fix_norm = None, glorot_gain=None, vocab_size = None, vocab = None, yaml_path = None, 
                src_reader = Ref(path=Path("model.src_reader"), required=False), trg_reader = Ref(path=Path("model.trg_reader"), required=False)):
-=======
-  def __init__(self, exp_global=Ref(Path("exp_global")), emb_dim=None, weight_noise=None, word_dropout=0.0,
-               fix_norm=None, vocab_size=None, vocab=None, yaml_path=None,
-               src_reader=Ref(path=Path("model.src_reader"), required=False),
-               trg_reader=Ref(path=Path("model.trg_reader"), required=False)):
->>>>>>> 980680b2
     register_handler(self)
     self.fix_norm = fix_norm
     self.weight_noise = weight_noise or exp_global.weight_noise
     self.word_dropout = word_dropout
     self.emb_dim = emb_dim or exp_global.default_layer_dim
-<<<<<<< HEAD
     glorot_gain = glorot_gain or exp_global.glorot_gain
-=======
->>>>>>> 980680b2
     self.dynet_param_collection = exp_global.dynet_param_collection
     self.vocab_size = self.choose_vocab_size(vocab_size, vocab, yaml_path, src_reader, trg_reader)
     self.embeddings = self.dynet_param_collection.param_col.add_parameters((self.vocab_size, self.emb_dim), init=dy.GlorotInitializer(gain=glorot_gain))
@@ -187,10 +177,7 @@
     self.train = False
     self.dynet_param_collection = exp_global.dynet_param_collection
     self.vocab_size = self.choose_vocab_size(vocab_size, vocab, yaml_path, src_reader, trg_reader)
-<<<<<<< HEAD
     glorot_gain = glorot_gain or exp_global.glorot_gain 
-=======
->>>>>>> 980680b2
     if init == 'LeCunUniform':
       init = linear_init(self.vocab_size)
     else:
@@ -288,11 +275,7 @@
 
   yaml_tag = '!PretrainedSimpleWordEmbedder'
 
-<<<<<<< HEAD
-  def __init__(self, filename, emb_dim=None, weight_noise=None, word_dropout=0.0, fix_norm = None, vocab = None, yaml_path = None, 
-=======
   def __init__(self, filename, emb_dim=None, weight_noise=None, word_dropout=0.0, fix_norm = None, vocab = None, yaml_path = None,
->>>>>>> 980680b2
                src_reader = Ref(path=Path("model.src_reader"), required=False), trg_reader = Ref(path=Path("model.trg_reader"), required=False), exp_global=Ref(Path("exp_global"))):
     """
     :param filename: Filename for the pretrained embeddings
