import logging
logger = logging.getLogger('xnmt')
import six
import io

import numpy as np
import dynet as dy

import xnmt.batcher
from xnmt.initializer import LeCunUniform as linear_init
from xnmt.events import register_handler, handle_xnmt_event
from xnmt.serialize.serializable import Serializable
from xnmt.serialize.tree_tools import Ref, Path
from xnmt.expression_sequence import ExpressionSequence, LazyNumpyExpressionSequence
from xnmt.linear import Linear

class Embedder(object):
  """
  An embedder takes in word IDs and outputs continuous vectors.

  This can be done on a word-by-word basis, or over a sequence.
  """

  def embed(self, word):
    """Embed a single word.

    :param word: This will generally be an integer word ID, but could also be something like a string. It could
      also be batched, in which case the input will be a list of integers or other things.
    :returns: A DyNet Expression corresponding to the embedding of the word(s).
    """
    raise NotImplementedError('embed must be implemented in Embedder subclasses')

  def embed_sent(self, sent):
    """Embed a full sentence worth of words. By default, just do a for loop.

    :param sent: This will generally be a list of word IDs, but could also be a list of strings or some other format.
      It could also be batched, in which case it will be a (possibly masked) Batch object
    :returns: An ExpressionSequence representing vectors of each word in the input.
    """
    # single mode
    if not xnmt.batcher.is_batched(sent):
      embeddings = [self.embed(word) for word in sent]
    # minibatch mode
    else:
      embeddings = []
      seq_len = len(sent[0])
      for single_sent in sent: assert len(single_sent)==seq_len
      for word_i in range(seq_len):
        batch = xnmt.batcher.mark_as_batch([single_sent[word_i] for single_sent in sent])
        embeddings.append(self.embed(batch))

    return ExpressionSequence(expr_list=embeddings, mask=sent.mask if xnmt.batcher.is_batched(sent) else None)

  def choose_vocab(self, vocab, yaml_path, src_reader, trg_reader):
    """Choose the vocab for the embedder basd on the passed arguments

    This is done in order of priority of vocab, model+yaml_path
    """
    if vocab != None:
      return len(vocab)
    elif "src_embedder" in yaml_path:
      if src_reader == None or src_reader.vocab == None:
        raise ValueError("Could not determine src_embedder's vocabulary. Please set its vocab member explicitly, or specify the vocabulary of src_reader ahead of time.")
      return len(src_reader.vocab)
    elif "trg_embedder" in yaml_path or "vocab_projector" in yaml_path:
      if trg_reader == None or trg_reader.vocab == None:
        raise ValueError("Could not determine trg_embedder's vocabulary. Please set its vocab member explicitly, or specify the vocabulary of trg_reader ahead of time.")
      return len(trg_reader.vocab)
    else:
      raise ValueError("Attempted to determine vocab size of {} (path: {}), but path was not src_embedder, trg_embedder, or vocab_projector, so it could not determine what part of the model to use. Please set vocab_size or vocab explicitly.".format(self.__class__, yaml_path))

  def choose_vocab_size(self, vocab_size, vocab, yaml_path, src_reader, trg_reader):
    """Choose the vocab size for the embedder basd on the passed arguments

    This is done in order of priority of vocab_size, vocab, model+yaml_path
    """
    if vocab_size != None:
      return vocab_size
    elif vocab != None:
      return len(vocab)
    elif "src_embedder" in yaml_path:
      if src_reader == None or src_reader.vocab == None:
        raise ValueError("Could not determine src_embedder's size. Please set its vocab_size or vocab member explicitly, or specify the vocabulary of src_reader ahead of time.")
      return len(src_reader.vocab)
    elif "trg_embedder" in yaml_path or "vocab_projector" in yaml_path:
      if trg_reader == None or trg_reader.vocab == None:
        raise ValueError("Could not determine target embedder's size. Please set its vocab_size or vocab member explicitly, or specify the vocabulary of trg_reader ahead of time.")
      return len(trg_reader.vocab)
    else:
      raise ValueError("Attempted to determine vocab size of {} (path: {}), but path was not src_embedder, trg_embedder, or vocab_projector, so it could not determine what part of the model to use. Please set vocab_size or vocab explicitly.".format(self.__class__, yaml_path))

class DenseWordEmbedder(Embedder, Linear, Serializable):
  """
  Word embeddings via full matrix
  """
  yaml_tag = "!DenseWordEmbedder"
<<<<<<< HEAD
  def __init__(self, exp_global=Ref(Path("exp_global")), emb_dim = None, weight_noise = None, word_dropout = 0.0,
               fix_norm = None, glorot_gain=None, vocab_size = None, vocab = None, yaml_path = None, 
               src_reader = Ref(path=Path("model.src_reader"), required=False), trg_reader = Ref(path=Path("model.trg_reader"), required=False)):
=======
  def __init__(self, exp_global=Ref(Path("exp_global")), emb_dim=None, weight_noise=None, word_dropout=0.0,
               fix_norm=None, vocab_size=None, vocab=None, yaml_path=None,
               src_reader=Ref(path=Path("model.src_reader"), required=False),
               trg_reader=Ref(path=Path("model.trg_reader"), required=False)):
>>>>>>> 980680b2
    register_handler(self)
    self.fix_norm = fix_norm
    self.weight_noise = weight_noise or exp_global.weight_noise
    self.word_dropout = word_dropout
    self.emb_dim = emb_dim or exp_global.default_layer_dim
    glorot_gain = glorot_gain or exp_global.glorot_gain
    self.dynet_param_collection = exp_global.dynet_param_collection
    self.vocab_size = self.choose_vocab_size(vocab_size, vocab, yaml_path, src_reader, trg_reader)
    self.embeddings = self.dynet_param_collection.param_col.add_parameters((self.vocab_size, self.emb_dim), init=dy.GlorotInitializer(gain=glorot_gain))
    self.bias = self.dynet_param_collection.param_col.add_parameters((self.vocab_size), init=dy.ConstInitializer(0.0))

  @handle_xnmt_event
  def on_start_sent(self, src):
    self.word_id_mask = None

  @handle_xnmt_event
  def on_set_train(self, val):
    self.train = val

  def embed(self, x):
    if self.train and self.word_dropout > 0.0 and self.word_id_mask is None:
      batch_size = len(x) if xnmt.batcher.is_batched(x) else 1
      self.word_id_mask = [set(np.random.choice(self.vocab_size, int(self.vocab_size * self.word_dropout), replace=False)) for _ in range(batch_size)]
    emb_e = dy.parameter(self.embeddings)
    # single mode
    if not xnmt.batcher.is_batched(x):
      if self.train and self.word_id_mask and x in self.word_id_mask[0]:
        ret = dy.zeros((self.emb_dim,))
      else:
        ret = dy.pick(emb_e, index=x)
        if self.fix_norm != None:
          ret = dy.cdiv(ret, dy.l2_norm(ret))
          if self.fix_norm != 1:
            ret *= self.fix_norm
    # minibatch mode
    else:
      ret = dy.concatenate_to_batch([dy.pick(emb_e, index=xi) for xi in x])
      if self.fix_norm != None:
        ret = dy.cdiv(ret, dy.l2_norm(ret))
        if self.fix_norm != 1:
          ret *= self.fix_norm
      if self.train and self.word_id_mask and any(x[i] in self.word_id_mask[i] for i in range(len(x))):
        dropout_mask = dy.inputTensor(np.transpose([[0.0]*self.emb_dim if x[i] in self.word_id_mask[i] else [1.0]*self.emb_dim for i in range(len(x))]), batched=True)
        ret = dy.cmult(ret, dropout_mask)
    if self.train and self.weight_noise > 0.0:
      ret = dy.noise(ret, self.weight_noise)
    return ret

  def __call__(self, input_expr):
    W1 = dy.parameter(self.embeddings)
    b1 = dy.parameter(self.bias)
    return dy.affine_transform([b1, W1, input_expr])


class SimpleWordEmbedder(Embedder, Serializable):
  """
  Simple word embeddings via lookup.
  """

  yaml_tag = '!SimpleWordEmbedder'

  def __init__(self, exp_global=Ref(Path("exp_global")), emb_dim=None, weight_noise=None, word_dropout=0.0,
               fix_norm=None, init=None, vocab_size = None, vocab = None, yaml_path = None,
               src_reader = Ref(path=Path("model.src_reader"), required=False), trg_reader = Ref(path=Path("model.trg_reader"), required=False),
               glorot_gain=None):
    """
    :param emb_dim:
    :param weight_noise: apply Gaussian noise with given standard deviation to embeddings
    :param word_dropout: drop out word types with a certain probability, sampling word types on a per-sentence level, see https://arxiv.org/abs/1512.05287
    :param fix_norm: fix the norm of word vectors to be radius r, see https://arxiv.org/abs/1710.01329
    """
    register_handler(self)
    self.emb_dim = emb_dim or exp_global.default_layer_dim
    self.weight_noise = weight_noise or exp_global.weight_noise
    self.word_dropout = word_dropout
    self.fix_norm = fix_norm
    self.word_id_mask = None
    self.train = False
    self.dynet_param_collection = exp_global.dynet_param_collection
    self.vocab_size = self.choose_vocab_size(vocab_size, vocab, yaml_path, src_reader, trg_reader)
<<<<<<< HEAD
    glorot_gain = glorot_gain or exp_global.glorot_gain 
=======
>>>>>>> 980680b2
    if init == 'LeCunUniform':
      init = linear_init(self.vocab_size)
    else:
      init = dy.GlorotInitializer(is_lookup=True, gain=glorot_gain)
    self.embeddings = self.dynet_param_collection.param_col.add_lookup_parameters((self.vocab_size, self.emb_dim),
                                                                                  init=init)

  @handle_xnmt_event
  def on_set_train(self, val):
    self.train = val

  @handle_xnmt_event
  def on_start_sent(self, src):
    self.word_id_mask = None

  def embed(self, x):
    if self.train and self.word_dropout > 0.0 and self.word_id_mask is None:
      batch_size = len(x) if xnmt.batcher.is_batched(x) else 1
      self.word_id_mask = [set(np.random.choice(self.vocab_size, int(self.vocab_size * self.word_dropout), replace=False)) for _ in range(batch_size)]
    # single mode
    if not xnmt.batcher.is_batched(x):
      if self.train and self.word_id_mask and x in self.word_id_mask[0]:
        ret = dy.zeros((self.emb_dim,))
      else:
        ret = self.embeddings[x]
        if self.fix_norm != None:
          ret = dy.cdiv(ret, dy.l2_norm(ret))
          if self.fix_norm != 1:
            ret *= self.fix_norm
    # minibatch mode
    else:
      ret = self.embeddings.batch(x)
      if self.fix_norm != None:
        ret = dy.cdiv(ret, dy.l2_norm(ret))
        if self.fix_norm != 1:
          ret *= self.fix_norm
      if self.train and self.word_id_mask and any(x[i] in self.word_id_mask[i] for i in range(len(x))):
        dropout_mask = dy.inputTensor(np.transpose([[0.0]*self.emb_dim if x[i] in self.word_id_mask[i] else [1.0]*self.emb_dim for i in range(len(x))]), batched=True)
        ret = dy.cmult(ret, dropout_mask)
    if self.train and self.weight_noise > 0.0:
      ret = dy.noise(ret, self.weight_noise)
    return ret

class NoopEmbedder(Embedder, Serializable):
  """
  This embedder performs no lookups but only passes through the inputs.

  Normally, the input is an Input object, which is converted to an expression.

  We can also input an ExpressionSequence, which is simply returned as-is.
  This is useful e.g. to stack several encoders, where the second encoder performs no
  lookups.
  """

  yaml_tag = u'!NoopEmbedder'
  def __init__(self, emb_dim):
    self.emb_dim = emb_dim

  def embed(self, x):
    return dy.inputTensor(x, batched=xnmt.batcher.is_batched(x))

  def embed_sent(self, sent):
    # TODO refactor: seems a bit too many special cases that need to be distinguished
    if isinstance(sent, ExpressionSequence):
      return sent
    batched = xnmt.batcher.is_batched(sent)
    first_sent = sent[0] if batched else sent
    if hasattr(first_sent, "get_array"):
      if not batched:
        return LazyNumpyExpressionSequence(lazy_data=sent.get_array())
      else:
        return LazyNumpyExpressionSequence(lazy_data=xnmt.batcher.mark_as_batch(
                                           six.moves.map(lambda s: s.get_array(), sent)),
                                           mask=sent.mask)
    else:
      if not batched:
        embeddings = [self.embed(word) for word in sent]
      else:
        embeddings = []
        for word_i in range(len(first_sent)):
          embeddings.append(self.embed(xnmt.batcher.mark_as_batch([single_sent[word_i] for single_sent in sent])))
      return ExpressionSequence(expr_list=embeddings, mask=sent.mask)


class PretrainedSimpleWordEmbedder(SimpleWordEmbedder):
  """
  Simple word embeddings via lookup. Initial pretrained embeddings must be supplied in FastText text format.
  """

  yaml_tag = '!PretrainedSimpleWordEmbedder'

  def __init__(self, filename, emb_dim=None, weight_noise=None, word_dropout=0.0, fix_norm = None, vocab = None, yaml_path = None,
               src_reader = Ref(path=Path("model.src_reader"), required=False), trg_reader = Ref(path=Path("model.trg_reader"), required=False), exp_global=Ref(Path("exp_global"))):
    """
    :param filename: Filename for the pretrained embeddings
    :param weight_noise: apply Gaussian noise with given standard deviation to embeddings
    :param word_dropout: drop out word types with a certain probability, sampling word types on a per-sentence level, see https://arxiv.org/abs/1512.05287
    :param vocab: a `Vocab` object containing the vocabulary for the experiment
    """
    self.emb_dim = emb_dim or exp_global.default_layer_dim
    self.weight_noise = weight_noise or exp_global.weight_noise
    self.word_dropout = word_dropout
    self.word_id_mask = None
    self.train = False
    self.fix_norm = fix_norm
    self.pretrained_filename = filename
    self.dynet_param_collection = exp_global.dynet_param_collection
    self.vocab = self.choose_vocab(vocab, yaml_path, src_reader, trg_reader)
    self.vocab_size = len(vocab)
    with io.open(self.pretrained_filename, encoding='utf-8') as embeddings_file:
      total_embs, in_vocab, missing, initial_embeddings = self._read_fasttext_embeddings(vocab, embeddings_file)
    self.embeddings = self.dynet_param_collection.param_col.lookup_parameters_from_numpy(initial_embeddings)

    logger.info(f"{in_vocab} vocabulary matches out of {total_embs} total embeddings; "
                f"{missing} vocabulary words without a pretrained embedding out of {self.vocab_size}")

  def _read_fasttext_embeddings(self, vocab, embeddings_file_handle):
    """
    Reads FastText embeddings from a file. Also prints stats about the loaded embeddings for sanity checking.

    :param vocab: a `Vocab` object containing the vocabulary for the experiment
    :param embeddings_file_handle: A file handle on the embeddings file. The embeddings must be in FastText text
     format.
    :return: A tuple of (total number of embeddings read, # embeddings that match vocabulary words, # vocabulary words
     without a matching embedding, embeddings array).
    """
    _, dimension = next(embeddings_file_handle).split()
    if int(dimension) != self.emb_dim:
      raise Exception(f"An embedding size of {self.emb_dim} was specified, but the pretrained embeddings have size {dimension}")

    # Poor man's Glorot initializer for missing embeddings
    bound = np.sqrt(6/(self.vocab_size + self.emb_dim))

    total_embs = 0
    in_vocab = 0
    missing = 0

    embeddings = np.empty((self.vocab_size, self.emb_dim), dtype='float')
    found = np.zeros(self.vocab_size, dtype='bool_')

    for line in embeddings_file_handle:
      total_embs += 1
      word, vals = line.strip().split(' ', 1)
      if word in vocab.w2i:
        in_vocab += 1
        index = vocab.w2i[word]
        embeddings[index] = np.fromstring(vals, sep=" ")
        found[index] = True

    for i in range(self.vocab_size):
      if not found[i]:
        missing += 1
        embeddings[i] = np.random.uniform(-bound, bound, self.emb_dim)

    return total_embs, in_vocab, missing, embeddings<|MERGE_RESOLUTION|>--- conflicted
+++ resolved
@@ -94,16 +94,10 @@
   Word embeddings via full matrix
   """
   yaml_tag = "!DenseWordEmbedder"
-<<<<<<< HEAD
-  def __init__(self, exp_global=Ref(Path("exp_global")), emb_dim = None, weight_noise = None, word_dropout = 0.0,
-               fix_norm = None, glorot_gain=None, vocab_size = None, vocab = None, yaml_path = None, 
-               src_reader = Ref(path=Path("model.src_reader"), required=False), trg_reader = Ref(path=Path("model.trg_reader"), required=False)):
-=======
   def __init__(self, exp_global=Ref(Path("exp_global")), emb_dim=None, weight_noise=None, word_dropout=0.0,
-               fix_norm=None, vocab_size=None, vocab=None, yaml_path=None,
+               fix_norm=None, glorot_gain=None, vocab_size=None, vocab=None, yaml_path=None, 
                src_reader=Ref(path=Path("model.src_reader"), required=False),
                trg_reader=Ref(path=Path("model.trg_reader"), required=False)):
->>>>>>> 980680b2
     register_handler(self)
     self.fix_norm = fix_norm
     self.weight_noise = weight_noise or exp_global.weight_noise
@@ -184,10 +178,7 @@
     self.train = False
     self.dynet_param_collection = exp_global.dynet_param_collection
     self.vocab_size = self.choose_vocab_size(vocab_size, vocab, yaml_path, src_reader, trg_reader)
-<<<<<<< HEAD
     glorot_gain = glorot_gain or exp_global.glorot_gain 
-=======
->>>>>>> 980680b2
     if init == 'LeCunUniform':
       init = linear_init(self.vocab_size)
     else:
