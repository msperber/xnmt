from __future__ import division, generators

import numpy as np
import dynet as dy
import xnmt.batcher
import six
import io
from xnmt.initializer import LeCunUniform as linear_init
from xnmt.events import register_handler, handle_xnmt_event
from xnmt.serialize.serializable import Serializable
from xnmt.serialize.tree_tools import Ref, Path
from xnmt.expression_sequence import ExpressionSequence, LazyNumpyExpressionSequence
from xnmt.linear import Linear

class Embedder(object):
  """
  An embedder takes in word IDs and outputs continuous vectors.

  This can be done on a word-by-word basis, or over a sequence.
  """

  def embed(self, word):
    """Embed a single word.

    :param word: This will generally be an integer word ID, but could also be something like a string. It could
      also be batched, in which case the input will be a list of integers or other things.
    :returns: A DyNet Expression corresponding to the embedding of the word(s).
    """
    raise NotImplementedError('embed must be implemented in Embedder subclasses')

  def embed_sent(self, sent):
    """Embed a full sentence worth of words. By default, just do a for loop.

    :param sent: This will generally be a list of word IDs, but could also be a list of strings or some other format.
      It could also be batched, in which case it will be a (possibly masked) Batch object
    :returns: An ExpressionSequence representing vectors of each word in the input.
    """
    # single mode
    if not xnmt.batcher.is_batched(sent):
      embeddings = [self.embed(word) for word in sent]
    # minibatch mode
    else:
      embeddings = []
      seq_len = len(sent[0])
      for single_sent in sent: assert len(single_sent)==seq_len
      for word_i in range(seq_len):
        batch = xnmt.batcher.mark_as_batch([single_sent[word_i] for single_sent in sent])
        embeddings.append(self.embed(batch))

    return ExpressionSequence(expr_list=embeddings, mask=sent.mask if xnmt.batcher.is_batched(sent) else None)

  def choose_vocab(self, vocab, yaml_path, src_reader, trg_reader):
    """Choose the vocab for the embedder basd on the passed arguments

    This is done in order of priority of vocab, model+yaml_path
    """
    if vocab != None:
      return len(vocab)
    elif "src_embedder" in yaml_path:
      if src_reader == None or src_reader.vocab == None:
        raise ValueError("Could not determine src_embedder's vocabulary. Please set its vocab member explicitly, or specify the vocabulary of src_reader ahead of time.")
      return len(src_reader.vocab)
    elif "trg_embedder" in yaml_path or "vocab_projector" in yaml_path:
      if trg_reader == None or trg_reader.vocab == None:
        raise ValueError("Could not determine trg_embedder's vocabulary. Please set its vocab member explicitly, or specify the vocabulary of trg_reader ahead of time.")
      return len(trg_reader.vocab)
    else:
      raise ValueError("Attempted to determine vocab size of {} (path: {}), but path was not src_embedder, trg_embedder, or vocab_projector, so it could not determine what part of the model to use. Please set vocab_size or vocab explicitly.".format(self.__class__, yaml_path))

  def choose_vocab_size(self, vocab_size, vocab, yaml_path, src_reader, trg_reader):
    """Choose the vocab size for the embedder basd on the passed arguments

    This is done in order of priority of vocab_size, vocab, model+yaml_path
    """
    if vocab_size != None:
      return vocab_size
    elif vocab != None:
      return len(vocab)
    elif "src_embedder" in yaml_path:
      if src_reader == None or src_reader.vocab == None:
        raise ValueError("Could not determine src_embedder's size. Please set its vocab_size or vocab member explicitly, or specify the vocabulary of src_reader ahead of time.")
      return len(src_reader.vocab)
    elif "trg_embedder" in yaml_path or "vocab_projector" in yaml_path:
      if trg_reader == None or trg_reader.vocab == None:
        raise ValueError("Could not determine target embedder's size. Please set its vocab_size or vocab member explicitly, or specify the vocabulary of trg_reader ahead of time.")
      return len(trg_reader.vocab)
    else:
      raise ValueError("Attempted to determine vocab size of {} (path: {}), but path was not src_embedder, trg_embedder, or vocab_projector, so it could not determine what part of the model to use. Please set vocab_size or vocab explicitly.".format(self.__class__, yaml_path))
 
class DenseWordEmbedder(Embedder, Linear, Serializable):
  """
  Word embeddings via full matrix
  """
  yaml_tag = "!DenseWordEmbedder"
  def __init__(self, xnmt_global=Ref(Path("xnmt_global")), emb_dim = None, weight_noise = None, word_dropout = 0.0,
               fix_norm = None, vocab_size = None, vocab = None, yaml_path = None, 
               src_reader = Ref(path=Path("model.src_reader"), required=False), trg_reader = Ref(path=Path("model.trg_reader"), required=False)):
    register_handler(self)
    self.fix_norm = fix_norm
    self.weight_noise = weight_noise or xnmt_global.weight_noise
    self.word_dropout = word_dropout
    self.emb_dim = emb_dim or xnmt_global.default_layer_dim
    self.dynet_param_collection = xnmt_global.dynet_param_collection
    self.vocab_size = self.choose_vocab_size(vocab_size, vocab, yaml_path, src_reader, trg_reader)
    self.embeddings = self.dynet_param_collection.param_col.add_parameters((self.vocab_size, self.emb_dim))
    self.bias = self.dynet_param_collection.param_col.add_parameters((self.vocab_size))

  @handle_xnmt_event
  def on_start_sent(self, src):
    self.word_id_mask = None

  @handle_xnmt_event
  def on_set_train(self, val):
    self.train = val
  
  def embed(self, x):
    if self.train and self.word_dropout > 0.0 and self.word_id_mask is None:
      batch_size = len(x) if xnmt.batcher.is_batched(x) else 1
      self.word_id_mask = [set(np.random.choice(self.vocab_size, int(self.vocab_size * self.word_dropout), replace=False)) for _ in range(batch_size)]
    emb_e = dy.parameter(self.embeddings)
    # single mode
    if not xnmt.batcher.is_batched(x):
      if self.train and self.word_id_mask and x in self.word_id_mask[0]:
        ret = dy.zeros((self.emb_dim,))
      else:
        ret = dy.pick(emb_e, index=x)
        if self.fix_norm != None:
          ret = dy.cdiv(ret, dy.l2_norm(ret))
          if self.fix_norm != 1:
            ret *= self.fix_norm
    # minibatch mode
    else:
      ret = dy.concatenate_to_batch([dy.pick(emb_e, index=xi) for xi in x])
      if self.fix_norm != None:
        ret = dy.cdiv(ret, dy.l2_norm(ret))
        if self.fix_norm != 1:
          ret *= self.fix_norm
      if self.train and self.word_id_mask and any(x[i] in self.word_id_mask[i] for i in range(len(x))):
        dropout_mask = dy.inputTensor(np.transpose([[0.0]*self.emb_dim if x[i] in self.word_id_mask[i] else [1.0]*self.emb_dim for i in range(len(x))]), batched=True)
        ret = dy.cmult(ret, dropout_mask)
    if self.train and self.weight_noise > 0.0:
      ret = dy.noise(ret, self.weight_noise)
    return ret
  
  def __call__(self, input_expr):
    W1 = dy.parameter(self.embeddings)
    b1 = dy.parameter(self.bias)
    return dy.affine_transform([b1, W1, input_expr])
    
    
class SimpleWordEmbedder(Embedder, Serializable):
  """
  Simple word embeddings via lookup.
  """

  yaml_tag = '!SimpleWordEmbedder'

  def __init__(self, xnmt_global=Ref(Path("xnmt_global")), emb_dim=None, weight_noise=None, word_dropout=0.0,
               fix_norm=None, init=None, vocab_size = None, vocab = None, yaml_path = None,
               src_reader = Ref(path=Path("model.src_reader"), required=False), trg_reader = Ref(path=Path("model.trg_reader"), required=False)):
    """
    :param emb_dim:
    :param weight_noise: apply Gaussian noise with given standard deviation to embeddings
    :param word_dropout: drop out word types with a certain probability, sampling word types on a per-sentence level, see https://arxiv.org/abs/1512.05287
    :param fix_norm: fix the norm of word vectors to be radius r, see https://arxiv.org/abs/1710.01329
    """
    register_handler(self)
    self.emb_dim = emb_dim or xnmt_global.default_layer_dim
    self.weight_noise = weight_noise or xnmt_global.weight_noise
    self.word_dropout = word_dropout
    self.fix_norm = fix_norm
    self.word_id_mask = None
    self.train = False
    self.dynet_param_collection = xnmt_global.dynet_param_collection
    self.vocab_size = self.choose_vocab_size(vocab_size, vocab, yaml_path, src_reader, trg_reader) 
    if init == 'LeCunUniform':
      init = linear_init(self.vocab_size)
    self.embeddings = self.dynet_param_collection.param_col.add_lookup_parameters((self.vocab_size, self.emb_dim),
                                                                                  init=init)

  @handle_xnmt_event
  def on_set_train(self, val):
    self.train = val

  def embed(self, x):
    if self.train and self.word_dropout > 0.0 and self.word_id_mask is None:
      batch_size = len(x) if xnmt.batcher.is_batched(x) else 1
      self.word_id_mask = [set(np.random.choice(self.vocab_size, int(self.vocab_size * self.word_dropout), replace=False)) for _ in range(batch_size)]
    # single mode
    if not xnmt.batcher.is_batched(x):
      if self.train and self.word_id_mask and x in self.word_id_mask[0]:
        ret = dy.zeros((self.emb_dim,))
      else:
        ret = self.embeddings[x]
        if self.fix_norm != None:
          ret = dy.cdiv(ret, dy.l2_norm(ret))
          if self.fix_norm != 1:
            ret *= self.fix_norm
    # minibatch mode
    else:
      ret = self.embeddings.batch(x)
      if self.fix_norm != None:
        ret = dy.cdiv(ret, dy.l2_norm(ret))
        if self.fix_norm != 1:
          ret *= self.fix_norm
      if self.train and self.word_id_mask and any(x[i] in self.word_id_mask[i] for i in range(len(x))):
        dropout_mask = dy.inputTensor(np.transpose([[0.0]*self.emb_dim if x[i] in self.word_id_mask[i] else [1.0]*self.emb_dim for i in range(len(x))]), batched=True)
        ret = dy.cmult(ret, dropout_mask)
    if self.train and self.weight_noise > 0.0:
      ret = dy.noise(ret, self.weight_noise)
    return ret

class NoopEmbedder(Embedder, Serializable):
  """
  This embedder performs no lookups but only passes through the inputs.

  Normally, the input is an Input object, which is converted to an expression.

  We can also input an ExpressionSequence, which is simply returned as-is.
  This is useful e.g. to stack several encoders, where the second encoder performs no
  lookups.
  """

  yaml_tag = u'!NoopEmbedder'
  def __init__(self, emb_dim):
    self.emb_dim = emb_dim

  def embed(self, x):
    return dy.inputTensor(x, batched=xnmt.batcher.is_batched(x))

  def embed_sent(self, sent):
    # TODO refactor: seems a bit too many special cases that need to be distinguished
    if isinstance(sent, ExpressionSequence):
      return sent
    batched = xnmt.batcher.is_batched(sent)
    first_sent = sent[0] if batched else sent
    if hasattr(first_sent, "get_array"):
      if not batched:
        return LazyNumpyExpressionSequence(lazy_data=sent.get_array())
      else:
        return LazyNumpyExpressionSequence(lazy_data=xnmt.batcher.mark_as_batch(
                                           six.moves.map(lambda s: s.get_array(), sent)),
                                           mask=sent.mask)
    else:
      if not batched:
        embeddings = [self.embed(word) for word in sent]
      else:
        embeddings = []
        for word_i in range(len(first_sent)):
          embeddings.append(self.embed(xnmt.batcher.mark_as_batch([single_sent[word_i] for single_sent in sent])))
      return ExpressionSequence(expr_list=embeddings, mask=sent.mask)

def read_fasttext_embeddings(emb_dim, vocab, embeddings_file_handle, case_sensitive=False):
  """
  Reads FastText embeddings from a file. Also prints stats about the loaded embeddings for sanity checking.

  :param vocab: a `Vocab` object containing the vocabulary for the experiment
  :param embeddings_file_handle: A file handle on the embeddings file. The embeddings must be in FastText text
   format.
  :return: A tuple of (total number of embeddings read, # embeddings that match vocabulary words, # vocabulary words
   without a matching embedding, embeddings array).
  """
  _, dimension = next(embeddings_file_handle).split()
  if int(dimension) != emb_dim:
    raise Exception("An embedding size of {} was specified, but the pretrained embeddings have size {}"
                    .format(emb_dim, dimension))

  # Poor man's Glorot initializer for missing embeddings
  bound = np.sqrt(6/(len(vocab) + emb_dim))

  total_embs = 0
  in_vocab = 0
  missing = 0

  embeddings = np.empty((len(vocab), emb_dim), dtype='float')
  found = np.zeros(len(vocab), dtype='bool_')
  
  if not case_sensitive:
    lc_matches = {}
    for key in vocab.w2i:
      key_lc = key.lower()
      if not key_lc in lc_matches:
        lc_matches[key_lc] = []
      lc_matches[key_lc].append(key)

  for line in embeddings_file_handle:
    total_embs += 1
    word, vals = line.strip().split(' ', 1)
    if not case_sensitive:
      if word in lc_matches:
        for key in lc_matches[word]:
          in_vocab += 1
          index = vocab.w2i[key]
          embeddings[index] = np.fromstring(vals, sep=" ")
          found[index] = True
    elif word in vocab.w2i:
      in_vocab += 1
      index = vocab.w2i[word]
      embeddings[index] = np.fromstring(vals, sep=" ")
      found[index] = True

  for i in range(len(vocab)):
    if not found[i]:
      missing += 1
      embeddings[i] = np.random.uniform(-bound, bound, emb_dim)

  return total_embs, in_vocab, missing, embeddings

class PretrainedSimpleWordEmbedder(SimpleWordEmbedder):
  """
  Simple word embeddings via lookup. Initial pretrained embeddings must be supplied in FastText text format.
  """

  yaml_tag = '!PretrainedSimpleWordEmbedder'

  def __init__(self, filename, emb_dim=None, weight_noise=None, word_dropout=0.0, fix_norm = None, vocab = None, yaml_path = None, 
               src_reader = Ref(path=Path("model.src_reader"), required=False), trg_reader = Ref(path=Path("model.trg_reader"), required=False), xnmt_global=Ref(Path("xnmt_global"))):
    """
    :param filename: Filename for the pretrained embeddings
    :param weight_noise: apply Gaussian noise with given standard deviation to embeddings
    :param word_dropout: drop out word types with a certain probability, sampling word types on a per-sentence level, see https://arxiv.org/abs/1512.05287
    :param vocab: a `Vocab` object containing the vocabulary for the experiment
    """
    self.emb_dim = emb_dim or xnmt_global.default_layer_dim
    self.weight_noise = weight_noise or xnmt_global.weight_noise
    self.word_dropout = word_dropout
    self.word_id_mask = None
    self.train = False
    self.fix_norm = fix_norm
    self.pretrained_filename = filename
    self.dynet_param_collection = xnmt_global.dynet_param_collection
    self.vocab = self.choose_vocab(vocab, yaml_path, src_reader, trg_reader)
    self.vocab_size = len(vocab)
    with io.open(self.pretrained_filename, encoding='utf-8') as embeddings_file:
      total_embs, in_vocab, missing, initial_embeddings = self._read_fasttext_embeddings(vocab, embeddings_file)
    self.embeddings = self.dynet_param_collection.param_col.lookup_parameters_from_numpy(initial_embeddings)

    print(f"{in_vocab} vocabulary matches out of {total_embs} total embeddings; "
          f"{missing} vocabulary words without a pretrained embedding out of {self.vocab_size}")

  def __init__(self, yaml_context, vocab, filename, emb_dim=None, weight_noise=None, word_dropout=0.0, fix_norm = None):
    """
    :param vocab: a `Vocab` object containing the vocabulary for the experiment
    :param filename: Filename for the pretrained embeddings
    :param weight_noise: apply Gaussian noise with given standard deviation to embeddings
    :param word_dropout: drop out word types with a certain probability, sampling word types on a per-sentence level, see https://arxiv.org/abs/1512.05287
    """
<<<<<<< HEAD
    register_handler(self)
    self.vocab_size = len(vocab)
    self.emb_dim = emb_dim or yaml_context.default_layer_dim
    self.weight_noise = weight_noise or yaml_context.weight_noise
    self.word_dropout = word_dropout
    self.word_id_mask = None
    self.train = False
    self.fix_norm = fix_norm

    with io.open(filename, encoding='utf-8') as embeddings_file:
      total_embs, in_vocab, missing, initial_embeddings = read_fasttext_embeddings(self.emb_dim, vocab, embeddings_file)
    self.embeddings = yaml_context.dynet_param_collection.param_col.lookup_parameters_from_numpy(initial_embeddings)
=======
    _, dimension = next(embeddings_file_handle).split()
    if int(dimension) != self.emb_dim:
      raise Exception(f"An embedding size of {self.emb_dim} was specified, but the pretrained embeddings have size {dimension}")

    # Poor man's Glorot initializer for missing embeddings
    bound = np.sqrt(6/(self.vocab_size + self.emb_dim))

    total_embs = 0
    in_vocab = 0
    missing = 0

    embeddings = np.empty((self.vocab_size, self.emb_dim), dtype='float')
    found = np.zeros(self.vocab_size, dtype='bool_')
>>>>>>> 2f0ad47e

    print("{} vocabulary matches out of {} total embeddings; {} vocabulary words without a pretrained embedding "
          "out of {}".format(in_vocab, total_embs, missing, len(vocab)))

<<<<<<< HEAD
class PretrainedDenseWordEmbedder(DenseWordEmbedder):
  """
  Simple word embeddings via lookup. Initial pretrained embeddings must be supplied in FastText text format.
  """

  yaml_tag = u'!PretrainedDenseWordEmbedder'

  def __init__(self, yaml_context, vocab, filename, emb_dim=None, weight_noise=None, word_dropout=0.0, fix_norm = None):
    """
    :param vocab: a `Vocab` object containing the vocabulary for the experiment
    :param filename: Filename for the pretrained embeddings
    :param weight_noise: apply Gaussian noise with given standard deviation to embeddings
    :param word_dropout: drop out word types with a certain probability, sampling word types on a per-sentence level, see https://arxiv.org/abs/1512.05287
    """
    register_handler(self)
    self.vocab_size = len(vocab)
    self.emb_dim = emb_dim or yaml_context.default_layer_dim
    self.weight_noise = weight_noise or yaml_context.weight_noise
    self.word_dropout = word_dropout
    self.word_id_mask = None
    self.train = False
    self.fix_norm = fix_norm

    with io.open(filename, encoding='utf-8') as embeddings_file:
      total_embs, in_vocab, missing, initial_embeddings = read_fasttext_embeddings(self.emb_dim, vocab, embeddings_file)
    self.embeddings = yaml_context.dynet_param_collection.param_col.parameters_from_numpy(initial_embeddings)

    print("{} vocabulary matches out of {} total embeddings; {} vocabulary words without a pretrained embedding "
          "out of {}".format(in_vocab, total_embs, missing, len(vocab)))
    self.bias = yaml_context.dynet_param_collection.param_col.add_parameters((self.vocab_size))
=======
    for i in range(self.vocab_size):
      if not found[i]:
        missing += 1
        embeddings[i] = np.random.uniform(-bound, bound, self.emb_dim)

    return total_embs, in_vocab, missing, embeddings
>>>>>>> 2f0ad47e
<|MERGE_RESOLUTION|>--- conflicted
+++ resolved
@@ -250,61 +250,6 @@
           embeddings.append(self.embed(xnmt.batcher.mark_as_batch([single_sent[word_i] for single_sent in sent])))
       return ExpressionSequence(expr_list=embeddings, mask=sent.mask)
 
-def read_fasttext_embeddings(emb_dim, vocab, embeddings_file_handle, case_sensitive=False):
-  """
-  Reads FastText embeddings from a file. Also prints stats about the loaded embeddings for sanity checking.
-
-  :param vocab: a `Vocab` object containing the vocabulary for the experiment
-  :param embeddings_file_handle: A file handle on the embeddings file. The embeddings must be in FastText text
-   format.
-  :return: A tuple of (total number of embeddings read, # embeddings that match vocabulary words, # vocabulary words
-   without a matching embedding, embeddings array).
-  """
-  _, dimension = next(embeddings_file_handle).split()
-  if int(dimension) != emb_dim:
-    raise Exception("An embedding size of {} was specified, but the pretrained embeddings have size {}"
-                    .format(emb_dim, dimension))
-
-  # Poor man's Glorot initializer for missing embeddings
-  bound = np.sqrt(6/(len(vocab) + emb_dim))
-
-  total_embs = 0
-  in_vocab = 0
-  missing = 0
-
-  embeddings = np.empty((len(vocab), emb_dim), dtype='float')
-  found = np.zeros(len(vocab), dtype='bool_')
-  
-  if not case_sensitive:
-    lc_matches = {}
-    for key in vocab.w2i:
-      key_lc = key.lower()
-      if not key_lc in lc_matches:
-        lc_matches[key_lc] = []
-      lc_matches[key_lc].append(key)
-
-  for line in embeddings_file_handle:
-    total_embs += 1
-    word, vals = line.strip().split(' ', 1)
-    if not case_sensitive:
-      if word in lc_matches:
-        for key in lc_matches[word]:
-          in_vocab += 1
-          index = vocab.w2i[key]
-          embeddings[index] = np.fromstring(vals, sep=" ")
-          found[index] = True
-    elif word in vocab.w2i:
-      in_vocab += 1
-      index = vocab.w2i[word]
-      embeddings[index] = np.fromstring(vals, sep=" ")
-      found[index] = True
-
-  for i in range(len(vocab)):
-    if not found[i]:
-      missing += 1
-      embeddings[i] = np.random.uniform(-bound, bound, emb_dim)
-
-  return total_embs, in_vocab, missing, embeddings
 
 class PretrainedSimpleWordEmbedder(SimpleWordEmbedder):
   """
@@ -338,27 +283,16 @@
     print(f"{in_vocab} vocabulary matches out of {total_embs} total embeddings; "
           f"{missing} vocabulary words without a pretrained embedding out of {self.vocab_size}")
 
-  def __init__(self, yaml_context, vocab, filename, emb_dim=None, weight_noise=None, word_dropout=0.0, fix_norm = None):
-    """
+  def _read_fasttext_embeddings(self, vocab, embeddings_file_handle):
+    """
+    Reads FastText embeddings from a file. Also prints stats about the loaded embeddings for sanity checking.
+
     :param vocab: a `Vocab` object containing the vocabulary for the experiment
-    :param filename: Filename for the pretrained embeddings
-    :param weight_noise: apply Gaussian noise with given standard deviation to embeddings
-    :param word_dropout: drop out word types with a certain probability, sampling word types on a per-sentence level, see https://arxiv.org/abs/1512.05287
-    """
-<<<<<<< HEAD
-    register_handler(self)
-    self.vocab_size = len(vocab)
-    self.emb_dim = emb_dim or yaml_context.default_layer_dim
-    self.weight_noise = weight_noise or yaml_context.weight_noise
-    self.word_dropout = word_dropout
-    self.word_id_mask = None
-    self.train = False
-    self.fix_norm = fix_norm
-
-    with io.open(filename, encoding='utf-8') as embeddings_file:
-      total_embs, in_vocab, missing, initial_embeddings = read_fasttext_embeddings(self.emb_dim, vocab, embeddings_file)
-    self.embeddings = yaml_context.dynet_param_collection.param_col.lookup_parameters_from_numpy(initial_embeddings)
-=======
+    :param embeddings_file_handle: A file handle on the embeddings file. The embeddings must be in FastText text
+     format.
+    :return: A tuple of (total number of embeddings read, # embeddings that match vocabulary words, # vocabulary words
+     without a matching embedding, embeddings array).
+    """
     _, dimension = next(embeddings_file_handle).split()
     if int(dimension) != self.emb_dim:
       raise Exception(f"An embedding size of {self.emb_dim} was specified, but the pretrained embeddings have size {dimension}")
@@ -372,47 +306,19 @@
 
     embeddings = np.empty((self.vocab_size, self.emb_dim), dtype='float')
     found = np.zeros(self.vocab_size, dtype='bool_')
->>>>>>> 2f0ad47e
-
-    print("{} vocabulary matches out of {} total embeddings; {} vocabulary words without a pretrained embedding "
-          "out of {}".format(in_vocab, total_embs, missing, len(vocab)))
-
-<<<<<<< HEAD
-class PretrainedDenseWordEmbedder(DenseWordEmbedder):
-  """
-  Simple word embeddings via lookup. Initial pretrained embeddings must be supplied in FastText text format.
-  """
-
-  yaml_tag = u'!PretrainedDenseWordEmbedder'
-
-  def __init__(self, yaml_context, vocab, filename, emb_dim=None, weight_noise=None, word_dropout=0.0, fix_norm = None):
-    """
-    :param vocab: a `Vocab` object containing the vocabulary for the experiment
-    :param filename: Filename for the pretrained embeddings
-    :param weight_noise: apply Gaussian noise with given standard deviation to embeddings
-    :param word_dropout: drop out word types with a certain probability, sampling word types on a per-sentence level, see https://arxiv.org/abs/1512.05287
-    """
-    register_handler(self)
-    self.vocab_size = len(vocab)
-    self.emb_dim = emb_dim or yaml_context.default_layer_dim
-    self.weight_noise = weight_noise or yaml_context.weight_noise
-    self.word_dropout = word_dropout
-    self.word_id_mask = None
-    self.train = False
-    self.fix_norm = fix_norm
-
-    with io.open(filename, encoding='utf-8') as embeddings_file:
-      total_embs, in_vocab, missing, initial_embeddings = read_fasttext_embeddings(self.emb_dim, vocab, embeddings_file)
-    self.embeddings = yaml_context.dynet_param_collection.param_col.parameters_from_numpy(initial_embeddings)
-
-    print("{} vocabulary matches out of {} total embeddings; {} vocabulary words without a pretrained embedding "
-          "out of {}".format(in_vocab, total_embs, missing, len(vocab)))
-    self.bias = yaml_context.dynet_param_collection.param_col.add_parameters((self.vocab_size))
-=======
+
+    for line in embeddings_file_handle:
+      total_embs += 1
+      word, vals = line.strip().split(' ', 1)
+      if word in vocab.w2i:
+        in_vocab += 1
+        index = vocab.w2i[word]
+        embeddings[index] = np.fromstring(vals, sep=" ")
+        found[index] = True
+
     for i in range(self.vocab_size):
       if not found[i]:
         missing += 1
         embeddings[i] = np.random.uniform(-bound, bound, self.emb_dim)
 
-    return total_embs, in_vocab, missing, embeddings
->>>>>>> 2f0ad47e
+    return total_embs, in_vocab, missing, embeddings