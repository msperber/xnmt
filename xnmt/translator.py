from __future__ import division, generators

import six
import plot
import itertools
import dynet as dy
import numpy as np
import itertools

import xnmt.length_normalization
import xnmt.batcher
from xnmt.expression_sequence import ExpressionSequence
from xnmt.vocab import Vocab
from xnmt.events import register_xnmt_event_assign, register_handler, handle_xnmt_event
from xnmt.generator import GeneratorModel
from xnmt.serializer import Serializable
from xnmt.search_strategy import BeamSearch, GreedySearch
from xnmt.output import TextOutput
from xnmt.reports import Reportable
from xnmt.input import SimpleSentenceInput
import xnmt.serializer
from xnmt.batcher import mark_as_batch, is_batched

# Reporting purposes
from lxml import etree

class Translator(GeneratorModel):
  '''
  A template class implementing an end-to-end translator that can calculate a
  loss and generate translations.
  '''

  def calc_loss(self, src, trg):
    '''Calculate loss based on input-output pairs.

    :param src: The source, a sentence or a batch of sentences.
    :param trg: The target, a sentence or a batch of sentences.
    :returns: An expression representing the loss.
    '''
    raise NotImplementedError('calc_loss must be implemented for Translator subclasses')

  def set_trg_vocab(self, trg_vocab=None):
    """
    Set target vocab for generating outputs.

    :param trg_vocab: target vocab, or None to generate word ids
    """
    self.trg_vocab = trg_vocab

  def set_post_processor(self, post_processor):
    self.post_processor = post_processor

class DefaultTranslator(Translator, Serializable, Reportable):
  '''
  A default translator based on attentional sequence-to-sequence models.
  '''

  yaml_tag = u'!DefaultTranslator'

  def __init__(self, src_embedder, encoder, attender, trg_embedder, decoder,
               sched_samp_max=0.0, sched_samp_epoch=0.0):
    '''Constructor.

    :param src_embedder: A word embedder for the input language
    :param encoder: An encoder to generate encoded inputs
    :param attender: An attention module
    :param trg_embedder: A word embedder for the output language
    :param decoder: A decoder
    '''
    register_handler(self)
    self.src_embedder = src_embedder
    self.encoder = encoder
    self.attender = attender
    self.trg_embedder = trg_embedder
    self.decoder = decoder
    self.sched_samp_max = sched_samp_max
    self.sched_samp_epoch = sched_samp_epoch
    self.cur_epoch = 0

  def shared_params(self):
    return [set(["src_embedder.emb_dim", "encoder.input_dim"]),
            set(["encoder.hidden_dim", "attender.input_dim", "decoder.input_dim"]),
            set(["attender.state_dim", "decoder.lstm_dim"]),
            set(["trg_embedder.emb_dim", "decoder.trg_embed_dim"])]

  def initialize_generator(self, **kwargs):
    if kwargs.get("len_norm_type", None) is None:
      len_norm = xnmt.length_normalization.NoNormalization()
    else:
      len_norm = xnmt.serializer.YamlSerializer().initialize_if_needed(kwargs["len_norm_type"])
    search_args = {}
    if kwargs.get("max_len", None) is not None: search_args["max_len"] = kwargs["max_len"]
    if kwargs.get("beam", None) is None:
      self.search_strategy = GreedySearch(**search_args)
    else:
      search_args["beam_size"] = kwargs.get("beam", 1)
      search_args["len_norm"] = len_norm
      self.search_strategy = BeamSearch(**search_args)
    self.report_path = kwargs.get("report_path", None)
    self.report_type = kwargs.get("report_type", None)

  def calc_loss(self, src, trg, loss_calculator):
    """
    :param src: source sequence (unbatched, or batched + padded)
    :param trg: target sequence (unbatched, or batched + padded); losses will be accumulated only if trg_mask[batch,pos]==0, or no mask is set
    :param loss_calculator:
    :returns: (possibly batched) loss expression
    """
    self.start_sent(src)
    embeddings = self.src_embedder.embed_sent(src)
    encodings = self.encoder(embeddings)
    self.attender.init_sent(encodings)
    # Initialize the hidden state from the encoder
    ss = mark_as_batch([Vocab.SS] * len(src)) if is_batched(src) else Vocab.SS
    dec_state = self.decoder.initial_state(self.encoder.get_final_states(), self.trg_embedder.embed(ss))
    trg_sampling = 0.0
    if self.sched_samp_max > 0.0 and self.sched_samp_epoch > 0.0:
      trg_sampling = min(self.sched_samp_max, self.sched_samp_max * (float(self.cur_epoch/self.sched_samp_epoch)))
    return loss_calculator(self, dec_state, src, trg, trg_sampling_prob=trg_sampling)

  def generate(self, src, idx, src_mask=None, forced_trg_ids=None):
    if not xnmt.batcher.is_batched(src):
      src = xnmt.batcher.mark_as_batch([src])
    else:
      assert src_mask is not None
    outputs = []
    for sents in src:
      self.start_sent(src)
      embeddings = self.src_embedder.embed_sent(src)
      encodings = self.encoder(embeddings)
      self.attender.init_sent(encodings)
      ss = mark_as_batch([Vocab.SS] * len(src)) if is_batched(src) else Vocab.SS
      dec_state = self.decoder.initial_state(self.encoder.get_final_states(), self.trg_embedder.embed(ss))
      output_actions, score = self.search_strategy.generate_output(self.decoder, self.attender, self.trg_embedder, dec_state, src_length=len(sents), forced_trg_ids=forced_trg_ids)
      # In case of reporting
      if self.report_path is not None:
        src_words = [self.reporting_src_vocab[w] for w in sents]
        trg_words = [self.trg_vocab[w] for w in output_actions[1:]]
        attentions = self.attender.attention_vecs
        self.set_report_input(idx, src_words, trg_words, attentions)
        self.set_report_resource("src_words", src_words)
        self.set_report_path('{}.{}'.format(self.report_path, str(idx)))
        self.generate_report(self.report_type)
      # Append output to the outputs
      outputs.append(TextOutput(actions=output_actions,
                                vocab=self.trg_vocab if hasattr(self, "trg_vocab") else None,
                                score=score))
    return outputs

  def set_reporting_src_vocab(self, src_vocab):
    """
    Sets source vocab for reporting purposes.
    """
    self.reporting_src_vocab = src_vocab

  @handle_xnmt_event
  def on_new_epoch(self, training_regimen, num_sents):
    self.cur_epoch += 1

  @register_xnmt_event_assign
  def html_report(self, context=None):
    assert(context is None)
    idx, src, trg, att = self.get_report_input()
    path_to_report = self.get_report_path()
    html = etree.Element('html')
    head = etree.SubElement(html, 'head')
    title = etree.SubElement(head, 'title')
    body = etree.SubElement(html, 'body')
    report = etree.SubElement(body, 'h1')
    if idx is not None:
      title.text = report.text = 'Translation Report for Sentence %d' % (idx)
    else:
      title.text = report.text = 'Translation Report'
    main_content = etree.SubElement(body, 'div', name='main_content')

    # Generating main content
    captions = [u"Source Words", u"Target Words"]
    inputs = [src, trg]
    for caption, inp in six.moves.zip(captions, inputs):
      if inp is None: continue
      sent = ' '.join(inp)
      p = etree.SubElement(main_content, 'p')
      p.text = u"{}: {}".format(caption, sent)

    # Generating attention
    if not any([src is None, trg is None, att is None]):
      attention = etree.SubElement(main_content, 'p')
      att_text = etree.SubElement(attention, 'b')
      att_text.text = "Attention:"
      etree.SubElement(attention, 'br')
      attention_file = u"{}.attention.png".format(path_to_report)

      if type(att) == dy.Expression:
        attentions = att.npvalue()
      elif type(att) == list:
        attentions = np.concatenate([x.npvalue() for x in att], axis=1)
      elif type(att) != np.ndarray:
        raise RuntimeError("Illegal type for attentions in translator report: {}".format(type(attentions)))
      plot.plot_attention(src, trg, attentions, file_name = attention_file)

    # return the parent context to be used as child context
    return html
<<<<<<< HEAD
=======


class TransformerTranslator(Translator, Serializable, Reportable):
  yaml_tag = u'!TransformerTranslator'

  def __init__(self, src_embedder, encoder, trg_embedder, decoder, input_dim=512):
    '''Constructor.
    :param src_embedder: A word embedder for the input language
    :param encoder: An encoder to generate encoded inputs
    :param attender: An attention module
    :param trg_embedder: A word embedder for the output language
    :param decoder: A decoder
    '''
    register_handler(self)
    self.src_embedder = src_embedder
    self.encoder = encoder
    self.trg_embedder = trg_embedder
    self.decoder = decoder
    self.input_dim = input_dim
    self.scale_emb = self.input_dim ** 0.5
    self.max_input_len = 500
    self.initialize_position_encoding(self.max_input_len, input_dim)  # TODO: parametrize this

  def initialize_generator(self, **kwargs):
    if kwargs.get("len_norm_type", None) is None:
      len_norm = xnmt.length_normalization.NoNormalization()
    else:
      len_norm = xnmt.serializer.YamlSerializer().initialize_object(kwargs["len_norm_type"])
    search_args = {}
    if kwargs.get("max_len", None) is not None:
      search_args["max_len"] = kwargs["max_len"]
      self.max_len = kwargs.get("max_len", 50)
    if kwargs.get("beam", None) is None:
      self.search_strategy = GreedySearch(**search_args)
    else:
      search_args["beam_size"] = kwargs.get("beam", 1)
      search_args["len_norm"] = len_norm
      # self.search_strategy = TransformerBeamSearch(**search_args)
    self.report_path = kwargs.get("report_path", None)
    self.report_type = kwargs.get("report_type", None)

  def initialize_training_strategy(self, training_strategy):
    self.loss_calculator = training_strategy

  def set_reporting_src_vocab(self, src_vocab):
    """
    Sets source vocab for reporting purposes.
    """
    self.reporting_src_vocab = src_vocab

  def make_attention_mask(self, source_block, target_block):
    mask = (target_block[:, None, :] <= 0) * (source_block[:, :, None] <= 0)
    # (batch, source_length, target_length)
    return mask

  def make_history_mask(self, block):
    batch, length = block.shape
    arange = np.arange(length)
    history_mask = (arange[None,] <= arange[:, None])[None,]
    history_mask = np.broadcast_to(history_mask, (batch, length, length))
    return history_mask

  def mask_embeddings(self, embeddings, mask):
    """
    We convert the embeddings of masked input sequence to zero vector
    """
    (embed_dim, _), _ = embeddings.dim()
    temp_mask = np.repeat(1. - mask[:, None, :], embed_dim, axis=1)
    temp_mask = dy.inputTensor(np.moveaxis(temp_mask, [1, 0, 2], [0, 2, 1]), batched=True)
    embeddings = dy.cmult(embeddings, temp_mask)
    return embeddings

  def initialize_position_encoding(self, length, n_units):
    # Implementation in the Google tensor2tensor repo
    channels = n_units
    position = np.arange(length, dtype='f')
    num_timescales = channels // 2
    log_timescale_increment = (np.log(10000. / 1.) / (float(num_timescales) - 1))
    inv_timescales = 1. * np.exp(np.arange(num_timescales).astype('f') * -log_timescale_increment)
    scaled_time = np.expand_dims(position, 1) * np.expand_dims(inv_timescales, 0)
    signal = np.concatenate([np.sin(scaled_time), np.cos(scaled_time)], axis=1)
    signal = np.reshape(signal, [1, length, channels])
    self.position_encoding_block = np.transpose(signal, (0, 2, 1))

  def make_input_embedding(self, emb_block, length):
    if length > self.max_input_len:
      self.initialize_position_encoding(2 * length, self.input_dim)
      self.max_input_len = 2 * length
    emb_block = emb_block * self.scale_emb
    emb_block += dy.inputTensor(self.position_encoding_block[0, :, :length])
    return emb_block

  def sentence_block_embed(self, embed, x, mask):
    batch, length = x.shape
    x_mask = mask.reshape((batch * length,))
    _, units = embed.shape()  # According to updated Dynet
    e = dy.concatenate_cols([dy.zeros(units) if x_mask[j] == 1 else dy.lookup(embed, id_) for j, id_ in enumerate(x.reshape((batch * length,)))])
    e = dy.reshape(e, (units, length), batch_size=batch)
    return e

  def calc_loss(self, src, trg, loss_cal=None, infer_prediction=False):
    src_words = np.array(list(map(lambda x: [Vocab.SS] + x.words, src)))
    batch_size, src_len = src_words.shape

    if isinstance(src.mask, type(None)):
      src_mask = np.zeros((batch_size, src_len), dtype=np.int)
    else:
      src_mask = np.concatenate([np.zeros((batch_size, 1), dtype=np.int), src.mask.np_arr.astype(np.int)], axis=1)

    src_embeddings = self.sentence_block_embed(self.src_embedder.embeddings, src_words, src_mask)
    src_embeddings = self.make_input_embedding(src_embeddings, src_len)

    trg_words = np.array(list(map(lambda x: [Vocab.SS] + x.words[:-1], trg)))
    batch_size, trg_len = trg_words.shape

    if isinstance(trg.mask, type(None)):
      trg_mask = np.zeros((batch_size, trg_len), dtype=np.int)
    else:
      trg_mask = trg.mask.np_arr.astype(np.int)

    trg_embeddings = self.sentence_block_embed(self.trg_embedder.embeddings, trg_words, trg_mask)
    trg_embeddings = self.make_input_embedding(trg_embeddings, trg_len)

    xx_mask = self.make_attention_mask(src_mask, src_mask)
    xy_mask = self.make_attention_mask(trg_mask, src_mask)
    yy_mask = self.make_attention_mask(trg_mask, trg_mask)
    yy_mask *= self.make_history_mask(trg_mask)

    z_blocks = self.encoder(src_embeddings, xx_mask)
    h_block = self.decoder(trg_embeddings, z_blocks, xy_mask, yy_mask)

    if infer_prediction:
      y_len = h_block.dim()[0][1]
      last_col = dy.pick(h_block, dim=1, index=y_len - 1)
      logits = self.decoder.output(last_col)
      return logits

    ref_list = list(itertools.chain.from_iterable(map(lambda x: x.words, trg)))
    concat_t_block = (1 - trg_mask.ravel()).reshape(-1) * np.array(ref_list)
    loss = self.decoder.output_and_loss(h_block, concat_t_block)
    return loss

  def generate(self, src, idx, src_mask=None, forced_trg_ids=None):
    if not xnmt.batcher.is_batched(src):
      src = xnmt.batcher.mark_as_batch([src])
    else:
      assert src_mask is not None
    outputs = []

    trg = SimpleSentenceInput([0])

    if not xnmt.batcher.is_batched(trg):
      trg = xnmt.batcher.mark_as_batch([trg])

    output_actions = []
    score = 0.

    for i in range(self.max_len):
      dy.renew_cg()
      log_prob_tail = self.calc_loss(src, trg, loss_cal=None, infer_prediction=True)
      ys = np.argmax(log_prob_tail.npvalue(), axis=0).astype('i')
      if ys == Vocab.ES:
        output_actions.append(ys)
        break
      output_actions.append(ys)
      trg = SimpleSentenceInput(output_actions + [0])
      if not xnmt.batcher.is_batched(trg):
        trg = xnmt.batcher.mark_as_batch([trg])

    # In case of reporting
    sents = src[0]
    if self.report_path is not None:
      src_words = [self.reporting_src_vocab[w] for w in sents]
      trg_words = [self.trg_vocab[w] for w in output_actions]
      self.set_report_input(idx, src_words, trg_words)
      self.set_report_resource("src_words", src_words)
      self.set_report_path('{}.{}'.format(self.report_path, str(idx)))
      self.generate_report(self.report_type)

    # Append output to the outputs
    if hasattr(self, "trg_vocab") and self.trg_vocab is not None:
      outputs.append(TextOutput(output_actions, self.trg_vocab))
    else:
      outputs.append((output_actions, score))

    return outputs
>>>>>>> 742693eb
<|MERGE_RESOLUTION|>--- conflicted
+++ resolved
@@ -200,8 +200,6 @@
 
     # return the parent context to be used as child context
     return html
-<<<<<<< HEAD
-=======
 
 
 class TransformerTranslator(Translator, Serializable, Reportable):
@@ -387,5 +385,4 @@
     else:
       outputs.append((output_actions, score))
 
-    return outputs
->>>>>>> 742693eb
+    return outputs