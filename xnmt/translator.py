--- conflicted
+++ resolved
@@ -15,10 +15,6 @@
 from xnmt.output import TextOutput
 import xnmt.linear as linear
 from xnmt.reports import Reportable
-<<<<<<< HEAD
-from xnmt.decorators import recursive_assign, recursive
-=======
->>>>>>> ac2a5d97
 import xnmt.serializer
 import xnmt.evaluator
 from xnmt.batcher import mark_as_batch, is_batched
