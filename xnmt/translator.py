--- conflicted
+++ resolved
@@ -17,10 +17,7 @@
 from xnmt.reports import Reportable
 from xnmt.decorators import recursive_assign, recursive
 import xnmt.serializer
-<<<<<<< HEAD
-=======
 import xnmt.evaluator
->>>>>>> 69ed6c29
 from xnmt.batcher import mark_as_batch, is_batched
 from xnmt.vocab import Vocab
 
@@ -129,31 +126,7 @@
     # Initialize the hidden state from the encoder
     ss = mark_as_batch([Vocab.SS] * len(src)) if is_batched(src) else Vocab.SS
     self.decoder.initialize(self.encoder.get_final_states(), self.trg_embedder.embed(ss))
-<<<<<<< HEAD
-    losses = []
-
-    seq_len = len(trg[0]) if xnmt.batcher.is_batched(src) else len(trg)
-    if xnmt.batcher.is_batched(src):
-      for j, single_trg in enumerate(trg):
-        assert len(single_trg) == seq_len # assert consistent length
-        assert 1==len([i for i in range(seq_len) if (trg_mask is None or trg_mask[j,i]==0) and single_trg[i]==Vocab.ES]) # assert exactly one unmasked ES token
-    for i in range(seq_len):
-      ref_word = trg[i] if not xnmt.batcher.is_batched(src) \
-                      else xnmt.batcher.mark_as_batch([single_trg[i] for single_trg in trg])
- 
-      context = self.attender.calc_context(self.decoder.state.output())
-      word_loss = self.decoder.calc_loss(context, ref_word)
-      if xnmt.batcher.is_batched(src) and trg_mask is not None:
-        mask_exp = dy.inputTensor((1.0 - trg_mask)[:,i:i+1].transpose(),batched=True)
-        word_loss = word_loss * mask_exp
-      losses.append(word_loss)
-      if i < seq_len-1:
-        self.decoder.add_input(self.trg_embedder.embed(ref_word))
-
-    return dy.esum(losses)
-=======
     return self.loss_calculator(self, src, trg, src_mask, trg_mask)
->>>>>>> 69ed6c29
 
   def generate(self, src, idx, src_mask=None, forced_trg_ids=None):
     if not xnmt.batcher.is_batched(src):
