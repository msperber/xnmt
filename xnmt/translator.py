from __future__ import division, generators

import six
import plot
<<<<<<< HEAD
import itertools
=======
>>>>>>> ec12f907
import dynet as dy
import numpy as np

import xnmt.length_normalization
import xnmt.batcher
from xnmt.expression_sequence import ExpressionSequence
from xnmt.vocab import Vocab
<<<<<<< HEAD
from xnmt.hier_model import GeneratorModel, recursive_assign, recursive
from xnmt.batcher import mark_as_batch, is_batched
=======
from xnmt.events import register_xnmt_event_assign, register_handler
from xnmt.generator import GeneratorModel
>>>>>>> ec12f907
from xnmt.serializer import Serializable, DependentInitParam
from xnmt.search_strategy import BeamSearch, GreedySearch, TransformerBeamSearch
from xnmt.output import TextOutput
from xnmt.reports import Reportable
import xnmt.serializer
<<<<<<< HEAD
=======
from xnmt.batcher import mark_as_batch, is_batched
>>>>>>> ec12f907

# Reporting purposes
from lxml import etree

class Translator(GeneratorModel):
  '''
  A template class implementing an end-to-end translator that can calculate a
  loss and generate translations.
  '''

  def calc_loss(self, src, trg):
    '''Calculate loss based on input-output pairs.

    :param src: The source, a sentence or a batch of sentences.
    :param trg: The target, a sentence or a batch of sentences.
    :returns: An expression representing the loss.
    '''
    raise NotImplementedError('calc_loss must be implemented for Translator subclasses')

  def set_trg_vocab(self, trg_vocab=None):
    """
    Set target vocab for generating outputs.

    :param trg_vocab: target vocab, or None to generate word ids
    """
    self.trg_vocab = trg_vocab

  def set_post_processor(self, post_processor):
    self.post_processor = post_processor

class DefaultTranslator(Translator, Serializable, Reportable):
  '''
  A default translator based on attentional sequence-to-sequence models.
  '''

  yaml_tag = u'!DefaultTranslator'

  def __init__(self, src_embedder, encoder, attender, trg_embedder, decoder):
    '''Constructor.

    :param src_embedder: A word embedder for the input language
    :param encoder: An encoder to generate encoded inputs
    :param attender: An attention module
    :param trg_embedder: A word embedder for the output language
    :param decoder: A decoder
    '''
    register_handler(self)
    self.src_embedder = src_embedder
    self.encoder = encoder
    self.attender = attender
    self.trg_embedder = trg_embedder
    self.decoder = decoder

<<<<<<< HEAD
    self.register_hier_child(self.encoder)
    self.register_hier_child(self.attender)
    self.register_hier_child(self.decoder)
    self.register_hier_child(self.src_embedder)
    self.register_hier_child(self.trg_embedder)

=======
>>>>>>> ec12f907
  def shared_params(self):
    return [set(["src_embedder.emb_dim", "encoder.input_dim"]),
            set(["encoder.hidden_dim", "attender.input_dim", "decoder.input_dim"]),
            set(["attender.state_dim", "decoder.lstm_dim"]),
            set(["trg_embedder.emb_dim", "decoder.trg_embed_dim"])]

  def dependent_init_params(self):
    return [DependentInitParam(param_descr="src_embedder.vocab_size", value_fct=lambda: self.yaml_context.corpus_parser.src_reader.vocab_size()),
            DependentInitParam(param_descr="decoder.vocab_size", value_fct=lambda: self.yaml_context.corpus_parser.trg_reader.vocab_size()),
            DependentInitParam(param_descr="trg_embedder.vocab_size", value_fct=lambda: self.yaml_context.corpus_parser.trg_reader.vocab_size()),
            DependentInitParam(param_descr="src_embedder.vocab", value_fct=lambda: self.yaml_context.corpus_parser.src_reader.vocab),
            DependentInitParam(param_descr="trg_embedder.vocab", value_fct=lambda: self.yaml_context.corpus_parser.trg_reader.vocab)]

  def initialize_generator(self, **kwargs):
    if kwargs.get("len_norm_type", None) is None:
      len_norm = xnmt.length_normalization.NoNormalization()
    else:
      len_norm = xnmt.serializer.YamlSerializer().initialize_object(kwargs["len_norm_type"])
    search_args = {}
    if kwargs.get("max_len", None) is not None: search_args["max_len"] = kwargs["max_len"]
    if kwargs.get("beam", None) is None:
      self.search_strategy = GreedySearch(**search_args)
    else:
      search_args["beam_size"] = kwargs.get("beam", 1)
      search_args["len_norm"] = len_norm
      self.search_strategy = BeamSearch(**search_args)
    self.report_path = kwargs.get("report_path", None)
    self.report_type = kwargs.get("report_type", None)

  def initialize_training_strategy(self, training_strategy):
    self.loss_calculator = training_strategy

  def calc_loss(self, src, trg):
    """
    :param src: source sequence (unbatched, or batched + padded)
    :param trg: target sequence (unbatched, or batched + padded); losses will be accumulated only if trg_mask[batch,pos]==0, or no mask is set
    :returns: (possibly batched) loss expression
    """
    assert hasattr(self, "loss_calculator")
    self.start_sent()
    embeddings = self.src_embedder.embed_sent(src)
    encodings = self.encoder(embeddings)
    self.attender.init_sent(encodings)
    # Initialize the hidden state from the encoder
    ss = mark_as_batch([Vocab.SS] * len(src)) if is_batched(src) else Vocab.SS
    dec_state = self.decoder.initial_state(self.encoder.get_final_states(), self.trg_embedder.embed(ss))
    return self.loss_calculator(self, dec_state, src, trg)

  def generate(self, src, idx, src_mask=None, forced_trg_ids=None):
    if not xnmt.batcher.is_batched(src):
      src = xnmt.batcher.mark_as_batch([src])
    else:
      assert src_mask is not None
    outputs = []
    for sents in src:
      self.start_sent()
      embeddings = self.src_embedder.embed_sent(src)
      encodings = self.encoder(embeddings)
      self.attender.init_sent(encodings)
      ss = mark_as_batch([Vocab.SS] * len(src)) if is_batched(src) else Vocab.SS
      dec_state = self.decoder.initial_state(self.encoder.get_final_states(), self.trg_embedder.embed(ss))
      output_actions, score = self.search_strategy.generate_output(self.decoder, self.attender, self.trg_embedder, dec_state, src_length=len(sents), forced_trg_ids=forced_trg_ids)
      # In case of reporting
      if self.report_path is not None:
        src_words = [self.reporting_src_vocab[w] for w in sents]
        trg_words = [self.trg_vocab[w] for w in output_actions[1:]]
        attentions = self.attender.attention_vecs
        self.set_report_input(idx, src_words, trg_words, attentions)
        self.set_report_resource("src_words", src_words)
        self.set_report_path('{}.{}'.format(self.report_path, str(idx)))
        self.generate_report(self.report_type)
      # Append output to the outputs
      if hasattr(self, "trg_vocab") and self.trg_vocab is not None:
        outputs.append(TextOutput(output_actions, self.trg_vocab))
      else:
        outputs.append((output_actions, score))
    return outputs

  def set_reporting_src_vocab(self, src_vocab):
    """
    Sets source vocab for reporting purposes.
    """
    self.reporting_src_vocab = src_vocab

  @register_xnmt_event_assign
  def html_report(self, context=None):
    assert(context is None)
    idx, src, trg, att = self.get_report_input()
    path_to_report = self.get_report_path()
    html = etree.Element('html')
    head = etree.SubElement(html, 'head')
    title = etree.SubElement(head, 'title')
    body = etree.SubElement(html, 'body')
    report = etree.SubElement(body, 'h1')
    if idx is not None:
      title.text = report.text = 'Translation Report for Sentence %d' % (idx)
    else:
      title.text = report.text = 'Translation Report'
    main_content = etree.SubElement(body, 'div', name='main_content')

    # Generating main content
    captions = [u"Source Words", u"Target Words"]
    inputs = [src, trg]
    for caption, inp in six.moves.zip(captions, inputs):
      if inp is None: continue
      sent = ' '.join(inp)
      p = etree.SubElement(main_content, 'p')
      p.text = u"{}: {}".format(caption, sent)

    # Generating attention
    if not any([src is None, trg is None, att is None]):
      attention = etree.SubElement(main_content, 'p')
      att_text = etree.SubElement(attention, 'b')
      att_text.text = "Attention:"
      etree.SubElement(attention, 'br')
      attention_file = u"{}.attention.png".format(path_to_report)

      if type(att) == dy.Expression:
        attentions = att.npvalue()
      elif type(att) == list:
        attentions = np.concatenate([x.npvalue() for x in att], axis=1)
      elif type(att) != np.ndarray:
        raise RuntimeError("Illegal type for attentions in translator report: {}".format(type(attentions)))
      plot.plot_attention(src, trg, attentions, file_name = attention_file)

    # return the parent context to be used as child context
    return html

<<<<<<< HEAD
  @recursive
  def file_report(self):
    pass


class TransformerTranslator(DefaultTranslator):
  yaml_tag = u'!TransformerTranslator'

  def initialize_generator(self, **kwargs):
    if kwargs.get("len_norm_type", None) is None:
      len_norm = xnmt.length_normalization.NoNormalization()
    else:
      len_norm = xnmt.serializer.YamlSerializer().initialize_object(kwargs["len_norm_type"])
    search_args = {}
    if kwargs.get("max_len", None) is not None: search_args["max_len"] = kwargs["max_len"]
    if kwargs.get("beam", None) is None:
      self.search_strategy = GreedySearch(**search_args)
    else:
      search_args["beam_size"] = kwargs.get("beam", 1)
      search_args["len_norm"] = len_norm
      self.search_strategy = TransformerBeamSearch(**search_args)
    self.report_path = kwargs.get("report_path", None)
    self.report_type = kwargs.get("report_type", None)


  def calc_loss(self, src, trg, src_mask=None, trg_mask=None, info=None):
    self.start_sent()
    src_embeddings = self.src_embedder.embed_sent(src, mask=src_mask)
    encodings = self.encoder.transduce(src_embeddings)

    # Calculating the embedding of the START TOKEN
    ss = mark_as_batch([Vocab.SS] * len(src)) if is_batched(src) else Vocab.SS
    ss_embeddings = self.trg_embedder.embed(ss)

    # Appending the embedding of START_TOKEN at time step 1 and removing the last time step embedding
    trg_embeddings = self.trg_embedder.embed_sent(trg, mask=trg_mask)
    dec_input_embeddings = ExpressionSequence([ss_embeddings] + trg_embeddings.expr_list[:-1])
    ref_list = xnmt.batcher.mark_as_batch(list(itertools.chain.from_iterable(map(lambda x: x.words, trg))))

    self.decoder.initialize(src_mask, trg_mask)
    loss = self.decoder.calc_loss((encodings, dec_input_embeddings), ref_list)

    # Masking for loss
    if trg_mask is not None:
      mask_loss = dy.inputTensor((1 - trg_mask.ravel()).reshape(1, -1), batched=True)
      loss = dy.cmult(loss, mask_loss)

    return loss

  def generate(self, src, idx, src_mask=None, forced_trg_ids=None):
    if not xnmt.batcher.is_batched(src):
      src = xnmt.batcher.mark_as_batch([src])
    else:
      assert src_mask is not None
    outputs = []
    for sents in src:
      self.start_sent()

      src_embeddings = self.src_embedder.embed_sent(src, mask=src_mask)
      encodings = self.encoder.transduce(src_embeddings)

      self.decoder.initialize(src_mask, None)
      output_actions, score = self.search_strategy.generate_output(self.decoder, encodings, self.trg_embedder,
                                                                   src_length=len(sents), forced_trg_ids=forced_trg_ids)

      # In case of reporting
      if self.report_path is not None:
        src_words = [self.reporting_src_vocab[w] for w in sents]
        trg_words = [self.trg_vocab[w] for w in output_actions[1:]]
        attentions = self.attender.attention_vecs
        self.set_report_input(idx, src_words, trg_words, attentions)
        self.set_report_resource("src_words", src_words)
        self.set_report_path('{}.{}'.format(self.report_path, str(idx)))
        self.generate_report(self.report_type)
      # Append output to the outputs
      if hasattr(self, "trg_vocab") and self.trg_vocab is not None:
        outputs.append(TextOutput(output_actions, self.trg_vocab))
      else:
        outputs.append((output_actions, score))
    return outputs





=======
>>>>>>> ec12f907
<|MERGE_RESOLUTION|>--- conflicted
+++ resolved
@@ -2,10 +2,7 @@
 
 import six
 import plot
-<<<<<<< HEAD
 import itertools
-=======
->>>>>>> ec12f907
 import dynet as dy
 import numpy as np
 
@@ -13,22 +10,14 @@
 import xnmt.batcher
 from xnmt.expression_sequence import ExpressionSequence
 from xnmt.vocab import Vocab
-<<<<<<< HEAD
-from xnmt.hier_model import GeneratorModel, recursive_assign, recursive
-from xnmt.batcher import mark_as_batch, is_batched
-=======
 from xnmt.events import register_xnmt_event_assign, register_handler
 from xnmt.generator import GeneratorModel
->>>>>>> ec12f907
 from xnmt.serializer import Serializable, DependentInitParam
 from xnmt.search_strategy import BeamSearch, GreedySearch, TransformerBeamSearch
 from xnmt.output import TextOutput
 from xnmt.reports import Reportable
 import xnmt.serializer
-<<<<<<< HEAD
-=======
 from xnmt.batcher import mark_as_batch, is_batched
->>>>>>> ec12f907
 
 # Reporting purposes
 from lxml import etree
@@ -82,15 +71,6 @@
     self.trg_embedder = trg_embedder
     self.decoder = decoder
 
-<<<<<<< HEAD
-    self.register_hier_child(self.encoder)
-    self.register_hier_child(self.attender)
-    self.register_hier_child(self.decoder)
-    self.register_hier_child(self.src_embedder)
-    self.register_hier_child(self.trg_embedder)
-
-=======
->>>>>>> ec12f907
   def shared_params(self):
     return [set(["src_embedder.emb_dim", "encoder.input_dim"]),
             set(["encoder.hidden_dim", "attender.input_dim", "decoder.input_dim"]),
@@ -219,10 +199,6 @@
     # return the parent context to be used as child context
     return html
 
-<<<<<<< HEAD
-  @recursive
-  def file_report(self):
-    pass
 
 
 class TransformerTranslator(DefaultTranslator):
@@ -305,5 +281,3 @@
 
 
 
-=======
->>>>>>> ec12f907
