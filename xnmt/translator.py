from __future__ import division, generators

import six
import io
import dynet as dy
import numpy as np
import itertools

# Reporting purposes
from lxml import etree
from simple_settings import settings

from xnmt.attender import MlpAttender
from xnmt.batcher import mark_as_batch, is_batched
from xnmt.decoder import MlpSoftmaxDecoder
from xnmt.embedder import SimpleWordEmbedder
from xnmt.events import register_xnmt_event_assign, handle_xnmt_event, register_handler
from xnmt.generator import GeneratorModel
from xnmt.inference import SimpleInference
from xnmt.input import SimpleSentenceInput
import xnmt.length_normalization
<<<<<<< HEAD
=======
from xnmt.loss import LossBuilder
>>>>>>> 980680b2
from xnmt.lstm import BiLSTMSeqTransducer
from xnmt.output import TextOutput
import xnmt.plot
from xnmt.reports import Reportable
from xnmt.serialize.serializable import Serializable, bare
from xnmt.search_strategy import BeamSearch, GreedySearch
import xnmt.serialize.serializer
from xnmt.serialize.tree_tools import Path
from xnmt.vocab import Vocab

class Translator(GeneratorModel):
  '''
  A template class implementing an end-to-end translator that can calculate a
  loss and generate translations.
  '''

  def calc_loss(self, src, trg):
    '''Calculate loss based on input-output pairs.

    :param src: The source, a sentence or a batch of sentences.
    :param trg: The target, a sentence or a batch of sentences.
    :returns: An expression representing the loss.
    '''
    raise NotImplementedError('calc_loss must be implemented for Translator subclasses')

  def set_trg_vocab(self, trg_vocab=None):
    """
    Set target vocab for generating outputs.

    :param trg_vocab: target vocab, or None to generate word ids
    """
    self.trg_vocab = trg_vocab

  def set_post_processor(self, post_processor):
    self.post_processor = post_processor

  def get_primary_loss(self):
    return "mle"

class DefaultTranslator(Translator, Serializable, Reportable):
  '''
  A default translator based on attentional sequence-to-sequence models.
  '''

  yaml_tag = u'!DefaultTranslator'

<<<<<<< HEAD
  def __init__(self, src_reader, trg_reader, src_embedder=bare(SimpleWordEmbedder), 
               encoder=bare(BiLSTMSeqTransducer), attender=bare(MlpAttender), 
               trg_embedder=bare(SimpleWordEmbedder), decoder=bare(MlpSoftmaxDecoder), 
               inference=bare(SimpleInference)):
=======
  def __init__(self, src_reader, trg_reader, src_embedder=bare(SimpleWordEmbedder),
               encoder=bare(BiLSTMSeqTransducer), attender=bare(MlpAttender),
               trg_embedder=bare(SimpleWordEmbedder), decoder=bare(MlpSoftmaxDecoder),
               inference=bare(SimpleInference), calc_global_fertility=False, calc_attention_entropy=False):
>>>>>>> 980680b2
    '''Constructor.

    :param src_reader: A reader for the source side.
    :param src_embedder: A word embedder for the input language
    :param encoder: An encoder to generate encoded inputs
    :param attender: An attention module
    :param trg_reader: A reader for the target side.
    :param trg_embedder: A word embedder for the output language
    :param decoder: A decoder
    :param inference: The default inference strategy used for this model
    '''
    register_handler(self)
    self.src_reader = src_reader
    self.trg_reader = trg_reader
    self.src_embedder = src_embedder
    self.encoder = encoder
    self.attender = attender
    self.trg_embedder = trg_embedder
    self.decoder = decoder
    self.calc_global_fertility = calc_global_fertility
    self.calc_attention_entropy = calc_attention_entropy
    self.inference = inference

  def shared_params(self):
    return [set([Path(".src_embedder.emb_dim"), Path(".encoder.input_dim")]),
            set([Path(".encoder.hidden_dim"), Path(".attender.input_dim"), Path(".decoder.input_dim")]),
            set([Path(".attender.state_dim"), Path(".decoder.lstm_dim")]),
            set([Path(".trg_embedder.emb_dim"), Path(".decoder.trg_embed_dim")])]

  def initialize_generator(self, **kwargs):
    if kwargs.get("len_norm_type", None) is None:
      len_norm = xnmt.length_normalization.NoNormalization()
    else:
      len_norm = xnmt.serialize.serializer.YamlSerializer().initialize_if_needed(kwargs["len_norm_type"])
    search_args = {}
    if kwargs.get("max_len", None) is not None: search_args["max_len"] = kwargs["max_len"]
    if kwargs.get("beam", None) is None:
      self.search_strategy = GreedySearch(**search_args)
    else:
      search_args["beam_size"] = kwargs.get("beam", 1)
      search_args["len_norm"] = len_norm
      self.search_strategy = BeamSearch(**search_args)
    self.report_path = kwargs.get("report_path", None)
    self.report_type = kwargs.get("report_type", None)

  def calc_loss(self, src, trg, loss_calculator):
    """
    :param src: source sequence (unbatched, or batched + padded)
    :param trg: target sequence (unbatched, or batched + padded); losses will be accumulated only if trg_mask[batch,pos]==0, or no mask is set
    :param loss_calculator:
    :returns: (possibly batched) loss expression
    """
    self.start_sent(src)
    embeddings = self.src_embedder.embed_sent(src)
    encodings = self.encoder(embeddings)
    self.attender.init_sent(encodings)
    # Initialize the hidden state from the encoder
    ss = mark_as_batch([Vocab.SS] * len(src)) if is_batched(src) else Vocab.SS
    dec_state = self.decoder.initial_state(self.encoder.get_final_states(), self.trg_embedder.embed(ss))
    # Compose losses
    model_loss = LossBuilder()
    model_loss.add_loss("mle", loss_calculator(self, dec_state, src, trg))

    if self.calc_global_fertility or self.calc_attention_entropy:
      # philip30: I assume that attention_vecs is already masked src wisely.
      # Now applying the mask to the target
      masked_attn = self.attender.attention_vecs
      if trg.mask is not None:
        trg_mask = trg.mask.get_active_one_mask().transpose()
        masked_attn = [dy.cmult(attn, dy.inputTensor(mask, batched=True)) for attn, mask in zip(masked_attn, trg_mask)]

    if self.calc_global_fertility:
      model_loss.add_loss("fertility", self.global_fertility(masked_attn))
    if self.calc_attention_entropy:
      model_loss.add_loss("H(attn)", self.attention_entropy(masked_attn))

    return model_loss

  def generate(self, src, idx, src_mask=None, forced_trg_ids=None):
    if not xnmt.batcher.is_batched(src):
      src = xnmt.batcher.mark_as_batch([src])
    else:
      assert src_mask is not None
    outputs = []
    for sents in src:
      self.start_sent(src)
      embeddings = self.src_embedder.embed_sent(src)
      encodings = self.encoder(embeddings)
      self.attender.init_sent(encodings)
      ss = mark_as_batch([Vocab.SS] * len(src)) if is_batched(src) else Vocab.SS
      dec_state = self.decoder.initial_state(self.encoder.get_final_states(), self.trg_embedder.embed(ss))
      output_actions, score = self.search_strategy.generate_output(self.decoder, self.attender, self.trg_embedder, dec_state, src_length=len(sents), forced_trg_ids=forced_trg_ids)
      # In case of reporting
      if self.report_path is not None:
        src_words = [self.reporting_src_vocab[w] for w in sents]
        trg_words = [self.trg_vocab[w] for w in output_actions.word_ids]
        # Attentions
        attentions = output_actions.attentions
        if type(attentions) == dy.Expression:
          attentions = attentions.npvalue()
        elif type(attentions) == list:
          attentions = np.concatenate([x.npvalue() for x in attentions], axis=1)
        elif type(attentions) != np.ndarray:
          raise RuntimeError("Illegal type for attentions in translator report: {}".format(type(attentions)))
        # Segmentation
        segment = self.get_report_resource("segmentation")
        if segment is not None:
          segment = list(six.moves.map(lambda x: int(x[0]), segment))
          src_inp = [x[0] for x in self.encoder.apply_segmentation(src_words, segment)]
        else:
          src_inp = src_words
        # Other Resources
        self.set_report_input(idx, src_inp, trg_words, attentions)
        self.set_report_resource("src_words", src_words)
        self.set_report_path('{}.{}'.format(self.report_path, str(idx)))
        self.generate_report(self.report_type)
      # Append output to the outputs
      outputs.append(TextOutput(actions=output_actions.word_ids,
                                vocab=self.trg_vocab if hasattr(self, "trg_vocab") else None,
                                score=score))
    self.outputs = outputs
    return outputs

  def global_fertility(self, a):
    return dy.sum_elems(dy.square(1 - dy.esum(a)))

  def attention_entropy(self, a):
    EPS = 1e-10
    entropy = []
    for a_i in a:
      a_i += EPS
      entropy.append(dy.cmult(a_i, dy.log(a_i)))

    return -dy.sum_elems(dy.esum(entropy))

  def set_reporting_src_vocab(self, src_vocab):
    """
    Sets source vocab for reporting purposes.
    """
    self.reporting_src_vocab = src_vocab

  @register_xnmt_event_assign
  def html_report(self, context=None):
    assert(context is None)
    idx, src, trg, att = self.get_report_input()
    path_to_report = self.get_report_path()
    html = etree.Element('html')
    head = etree.SubElement(html, 'head')
    title = etree.SubElement(head, 'title')
    body = etree.SubElement(html, 'body')
    report = etree.SubElement(body, 'h1')
    if idx is not None:
      title.text = report.text = 'Translation Report for Sentence %d' % (idx)
    else:
      title.text = report.text = 'Translation Report'
    main_content = etree.SubElement(body, 'div', name='main_content')

    # Generating main content
    captions = [u"Source Words", u"Target Words"]
    inputs = [src, trg]
    for caption, inp in six.moves.zip(captions, inputs):
      if inp is None: continue
      sent = ' '.join(inp)
      p = etree.SubElement(main_content, 'p')
      p.text = u"{}: {}".format(caption, sent)

    # Generating attention
    if not any([src is None, trg is None, att is None]):
      attention = etree.SubElement(main_content, 'p')
      att_text = etree.SubElement(attention, 'b')
      att_text.text = "Attention:"
      etree.SubElement(attention, 'br')
      attention_file = u"{}.attention.png".format(path_to_report)
      xnmt.plot.plot_attention(src, trg, att, file_name = attention_file)

    # return the parent context to be used as child context
    return html

  @handle_xnmt_event
  def on_file_report(self):
    idx, src, trg, attn = self.get_report_input()
    assert attn.shape == (len(src), len(trg))
    col_length = []
    for word in trg:
      col_length.append(max(len(word), 6))
    col_length.append(max(len(x) for x in src))
    with io.open(self.get_report_path() + ".attention.txt", encoding='utf-8', mode='w') as attn_file:
      for i in range(len(src)+1):
        if i == 0:
          words = trg + [""]
        else:
          words = ["%.4f" % (f) for f in attn[i-1]] + [src[i-1]]
        str_format = ""
        for length in col_length:
          str_format += "{:%ds}" % (length+2)
        print(str_format.format(*words), file=attn_file)

class TransformerTranslator(Translator, Serializable, Reportable):
  yaml_tag = u'!TransformerTranslator'

  def __init__(self, src_reader, src_embedder, encoder, trg_reader, trg_embedder, decoder, inference=None, input_dim=512):
    '''Constructor.
    :param src_embedder: A word embedder for the input language
    :param encoder: An encoder to generate encoded inputs
    :param attender: An attention module
    :param trg_embedder: A word embedder for the output language
    :param decoder: A decoder
    '''
    register_handler(self)
    self.src_reader = src_reader
    self.src_embedder = src_embedder
    self.encoder = encoder
    self.trg_reader = trg_reader
    self.trg_embedder = trg_embedder
    self.decoder = decoder
    self.input_dim = input_dim
    self.inference = inference
    self.scale_emb = self.input_dim ** 0.5
    self.max_input_len = 500
    self.initialize_position_encoding(self.max_input_len, input_dim)  # TODO: parametrize this

  def initialize_generator(self, **kwargs):
    if kwargs.get("len_norm_type", None) is None:
      len_norm = xnmt.length_normalization.NoNormalization()
    else:
      len_norm = xnmt.serialize.serializer.YamlSerializer().initialize_object(kwargs["len_norm_type"])
    search_args = {}
    if kwargs.get("max_len", None) is not None:
      search_args["max_len"] = kwargs["max_len"]
      self.max_len = kwargs.get("max_len", 50)
    if kwargs.get("beam", None) is None:
      self.search_strategy = GreedySearch(**search_args)
    else:
      search_args["beam_size"] = kwargs.get("beam", 1)
      search_args["len_norm"] = len_norm
      # self.search_strategy = TransformerBeamSearch(**search_args)
    self.report_path = kwargs.get("report_path", None)
    self.report_type = kwargs.get("report_type", None)

  def initialize_training_strategy(self, training_strategy):
    self.loss_calculator = training_strategy

  def set_reporting_src_vocab(self, src_vocab):
    """
    Sets source vocab for reporting purposes.
    """
    self.reporting_src_vocab = src_vocab

  def make_attention_mask(self, source_block, target_block):
    mask = (target_block[:, None, :] <= 0) * (source_block[:, :, None] <= 0)
    # (batch, source_length, target_length)
    return mask

  def make_history_mask(self, block):
    batch, length = block.shape
    arange = np.arange(length)
    history_mask = (arange[None,] <= arange[:, None])[None,]
    history_mask = np.broadcast_to(history_mask, (batch, length, length))
    return history_mask

  def mask_embeddings(self, embeddings, mask):
    """
    We convert the embeddings of masked input sequence to zero vector
    """
    (embed_dim, _), _ = embeddings.dim()
    temp_mask = np.repeat(1. - mask[:, None, :], embed_dim, axis=1)
    temp_mask = dy.inputTensor(np.moveaxis(temp_mask, [1, 0, 2], [0, 2, 1]), batched=True)
    embeddings = dy.cmult(embeddings, temp_mask)
    return embeddings

  def initialize_position_encoding(self, length, n_units):
    # Implementation in the Google tensor2tensor repo
    channels = n_units
    position = np.arange(length, dtype='f')
    num_timescales = channels // 2
    log_timescale_increment = (np.log(10000. / 1.) / (float(num_timescales) - 1))
    inv_timescales = 1. * np.exp(np.arange(num_timescales).astype('f') * -log_timescale_increment)
    scaled_time = np.expand_dims(position, 1) * np.expand_dims(inv_timescales, 0)
    signal = np.concatenate([np.sin(scaled_time), np.cos(scaled_time)], axis=1)
    signal = np.reshape(signal, [1, length, channels])
    self.position_encoding_block = np.transpose(signal, (0, 2, 1))

  def make_input_embedding(self, emb_block, length):
    if length > self.max_input_len:
      self.initialize_position_encoding(2 * length, self.input_dim)
      self.max_input_len = 2 * length
    emb_block = emb_block * self.scale_emb
    emb_block += dy.inputTensor(self.position_encoding_block[0, :, :length])
    return emb_block

  def sentence_block_embed(self, embed, x, mask):
    batch, length = x.shape
    x_mask = mask.reshape((batch * length,))
    _, units = embed.shape()  # According to updated Dynet
    e = dy.concatenate_cols([dy.zeros(units) if x_mask[j] == 1 else dy.lookup(embed, id_) for j, id_ in enumerate(x.reshape((batch * length,)))])
    e = dy.reshape(e, (units, length), batch_size=batch)
    return e

  def calc_loss(self, src, trg, loss_cal=None, infer_prediction=False):
    self.start_sent(src)
    if not xnmt.batcher.is_batched(src):
      src = xnmt.batcher.mark_as_batch([src])
    if not xnmt.batcher.is_batched(trg):
      trg = xnmt.batcher.mark_as_batch([trg])
    src_words = np.array([[Vocab.SS] + x.words for x in src])
    batch_size, src_len = src_words.shape

    if isinstance(src.mask, type(None)):
      src_mask = np.zeros((batch_size, src_len), dtype=np.int)
    else:
      src_mask = np.concatenate([np.zeros((batch_size, 1), dtype=np.int), src.mask.np_arr.astype(np.int)], axis=1)

    src_embeddings = self.sentence_block_embed(self.src_embedder.embeddings, src_words, src_mask)
    src_embeddings = self.make_input_embedding(src_embeddings, src_len)

    trg_words = np.array(list(map(lambda x: [Vocab.SS] + x.words[:-1], trg)))
    batch_size, trg_len = trg_words.shape

    if isinstance(trg.mask, type(None)):
      trg_mask = np.zeros((batch_size, trg_len), dtype=np.int)
    else:
      trg_mask = trg.mask.np_arr.astype(np.int)

    trg_embeddings = self.sentence_block_embed(self.trg_embedder.embeddings, trg_words, trg_mask)
    trg_embeddings = self.make_input_embedding(trg_embeddings, trg_len)

    xx_mask = self.make_attention_mask(src_mask, src_mask)
    xy_mask = self.make_attention_mask(trg_mask, src_mask)
    yy_mask = self.make_attention_mask(trg_mask, trg_mask)
    yy_mask *= self.make_history_mask(trg_mask)

    z_blocks = self.encoder(src_embeddings, xx_mask)
    h_block = self.decoder(trg_embeddings, z_blocks, xy_mask, yy_mask)

    if infer_prediction:
      y_len = h_block.dim()[0][1]
      last_col = dy.pick(h_block, dim=1, index=y_len - 1)
      logits = self.decoder.output(last_col)
      return logits

    ref_list = list(itertools.chain.from_iterable(map(lambda x: x.words, trg)))
    concat_t_block = (1 - trg_mask.ravel()).reshape(-1) * np.array(ref_list)
    loss = self.decoder.output_and_loss(h_block, concat_t_block)
    return LossBuilder({"mle": loss})

  def generate(self, src, idx, src_mask=None, forced_trg_ids=None):
    self.start_sent(src)
    if not xnmt.batcher.is_batched(src):
      src = xnmt.batcher.mark_as_batch([src])
    else:
      assert src_mask is not None
    outputs = []

    trg = SimpleSentenceInput([0])

    if not xnmt.batcher.is_batched(trg):
      trg = xnmt.batcher.mark_as_batch([trg])

    output_actions = []
    score = 0.

    for _ in range(self.max_len):
      dy.renew_cg(immediate_compute=settings.IMMEDIATE_COMPUTE, check_validity=settings.CHECK_VALIDITY)
      log_prob_tail = self.calc_loss(src, trg, loss_cal=None, infer_prediction=True)
      ys = np.argmax(log_prob_tail.npvalue(), axis=0).astype('i')
      if ys == Vocab.ES:
        output_actions.append(ys)
        break
      output_actions.append(ys)
      trg = SimpleSentenceInput(output_actions + [0])
      if not xnmt.batcher.is_batched(trg):
        trg = xnmt.batcher.mark_as_batch([trg])

    # In case of reporting
    sents = src[0]
    if self.report_path is not None:
      src_words = [self.reporting_src_vocab[w] for w in sents]
      trg_words = [self.trg_vocab[w] for w in output_actions]
      self.set_report_input(idx, src_words, trg_words)
      self.set_report_resource("src_words", src_words)
      self.set_report_path('{}.{}'.format(self.report_path, str(idx)))
      self.generate_report(self.report_type)

    # Append output to the outputs
    if hasattr(self, "trg_vocab") and self.trg_vocab is not None:
      outputs.append(TextOutput(output_actions, self.trg_vocab))
    else:
      outputs.append((output_actions, score))

    return outputs<|MERGE_RESOLUTION|>--- conflicted
+++ resolved
@@ -19,10 +19,7 @@
 from xnmt.inference import SimpleInference
 from xnmt.input import SimpleSentenceInput
 import xnmt.length_normalization
-<<<<<<< HEAD
-=======
 from xnmt.loss import LossBuilder
->>>>>>> 980680b2
 from xnmt.lstm import BiLSTMSeqTransducer
 from xnmt.output import TextOutput
 import xnmt.plot
@@ -69,17 +66,10 @@
 
   yaml_tag = u'!DefaultTranslator'
 
-<<<<<<< HEAD
-  def __init__(self, src_reader, trg_reader, src_embedder=bare(SimpleWordEmbedder), 
-               encoder=bare(BiLSTMSeqTransducer), attender=bare(MlpAttender), 
-               trg_embedder=bare(SimpleWordEmbedder), decoder=bare(MlpSoftmaxDecoder), 
-               inference=bare(SimpleInference)):
-=======
   def __init__(self, src_reader, trg_reader, src_embedder=bare(SimpleWordEmbedder),
                encoder=bare(BiLSTMSeqTransducer), attender=bare(MlpAttender),
                trg_embedder=bare(SimpleWordEmbedder), decoder=bare(MlpSoftmaxDecoder),
                inference=bare(SimpleInference), calc_global_fertility=False, calc_attention_entropy=False):
->>>>>>> 980680b2
     '''Constructor.
 
     :param src_reader: A reader for the source side.
