--- conflicted
+++ resolved
@@ -43,28 +43,9 @@
     '''
     return None
 
-  def translate(self, src):
-    '''Translate a particular sentence.
-
-    :param src: The source, a sentence or a batch of sentences.
-    :returns: A translated expression.
-    '''
-    raise NotImplementedError('translate must be implemented for Translator subclasses')
-
   @recursive
   def set_train(self, val):
-<<<<<<< HEAD
-    for component in self.get_train_test_components():
-      Translator.set_train_recursive(component, val)
-
-  @staticmethod
-  def set_train_recursive(component, val):
-    component.set_train(val)
-    for sub_component in component.get_train_test_components():
-      Translator.set_train_recursive(sub_component, val)
-=======
     pass
->>>>>>> cb538ce1
 
   def set_vocabs(self, src_vocab, trg_vocab):
     self.src_vocab = src_vocab
