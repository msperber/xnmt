from __future__ import division, generators

import six
import plot
import dynet as dy
import numpy as np

import xnmt.length_normalization
import xnmt.batcher

from xnmt.vocab import Vocab
from xnmt.serializer import Serializable, DependentInitParam
from xnmt.search_strategy import BeamSearch, GreedySearch
from xnmt.output import TextOutput
from xnmt.model import GeneratorModel
from xnmt.reports import Reportable
from xnmt.decorators import recursive_assign, recursive
import xnmt.serializer
import xnmt.evaluator
from xnmt.batcher import mark_as_batch, is_batched

# Reporting purposes
from lxml import etree

class Translator(GeneratorModel):
  '''
  A template class implementing an end-to-end translator that can calculate a
  loss and generate translations.
  '''

  def calc_loss(self, src, trg):
    '''Calculate loss based on input-output pairs.

    :param src: The source, a sentence or a batch of sentences.
    :param trg: The target, a sentence or a batch of sentences.
    :returns: An expression representing the loss.
    '''
    raise NotImplementedError('calc_loss must be implemented for Translator subclasses')

  def set_trg_vocab(self, trg_vocab=None):
    """
    Set target vocab for generating outputs.

    :param trg_vocab: target vocab, or None to generate word ids
    """
    self.trg_vocab = trg_vocab

  def set_post_processor(self, post_processor):
    self.post_processor = post_processor

class DefaultTranslator(Translator, Serializable, Reportable):
  '''
  A default translator based on attentional sequence-to-sequence models.
  '''

  yaml_tag = u'!DefaultTranslator'

  def __init__(self, src_embedder, encoder, attender, trg_embedder, decoder, loss_calculator=None):
    '''Constructor.

    :param src_embedder: A word embedder for the input language
    :param encoder: An encoder to generate encoded inputs
    :param attender: An attention module
    :param trg_embedder: A word embedder for the output language
    :param decoder: A decoder
    '''
    self.src_embedder = src_embedder
    self.encoder = encoder
    self.attender = attender
    self.trg_embedder = trg_embedder
    self.decoder = decoder

    if loss_calculator is None:
      self.loss_calculator = TranslatorMLELoss()
    else:
      self.loss_calculator = loss_calculator

    self.register_hier_child(self.encoder)
    self.register_hier_child(self.decoder)
    self.register_hier_child(self.src_embedder)
    self.register_hier_child(self.trg_embedder)

  def shared_params(self):
    return [set(["src_embedder.emb_dim", "encoder.input_dim"]),
            set(["encoder.hidden_dim", "attender.input_dim", "decoder.input_dim"]),
            set(["attender.state_dim", "decoder.lstm_dim"]),
            set(["trg_embedder.emb_dim", "decoder.trg_embed_dim"])]

  def dependent_init_params(self):
    return [DependentInitParam(param_descr="src_embedder.vocab_size", value_fct=lambda: self.context.corpus_parser.src_reader.vocab_size()),
            DependentInitParam(param_descr="decoder.vocab_size", value_fct=lambda: self.context.corpus_parser.trg_reader.vocab_size()),
            DependentInitParam(param_descr="trg_embedder.vocab_size", value_fct=lambda: self.context.corpus_parser.trg_reader.vocab_size())]

  def initialize_generator(self, **kwargs):
    if kwargs.get("len_norm_type", None) is None:
      len_norm = xnmt.length_normalization.NoNormalization()
    else:
      len_norm = xnmt.serializer.YamlSerializer().initialize_object(kwargs["len_norm_type"])
    search_args = {}
    if kwargs.get("max_len", None) is not None: search_args["max_len"] = kwargs["max_len"]
    if kwargs.get("beam", None) is None:
      self.search_strategy = GreedySearch(**search_args)
    else:
      search_args["beam_size"] = kwargs.get("beam", 1)
      search_args["len_norm"] = len_norm
      self.search_strategy = BeamSearch(**search_args)
    self.report_path = kwargs.get("report_path", None)
    self.report_type = kwargs.get("report_type", None)

  def calc_loss(self, src, trg):
    """
    :param src: source sequence (unbatched, or batched + padded)
    :param trg: target sequence (unbatched, or batched + padded); losses will be accumulated only if trg_mask[batch,pos]==0, or no mask is set
    :returns: (possibly batched) loss expression
    """
    self.start_sent()
    embeddings = self.src_embedder.embed_sent(src)
    encodings = self.encoder.transduce(embeddings)
    self.attender.init_sent(encodings)
    # Initialize the hidden state from the encoder
    ss = mark_as_batch([Vocab.SS] * len(src)) if is_batched(src) else Vocab.SS
    self.decoder.initialize(self.encoder.get_final_states(), self.trg_embedder.embed(ss))
    return self.loss_calculator(self, src, trg)

  def generate(self, src, idx, src_mask=None, forced_trg_ids=None):
    if not xnmt.batcher.is_batched(src):
      src = xnmt.batcher.mark_as_batch([src])
    else:
      assert src_mask is not None
    outputs = []
    for sents in src:
      self.start_sent()
      embeddings = self.src_embedder.embed_sent(src)
      encodings = self.encoder.transduce(embeddings)
      self.attender.init_sent(encodings)
      ss = mark_as_batch([Vocab.SS] * len(src)) if is_batched(src) else Vocab.SS
      self.decoder.initialize(self.encoder.get_final_states(), self.trg_embedder.embed(ss))
      output_actions, score = self.search_strategy.generate_output(self.decoder, self.attender, self.trg_embedder, src_length=len(sents), forced_trg_ids=forced_trg_ids)
      # In case of reporting
      if self.report_path is not None:
        src_words = [self.reporting_src_vocab[w] for w in sents]
        trg_words = [self.trg_vocab[w] for w in output_actions[1:]]
        attentions = self.attender.attention_vecs
        self.set_report_input(idx, src_words, trg_words, attentions)
        self.set_report_resource("src_words", src_words)
        self.set_report_path('{}.{}'.format(self.report_path, str(idx)))
        self.generate_report(self.report_type)
      # Append output to the outputs
      if hasattr(self, "trg_vocab") and self.trg_vocab is not None:
        outputs.append(TextOutput(output_actions, self.trg_vocab))
      else:
        outputs.append((output_actions, score))
    return outputs

  def set_reporting_src_vocab(self, src_vocab):
    """
    Sets source vocab for reporting purposes.
    """
    self.reporting_src_vocab = src_vocab

  @recursive_assign
  def html_report(self, context=None):
    assert(context is None)
    idx, src, trg, att = self.get_report_input()
    path_to_report = self.get_report_path()
    html = etree.Element('html')
    head = etree.SubElement(html, 'head')
    title = etree.SubElement(head, 'title')
    body = etree.SubElement(html, 'body')
    report = etree.SubElement(body, 'h1')
    if idx is not None:
      title.text = report.text = 'Translation Report for Sentence %d' % (idx)
    else:
      title.text = report.text = 'Translation Report'
    main_content = etree.SubElement(body, 'div', name='main_content')

    # Generating main content
    captions = [u"Source Words", u"Target Words"]
    inputs = [src, trg]
    for caption, inp in six.moves.zip(captions, inputs):
      if inp is None: continue
      sent = ' '.join(inp)
      p = etree.SubElement(main_content, 'p')
      p.text = u"{}: {}".format(caption, sent)

    # Generating attention
    if not any([src is None, trg is None, att is None]):
      attention = etree.SubElement(main_content, 'p')
      att_text = etree.SubElement(attention, 'b')
      att_text.text = "Attention:"
      etree.SubElement(attention, 'br')
      attention_file = u"{}.attention.png".format(path_to_report)

      if type(att) == dy.Expression:
        attentions = att.npvalue()
      elif type(att) == list:
        attentions = np.concatenate([x.npvalue() for x in att], axis=1)
      elif type(att) != np.ndarray:
        raise RuntimeError("Illegal type for attentions in translator report: {}".format(type(attentions)))
      plot.plot_attention(src, trg, attentions, file_name = attention_file)

    # return the parent context to be used as child context
    return html

  @recursive
  def file_report(self):
    pass

class TranslatorMLELoss(Serializable):
  yaml_tag = '!TranslatorMLELoss'

  def __call__(self, translator, src, trg):
    trg_mask = trg.mask if xnmt.batcher.is_batched(trg) else None
    losses = []
    seq_len = len(trg[0]) if xnmt.batcher.is_batched(src) else len(trg)
    if xnmt.batcher.is_batched(src):
      for j, single_trg in enumerate(trg):
        assert len(single_trg) == seq_len # assert consistent length
<<<<<<< HEAD
        if not 1==len([i for i in range(seq_len) if (trg_mask is None or trg_mask.np_arr[j,i]==0) and single_trg[i]==Vocab.ES]):
          assert 1==len([i for i in range(seq_len) if (trg_mask is None or trg_mask.np_arr[j,i]==0) and single_trg[i]==Vocab.ES])
=======
>>>>>>> fe4f40db
        assert 1==len([i for i in range(seq_len) if (trg_mask is None or trg_mask.np_arr[j,i]==0) and single_trg[i]==Vocab.ES]) # assert exactly one unmasked ES token
    for i in range(seq_len):
      ref_word = trg[i] if not xnmt.batcher.is_batched(src) \
                      else xnmt.batcher.mark_as_batch([single_trg[i] for single_trg in trg])

      context = translator.attender.calc_context(translator.decoder.state.output())
      word_loss = translator.decoder.calc_loss(context, ref_word)
      if xnmt.batcher.is_batched(src) and trg_mask is not None:
        word_loss = trg_mask.cmult_by_timestep_expr(word_loss, i, inverse=True)
      losses.append(word_loss)
      if i < seq_len-1:
        translator.decoder.add_input(translator.trg_embedder.embed(ref_word))

    return dy.esum(losses)

class TranslatorReinforceLoss(Serializable):
  yaml_tag = '!TranslatorReinforceLoss'

  def __init__(self, evaluation_metric=None, sample_length=50):
    self.sample_length = sample_length
    if evaluation_metric is None:
      self.evaluation_metric = xnmt.evaluator.BLEUEvaluator(ngram=4, smooth=1)
    else:
      self.evaluation_metric = evaluation_metric

  def __call__(self, translator, src, trg):
    # TODO: apply trg.mask ?
    samples = []
    logsofts = []
    done = [False for _ in range(len(trg))]
    for _ in range(self.sample_length):
      context = translator.attender.calc_context(translator.decoder.state.output())
      logsoft = dy.log_softmax(translator.decoder.get_scores(context))
      sample = logsoft.tensor_value().categorical_sample_log_prob().as_numpy()[0]
      # Keep track of previously sampled EOS
      sample = [sample_i if not done_i else Vocab.ES for sample_i, done_i in zip(sample, done)]
      # Appending and feeding in the decoder
      logsofts.append(logsoft)
      samples.append(sample)
      translator.decoder.add_input(translator.trg_embedder.embed(xnmt.batcher.mark_as_batch(sample)))
      # Check if we are done.
      done = list(six.moves.map(lambda x: x == Vocab.ES, sample))
      if all(done):
        break
    samples = np.stack(samples, axis=1).tolist()
    eval_score = []
    for trg_i, sample_i in zip(trg, samples):
      # Removing EOS
      try:
        idx = next(word for word in sample_i if word == Vocab.ES)
        sample_i = sample_i[:idx]
      except StopIteration:
        pass
      # Calculate the evaluation score
      eval_score.append(self.evaluation_metric.evaluate_fast(trg_i.words, sample_i))

    return dy.sum_elems(dy.cmult(dy.inputTensor(eval_score, batched=True), dy.esum(logsofts)))

# To be implemented
class TranslatorMinRiskLoss(Serializable):
  yaml_tag = 'TranslatorMinRiskLoss'
<|MERGE_RESOLUTION|>--- conflicted
+++ resolved
@@ -216,11 +216,6 @@
     if xnmt.batcher.is_batched(src):
       for j, single_trg in enumerate(trg):
         assert len(single_trg) == seq_len # assert consistent length
-<<<<<<< HEAD
-        if not 1==len([i for i in range(seq_len) if (trg_mask is None or trg_mask.np_arr[j,i]==0) and single_trg[i]==Vocab.ES]):
-          assert 1==len([i for i in range(seq_len) if (trg_mask is None or trg_mask.np_arr[j,i]==0) and single_trg[i]==Vocab.ES])
-=======
->>>>>>> fe4f40db
         assert 1==len([i for i in range(seq_len) if (trg_mask is None or trg_mask.np_arr[j,i]==0) and single_trg[i]==Vocab.ES]) # assert exactly one unmasked ES token
     for i in range(seq_len):
       ref_word = trg[i] if not xnmt.batcher.is_batched(src) \
