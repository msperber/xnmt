from __future__ import division, generators

import six
import plot
<<<<<<< HEAD
=======
import itertools
>>>>>>> f38b7ff4
import dynet as dy
import numpy as np

import xnmt.length_normalization
import xnmt.batcher
from xnmt.expression_sequence import ExpressionSequence
from xnmt.vocab import Vocab
from xnmt.hier_model import GeneratorModel, recursive_assign, recursive
from xnmt.batcher import mark_as_batch, is_batched
from xnmt.serializer import Serializable, DependentInitParam
from xnmt.search_strategy import BeamSearch, GreedySearch, TransformerBeamSearch
from xnmt.output import TextOutput
from xnmt.reports import Reportable
import xnmt.serializer

# Reporting purposes
from lxml import etree

class Translator(GeneratorModel):
  '''
  A template class implementing an end-to-end translator that can calculate a
  loss and generate translations.
  '''

  def calc_loss(self, src, trg):
    '''Calculate loss based on input-output pairs.

    :param src: The source, a sentence or a batch of sentences.
    :param trg: The target, a sentence or a batch of sentences.
    :returns: An expression representing the loss.
    '''
    raise NotImplementedError('calc_loss must be implemented for Translator subclasses')

  def set_trg_vocab(self, trg_vocab=None):
    """
    Set target vocab for generating outputs.

    :param trg_vocab: target vocab, or None to generate word ids
    """
    self.trg_vocab = trg_vocab

  def set_post_processor(self, post_processor):
    self.post_processor = post_processor

class DefaultTranslator(Translator, Serializable, Reportable):
  '''
  A default translator based on attentional sequence-to-sequence models.
  '''

  yaml_tag = u'!DefaultTranslator'

  def __init__(self, src_embedder, encoder, attender, trg_embedder, decoder):
    '''Constructor.

    :param src_embedder: A word embedder for the input language
    :param encoder: An encoder to generate encoded inputs
    :param attender: An attention module
    :param trg_embedder: A word embedder for the output language
    :param decoder: A decoder
    '''
    self.src_embedder = src_embedder
    self.encoder = encoder
    self.attender = attender
    self.trg_embedder = trg_embedder
    self.decoder = decoder

    self.register_hier_child(self.encoder)
    self.register_hier_child(self.attender)
    self.register_hier_child(self.decoder)
    self.register_hier_child(self.src_embedder)
    self.register_hier_child(self.trg_embedder)

  def shared_params(self):
    return [set(["src_embedder.emb_dim", "encoder.input_dim"]),
            set(["encoder.hidden_dim", "attender.input_dim", "decoder.input_dim"]),
            set(["attender.state_dim", "decoder.lstm_dim"]),
            set(["trg_embedder.emb_dim", "decoder.trg_embed_dim"])]

  def dependent_init_params(self):
    return [DependentInitParam(param_descr="src_embedder.vocab_size", value_fct=lambda: self.yaml_context.corpus_parser.src_reader.vocab_size()),
            DependentInitParam(param_descr="decoder.vocab_size", value_fct=lambda: self.yaml_context.corpus_parser.trg_reader.vocab_size()),
            DependentInitParam(param_descr="trg_embedder.vocab_size", value_fct=lambda: self.yaml_context.corpus_parser.trg_reader.vocab_size()),
            DependentInitParam(param_descr="src_embedder.vocab", value_fct=lambda: self.yaml_context.corpus_parser.src_reader.vocab),
            DependentInitParam(param_descr="trg_embedder.vocab", value_fct=lambda: self.yaml_context.corpus_parser.trg_reader.vocab)]

  def initialize_generator(self, **kwargs):
    if kwargs.get("len_norm_type", None) is None:
      len_norm = xnmt.length_normalization.NoNormalization()
    else:
      len_norm = xnmt.serializer.YamlSerializer().initialize_object(kwargs["len_norm_type"])
    search_args = {}
    if kwargs.get("max_len", None) is not None: search_args["max_len"] = kwargs["max_len"]
    if kwargs.get("beam", None) is None:
      self.search_strategy = GreedySearch(**search_args)
    else:
      search_args["beam_size"] = kwargs.get("beam", 1)
      search_args["len_norm"] = len_norm
      self.search_strategy = BeamSearch(**search_args)
    self.report_path = kwargs.get("report_path", None)
    self.report_type = kwargs.get("report_type", None)

  def initialize_training_strategy(self, training_strategy):
    self.loss_calculator = training_strategy

  def calc_loss(self, src, trg):
    """
    :param src: source sequence (unbatched, or batched + padded)
    :param trg: target sequence (unbatched, or batched + padded); losses will be accumulated only if trg_mask[batch,pos]==0, or no mask is set
    :returns: (possibly batched) loss expression
    """
    assert hasattr(self, "loss_calculator")
    self.start_sent()
    embeddings = self.src_embedder.embed_sent(src)
    encodings = self.encoder.transduce(embeddings)
    self.attender.init_sent(encodings)
    # Initialize the hidden state from the encoder
    ss = mark_as_batch([Vocab.SS] * len(src)) if is_batched(src) else Vocab.SS
    dec_state = self.decoder.initial_state(self.encoder.get_final_states(), self.trg_embedder.embed(ss))
    return self.loss_calculator(self, dec_state, src, trg)

  def generate(self, src, idx, src_mask=None, forced_trg_ids=None):
    if not xnmt.batcher.is_batched(src):
      src = xnmt.batcher.mark_as_batch([src])
    else:
      assert src_mask is not None
    outputs = []
    for sents in src:
      self.start_sent()
      embeddings = self.src_embedder.embed_sent(src)
      encodings = self.encoder.transduce(embeddings)
      self.attender.init_sent(encodings)
      ss = mark_as_batch([Vocab.SS] * len(src)) if is_batched(src) else Vocab.SS
      dec_state = self.decoder.initial_state(self.encoder.get_final_states(), self.trg_embedder.embed(ss))
      output_actions, score = self.search_strategy.generate_output(self.decoder, self.attender, self.trg_embedder, dec_state, src_length=len(sents), forced_trg_ids=forced_trg_ids)
      # In case of reporting
      if self.report_path is not None:
        src_words = [self.reporting_src_vocab[w] for w in sents]
        trg_words = [self.trg_vocab[w] for w in output_actions[1:]]
        attentions = self.attender.attention_vecs
        self.set_report_input(idx, src_words, trg_words, attentions)
        self.set_report_resource("src_words", src_words)
        self.set_report_path('{}.{}'.format(self.report_path, str(idx)))
        self.generate_report(self.report_type)
      # Append output to the outputs
      if hasattr(self, "trg_vocab") and self.trg_vocab is not None:
        outputs.append(TextOutput(output_actions, self.trg_vocab))
      else:
        outputs.append((output_actions, score))
    return outputs

  def set_reporting_src_vocab(self, src_vocab):
    """
    Sets source vocab for reporting purposes.
    """
    self.reporting_src_vocab = src_vocab

  @recursive_assign
  def html_report(self, context=None):
    assert(context is None)
    idx, src, trg, att = self.get_report_input()
    path_to_report = self.get_report_path()
    html = etree.Element('html')
    head = etree.SubElement(html, 'head')
    title = etree.SubElement(head, 'title')
    body = etree.SubElement(html, 'body')
    report = etree.SubElement(body, 'h1')
    if idx is not None:
      title.text = report.text = 'Translation Report for Sentence %d' % (idx)
    else:
      title.text = report.text = 'Translation Report'
    main_content = etree.SubElement(body, 'div', name='main_content')

    # Generating main content
    captions = [u"Source Words", u"Target Words"]
    inputs = [src, trg]
    for caption, inp in six.moves.zip(captions, inputs):
      if inp is None: continue
      sent = ' '.join(inp)
      p = etree.SubElement(main_content, 'p')
      p.text = u"{}: {}".format(caption, sent)

    # Generating attention
    if not any([src is None, trg is None, att is None]):
      attention = etree.SubElement(main_content, 'p')
      att_text = etree.SubElement(attention, 'b')
      att_text.text = "Attention:"
      etree.SubElement(attention, 'br')
      attention_file = u"{}.attention.png".format(path_to_report)

      if type(att) == dy.Expression:
        attentions = att.npvalue()
      elif type(att) == list:
        attentions = np.concatenate([x.npvalue() for x in att], axis=1)
      elif type(att) != np.ndarray:
        raise RuntimeError("Illegal type for attentions in translator report: {}".format(type(attentions)))
      plot.plot_attention(src, trg, attentions, file_name = attention_file)

    # return the parent context to be used as child context
    return html

  @recursive
  def file_report(self):
    pass


class TransformerTranslator(DefaultTranslator):
  yaml_tag = u'!TransformerTranslator'

  def initialize_generator(self, **kwargs):
    if kwargs.get("len_norm_type", None) is None:
      len_norm = xnmt.length_normalization.NoNormalization()
    else:
      len_norm = xnmt.serializer.YamlSerializer().initialize_object(kwargs["len_norm_type"])
    search_args = {}
    if kwargs.get("max_len", None) is not None: search_args["max_len"] = kwargs["max_len"]
    if kwargs.get("beam", None) is None:
      self.search_strategy = GreedySearch(**search_args)
    else:
      search_args["beam_size"] = kwargs.get("beam", 1)
      search_args["len_norm"] = len_norm
      self.search_strategy = TransformerBeamSearch(**search_args)
    self.report_path = kwargs.get("report_path", None)
    self.report_type = kwargs.get("report_type", None)


  def calc_loss(self, src, trg, src_mask=None, trg_mask=None, info=None):
    self.start_sent()
    src_embeddings = self.src_embedder.embed_sent(src, mask=src_mask)
    encodings = self.encoder.transduce(src_embeddings)

    # Calculating the embedding of the START TOKEN
    ss = mark_as_batch([Vocab.SS] * len(src)) if is_batched(src) else Vocab.SS
    ss_embeddings = self.trg_embedder.embed(ss)

    # Appending the embedding of START_TOKEN at time step 1 and removing the last time step embedding
    trg_embeddings = self.trg_embedder.embed_sent(trg, mask=trg_mask)
    dec_input_embeddings = ExpressionSequence([ss_embeddings] + trg_embeddings.expr_list[:-1])
    ref_list = xnmt.batcher.mark_as_batch(list(itertools.chain.from_iterable(map(lambda x: x.words, trg))))

    self.decoder.initialize(src_mask, trg_mask)
    loss = self.decoder.calc_loss((encodings, dec_input_embeddings), ref_list)

    # Masking for loss
    if trg_mask is not None:
      mask_loss = dy.inputTensor((1 - trg_mask.ravel()).reshape(1, -1), batched=True)
      loss = dy.cmult(loss, mask_loss)

    return loss

  def generate(self, src, idx, src_mask=None, forced_trg_ids=None):
    if not xnmt.batcher.is_batched(src):
      src = xnmt.batcher.mark_as_batch([src])
    else:
      assert src_mask is not None
    outputs = []
    for sents in src:
      self.start_sent()

      src_embeddings = self.src_embedder.embed_sent(src, mask=src_mask)
      encodings = self.encoder.transduce(src_embeddings)

      self.decoder.initialize(src_mask, None)
      output_actions, score = self.search_strategy.generate_output(self.decoder, encodings, self.trg_embedder,
                                                                   src_length=len(sents), forced_trg_ids=forced_trg_ids)

      # In case of reporting
      if self.report_path is not None:
        src_words = [self.reporting_src_vocab[w] for w in sents]
        trg_words = [self.trg_vocab[w] for w in output_actions[1:]]
        attentions = self.attender.attention_vecs
        self.set_report_input(idx, src_words, trg_words, attentions)
        self.set_report_resource("src_words", src_words)
        self.set_report_path('{}.{}'.format(self.report_path, str(idx)))
        self.generate_report(self.report_type)
      # Append output to the outputs
      if hasattr(self, "trg_vocab") and self.trg_vocab is not None:
        outputs.append(TextOutput(output_actions, self.trg_vocab))
      else:
        outputs.append((output_actions, score))
    return outputs





<|MERGE_RESOLUTION|>--- conflicted
+++ resolved
@@ -2,10 +2,7 @@
 
 import six
 import plot
-<<<<<<< HEAD
-=======
 import itertools
->>>>>>> f38b7ff4
 import dynet as dy
 import numpy as np
 
