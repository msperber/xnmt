--- conflicted
+++ resolved
@@ -132,21 +132,13 @@
         raise ValueError("Can instantiate only one trainer object. Possibly, multiple training regimens were created when training tasks should have been used.")
     self.train = None
     self.model_file = exp_global.dynet_param_collection.model_file
-<<<<<<< HEAD
-    for task in tasks: task.trainer = trainer
+    for task in tasks:
+      task.trainer = trainer
+
   def load_data(self):
     for task in self.tasks:
       task.load_data()
-    
-=======
-    for task in tasks:
-      task.trainer = trainer
-
-  def load_data(self):
-    for task in self.tasks:
-      task.load_data()
-
->>>>>>> ac96499d
+
   def trigger_train_event(self, value):
     """
     Trigger set_train event, but only if that would lead to a change of the value
@@ -210,11 +202,7 @@
   """
   def __init__(self, tasks, task_weights=None, trainer=None, exp_global=Ref(Path("exp_global"))):
     super().__init__(exp_global=exp_global, tasks=tasks, trainer=trainer)
-<<<<<<< HEAD
-    self.task_weights = task_weights or [1./len(tasks)] * len(tasks) 
-=======
     self.task_weights = task_weights or [1./len(tasks)] * len(tasks)
->>>>>>> ac96499d
     self.exp_global = exp_global
   def run_training(self, save_fct, update_weights=True):
     self.load_data()
@@ -249,11 +237,7 @@
   """
 
   yaml_tag = "!SerialMultiTaskTrainingRegimen"
-<<<<<<< HEAD
-  
-=======
-
->>>>>>> ac96499d
+
   def __init__(self, exp_global, tasks, trainer=None):
     """
     :param tasks: list of TrainingTask instances. The currently active task is treated as main task.
