from collections import OrderedDict

from simple_settings import settings
import numpy as np
import dynet as dy

<<<<<<< HEAD
# all Serializable objects must be imported here, otherwise we get in trouble with the
# YAML parser
from xnmt.batcher import SrcBatcher
from xnmt.embedder import *
from xnmt.attender import *
from xnmt.input import *
import xnmt.lstm
import xnmt.pyramidal
import xnmt.conv
import xnmt.ff
import xnmt.segment_transducer
import xnmt.residual
import xnmt.training_task
from xnmt.specialized_encoders import *
# from xnmt.transformer import TransformerEncoder, TransformerDecoder
from xnmt.decoder import *
from xnmt.translator import *
from xnmt.retriever import *
from xnmt.corpus import *
from xnmt.segmenting_encoder import *
import xnmt.audio_transformer
import xnmt.conv_encoder
import xnmt.nn
from xnmt.loss import LossBuilder
from xnmt.optimizer import SimpleSGDTrainer
from xnmt.serializer import YamlSerializer, Serializable
from xnmt.optimizer import SimpleSGDTrainer
from xnmt.inference import SimpleInference
=======
from xnmt.serialize.serializable import Serializable
from xnmt.serialize.tree_tools import Ref, Path
>>>>>>> 2f0ad47e
import xnmt.optimizer
from xnmt.training_task import SimpleTrainingTask

class TrainingRegimen(object):
  """
  A training regimen is a class that implements a training loop.
  """
  def run_training(self, save_fct, update_weights=True):
    """
    Runs training steps in a loop until stopping criterion is reached.
    
    :param save_fct: function to be invoked to save a model at dev checkpoints
    :param update_weights: Whether parameters should be updated
    """
    raise NotImplementedError("")
  def update_weights(self, loss, trainer, dynet_profiling):
    """
    Standardized way to perform backward pass and parameter updates.
    
    :param loss: Result of self.training_step(...)
    :param trainer: DyNet trainer / xnmt.optimizer object
    :param dynet_profiling: if > 0, print the computation graph 
    """
    if dynet_profiling and dynet_profiling > 0:
      dy.print_text_graphviz()
    loss.backward()
    trainer.update()

class SimpleTrainingRegimen(SimpleTrainingTask, TrainingRegimen, Serializable):
  yaml_tag = '!SimpleTrainingRegimen'
  def __init__(self, xnmt_global=Ref(Path("xnmt_global")), model=Ref(path=Path("model")),
               src_file=None, trg_file=None,
               dev_every=0, batcher=xnmt.batcher.SrcBatcher(32), loss_calculator=None, 
               trainer=None, run_for_epochs=None, lr_decay=1.0, lr_decay_times=3,
               patience=1, initial_patience=None, dev_tasks=None,
               restart_trainer=False, reload_command=None, name=None):
    """
    :param xnmt_global:
    :param model: a generator.GeneratorModel object
    :param src_file: the source training file
    :param trg_file: the target training file
    :param dev_every (int): dev checkpoints every n sentences (0 for only after epoch)
    :param batcher: Type of batcher
    :param loss_calculator: The method for calculating the loss.
    :param trainer: Trainer object, default is SGD with learning rate 0.1
    :param lr_decay (float):
    :param lr_decay_times (int):  Early stopping after decaying learning rate a certain number of times
    :param patience (int): apply LR decay after dev scores haven't improved over this many checkpoints
    :param initial_patience (int): if given, allows adjusting patience for the first LR decay
    :param dev_tasks: A list of tasks to use during the development stage.
    :param restart_trainer: Restart trainer (useful for Adam) and revert weights to best dev checkpoint when applying LR decay (https://arxiv.org/pdf/1706.09733.pdf)
    :param reload_command: Command to change the input data after each epoch.
                           --epoch EPOCH_NUM will be appended to the command.
                           To just reload the data after each epoch set the command to 'true'.
    :param name: will be prepended to log outputs if given
    """
    super().__init__(xnmt_global=xnmt_global,
                     model=model,
                     src_file=src_file,
                     trg_file=trg_file,
                     dev_every=dev_every,
                     batcher=batcher,
                     loss_calculator=loss_calculator, 
                     run_for_epochs=run_for_epochs,
                     lr_decay=lr_decay,
                     lr_decay_times=lr_decay_times,
                     patience=patience,
                     initial_patience=initial_patience,
                     dev_tasks=dev_tasks,
                     restart_trainer=restart_trainer,
                     reload_command=reload_command,
                     name=name)
    self.trainer = trainer or xnmt.optimizer.SimpleSGDTrainer(xnmt_global=self.xnmt_global, e0=0.1)
    self.dynet_profiling = getattr(xnmt_global.commandline_args, "dynet_profiling", 0)

  def run_training(self, save_fct, update_weights=True):
    """
    Main training loop (overwrites TrainingRegimen.run_training())
    """
    self.load_data()
    self.model.set_train(update_weights)
    for src,trg in self.next_minibatch():
      dy.renew_cg(immediate_compute=settings.IMMEDIATE_COMPUTE, check_validity=settings.CHECK_VALIDITY)
      loss = self.training_step(src, trg)
      if update_weights: self.update_weights(loss, self.trainer, self.dynet_profiling)
      if self.checkpoint_needed():
        if update_weights: self.model.set_train(False)
        should_save = self.checkpoint()
        if should_save:
          save_fct()
        if update_weights: self.model.set_train(True)
      if self.should_stop_training(): break

class AccumulatingTrainingRegimen(SimpleTrainingTask, TrainingRegimen, Serializable):
  yaml_tag = u'!AccumulatingTrainingRegimen'
  def __init__(self, yaml_context, corpus_parser, model, glob={},
               dev_every=0, batcher=None, loss_calculator=None, 
               pretrained_model_file="", src_format="text", trainer=None, 
               run_for_epochs=None, lr_decay=1.0, lr_decay_times=3, patience=1,
               initial_patience=None,
               dev_metrics="", schedule_metric="loss", restart_trainer=False,
               reload_command=None, dynet_profiling=0, name=None,
               inference=None, accumulate_steps=1):
    """
    :param yaml_context:
    :param corpus_parser: an input.InputReader object
    :param model: a generator.GeneratorModel object
    :param dev_every (int): dev checkpoints every n sentences (0 for only after epoch)
    :param batcher: Type of batcher. Defaults to SrcBatcher of batch size 32.
    :param loss_calculator:
    :param pretrained_model_file: Path of pre-trained model file
    :param src_format: Format of input data: text/contvec
    :param trainer: Trainer object, default is SGD with learning rate 0.1
    :param lr_decay (float):
    :param lr_decay_times (int):  Early stopping after decaying learning rate a certain number of times
    :param patience (int): apply LR decay after dev scores haven't improved over this many checkpoints
    :param initial_patience (int): if given, allows adjusting patience for the first LR decay
    :param dev_metrics: Comma-separated list of evaluation metrics (bleu/wer/cer)
    :param schedule_metric: determine learning schedule based on this dev_metric (loss/bleu/wer/cer)
    :param restart_trainer: Restart trainer (useful for Adam) and revert weights to best dev checkpoint when applying LR decay (https://arxiv.org/pdf/1706.09733.pdf)
    :param reload_command: Command to change the input data after each epoch.
                           --epoch EPOCH_NUM will be appended to the command.
                           To just reload the data after each epoch set the command to 'true'.
    :param dynet_profiling:
    :param name: will be prepended to log outputs if given
    :param inference: used for inference during dev checkpoints if dev_metrics are specified
    :param accumulate_steps: accumulate gradients and update parameters every n steps
    """
    super(AccumulatingTrainingRegimen, self).__init__(yaml_context=yaml_context,
                                                corpus_parser=corpus_parser,
                                                model=model,
                                                glob=glob,
                                                dev_every=dev_every,
                                                batcher=batcher,
                                                loss_calculator=loss_calculator, 
                                                pretrained_model_file=pretrained_model_file,
                                                src_format=src_format,
                                                run_for_epochs=run_for_epochs,
                                                lr_decay=lr_decay,
                                                lr_decay_times=lr_decay_times,
                                                patience=patience,
                                                initial_patience=initial_patience,
                                                dev_metrics=dev_metrics,
                                                schedule_metric=schedule_metric,
                                                restart_trainer=restart_trainer,
                                                reload_command=reload_command,
                                                name=name,
                                                inference=inference)
    self.trainer = trainer or xnmt.optimizer.SimpleSGDTrainer(self.yaml_context, 0.1)
    self.dynet_profiling = dynet_profiling
    self.accumulate_steps = accumulate_steps
    self.num_steps_without_update = 0

  def run_training(self, update_weights=True):
    """
    Main training loop (overwrites TrainingRegimen.run_training())
    """
    self.model.set_train(update_weights)
    for src,trg in self.next_minibatch():
      dy.renew_cg()
      loss = self.training_step(src, trg)
      loss.backward()
      self.num_steps_without_update += 1
      if update_weights:
        if self.num_steps_without_update % self.accumulate_steps == 0:
          self.update_weights(loss, self.trainer, self.dynet_profiling)
          self.num_steps_without_update = 0
      if self.checkpoint_needed():
        if update_weights: self.model.set_train(False)
        should_save = self.checkpoint()
        if should_save:
          self.yaml_serializer.save_to_file(self.model_file, self,
                                        self.yaml_context.dynet_param_collection)
        if update_weights: self.model.set_train(True)
      if self.should_stop_training(): break


class MultiTaskTrainingRegimen(TrainingRegimen):
  """
  Base class for multi-task training classes.
  Mainly initializes tasks, performs sanity-checks, and manages set_train events.
  """
<<<<<<< HEAD
  def __init__(self, yaml_context, tasks, trainer=None, pretrained_model_file="", dynet_profiling=0):
=======
  def __init__(self, tasks, trainer=None, xnmt_global=Ref(Path("xnmt_global"))):
>>>>>>> 2f0ad47e
    """
    :param tasks: list of TrainingTask instances.
                  The first item takes on the role of the main task, meaning it
                  will control early stopping, learning rate schedule, and
                  model checkpoints.
    :param trainer: Trainer object, default is SGD with learning rate 0.1
    """
    self.dynet_profiling = xnmt_global.commandline_args.dynet_profiling
    if len(tasks)==0: raise ValueError("Task list must be non-empty.")
    self.tasks = tasks
    self.trainer = trainer or xnmt.optimizer.SimpleSGDTrainer(xnmt_global=self.xnmt_global, e0=0.1)
    for task in tasks[1:]:
      if hasattr(task, "trainer") and task.trainer is not None:
        raise ValueError("Can instantiate only one trainer object. Possibly, multiple training regimens were created when training tasks should have been used.")
    self.train = None
    self.model_file = xnmt_global.dynet_param_collection.model_file
    self.main_task = 0
    for task in tasks: task.trainer = trainer
  def init_data_vocabs(self):
    for task in self.tasks:
      task.load_data()
    for task in self.tasks:
      task.fix_vocabs()
    
  def trigger_train_event(self, value):
    """
    Trigger set_train event, but only if that would lead to a change of the value
    of set_train.
    :param value: True or False
    """
    if self.train is None:
      self.train = value
      self.tasks[0].model.set_train(value) # tasks[0] is arbitrary; will invoke on_set_train() for all models
    else:
      if value!=self.train:
        self.train = value
        self.tasks[0].model.set_train(value)
  @property
  def model(self):
    """
    Allow access to model of main task
    """
    return self.tasks[self.main_task].model
  @property
  def batcher(self):
    """
    Allow access to batcher of main task
    """
    return self.tasks[self.main_task].batcher

class SameBatchMultiTaskTrainingRegimen(MultiTaskTrainingRegimen, Serializable):
  yaml_tag = "!SameBatchMultiTaskTrainingRegimen"
  """
  Multi-task training where gradients are accumulated and weight updates
  are thus performed jointly for each task. The relative weight between
  tasks can be configured by setting each tasks batch size accordingly.
  """
<<<<<<< HEAD
  def __init__(self, yaml_context, tasks, trainer=None, pretrained_model_file="", dynet_profiling=0):
    super(SameBatchMultiTaskTrainingRegimen, self).__init__(yaml_context,
                                                 tasks=tasks, trainer=trainer,
                                                 pretrained_model_file=pretrained_model_file,
                                                 dynet_profiling=dynet_profiling)
    self.yaml_context = yaml_context
  def run_training(self, update_weights=True):
=======
  def __init__(self, tasks, trainer=None, xnmt_global=Ref(Path("xnmt_global"))):
    super().__init__(xnmt_global=xnmt_global, tasks=tasks, trainer=trainer)
    self.xnmt_global = xnmt_global
  def run_training(self, save_fct, update_weights=True):
    self.init_data_vocabs()
>>>>>>> 2f0ad47e
    task_generators = OrderedDict()
    for task in self.tasks:
      task_generators[task] = task.next_minibatch()
    self.trigger_train_event(update_weights)
    while True:
      dy.renew_cg(immediate_compute=settings.IMMEDIATE_COMPUTE, check_validity=settings.CHECK_VALIDITY)
      task_losses = []
      for task, task_gen in task_generators.items():
        src, trg = next(task_gen)
        task_losses.append(task.training_step(src, trg))
      if update_weights:
        self.update_weights(sum(task_losses), self.trainer, self.dynet_profiling)
      if update_weights: self.tasks[0].model.set_train(False)
      for task_i, task in enumerate(self.tasks):
        if task.checkpoint_needed():
          self.trigger_train_event(False)
          should_save = task.checkpoint(control_learning_schedule = (task_i==0) )
          if should_save:
            save_fct()
      self.trigger_train_event(update_weights)
      if self.tasks[0].should_stop_training(): break
  

class AlternatingBatchMultiTaskTrainingRegimen(MultiTaskTrainingRegimen, Serializable):
  yaml_tag = "!AlternatingBatchMultiTaskTrainingRegimen"
  """
  Multi-task training where training steps are performed one after another.
  The relative weight between tasks are explicitly specified explicitly, and for
  each step one task is drawn at random accordingly. 
  Compared to JointMultiTaskTrainingRegimen, this class may save memory because models
  are only loaded individually. It also supports disabling training for some
  tasks by setting the task weight to 0.
  """
<<<<<<< HEAD
  def __init__(self, yaml_context, tasks, task_weights=None, trainer=None, pretrained_model_file="", dynet_profiling=0):
    super(AlternatingBatchMultiTaskTrainingRegimen, self).__init__(yaml_context,
                                                  tasks=tasks, trainer=trainer,
                                                  pretrained_model_file=pretrained_model_file,
                                                  dynet_profiling=dynet_profiling)
=======
  def __init__(self, tasks, task_weights=None, trainer=None, xnmt_global=Ref(Path("xnmt_global"))):
    super().__init__(xnmt_global=xnmt_global, tasks=tasks, trainer=trainer)
>>>>>>> 2f0ad47e
    self.task_weights = task_weights or [1./len(tasks)] * len(tasks) 
    self.xnmt_global = xnmt_global
  def run_training(self, save_fct, update_weights=True):
    self.init_data_vocabs()
    task_generators = OrderedDict()
    for task in self.tasks:
      task_generators[task] = task.next_minibatch()
    self.trigger_train_event(update_weights)
    while True:
      dy.renew_cg(immediate_compute=settings.IMMEDIATE_COMPUTE, check_validity=settings.CHECK_VALIDITY)
      cur_task_i = np.random.choice(range(len(self.tasks)), p=self.task_weights)
      cur_task = self.tasks[cur_task_i]
      task_gen = task_generators[cur_task]
      src, trg = next(task_gen)
      task_loss = cur_task.training_step(src, trg)
      if update_weights:
        self.update_weights(task_loss, self.trainer, self.dynet_profiling)
      if update_weights: self.tasks[0].model.set_train(False)
      if cur_task.checkpoint_needed():
        self.trigger_train_event(False)
        should_save = cur_task.checkpoint(control_learning_schedule = (cur_task_i==0))
        if should_save:
          save_fct()
      self.trigger_train_event(update_weights)
      if self.tasks[0].should_stop_training(): break

class SerialMultiTaskTrainingRegimen(MultiTaskTrainingRegimen, Serializable):
  """
  Trains only first task until stopping criterion met, then the same for the
  second task, etc.
  
  Useful to realize a pretraining-finetuning strategy.
  """

  yaml_tag = "!SerialMultiTaskTrainingRegimen"
  
<<<<<<< HEAD
  def __init__(self, yaml_context, tasks, trainer=None, pretrained_model_file="", dynet_profiling=0):
=======
  def __init__(self, xnmt_global, tasks, trainer=None):
>>>>>>> 2f0ad47e
    """
    :param tasks: list of TrainingTask instances. The currently active task is treated as main task.
    :param trainer: Trainer object, default is SGD with learning rate 0.1
    """
<<<<<<< HEAD
    super(SerialMultiTaskTrainingRegimen, self).__init__(yaml_context,
                                                  tasks=tasks, trainer=trainer,
                                                  pretrained_model_file=pretrained_model_file,
                                                  dynet_profiling=dynet_profiling)
    self.yaml_context = yaml_context
  def run_training(self, update_weights=True):
=======
    super().__init__(xnmt_global=xnmt_global, tasks=tasks, trainer=trainer)
    self.xnmt_global = xnmt_global
  def run_training(self, save_fct, update_weights=True):
    self.init_data_vocabs()
>>>>>>> 2f0ad47e
    for cur_task_id in range(len(self.tasks)):
      self.main_task = cur_task_id
      self.train = None
      cur_task = self.tasks[cur_task_id]
      task_gen = cur_task.next_minibatch()
      self.trigger_train_event(update_weights)
      while True:
        dy.renew_cg(immediate_compute=settings.IMMEDIATE_COMPUTE, check_validity=settings.CHECK_VALIDITY)
        src, trg = next(task_gen)
        task_loss = cur_task.training_step(src, trg)
        if update_weights:
          self.update_weights(task_loss, self.trainer, self.dynet_profiling)
        if cur_task.checkpoint_needed():
          self.trigger_train_event(False)
          should_save = cur_task.checkpoint(control_learning_schedule = True)
          if should_save:
            save_fct()
        self.trigger_train_event(update_weights)
        if cur_task.should_stop_training(): break<|MERGE_RESOLUTION|>--- conflicted
+++ resolved
@@ -4,39 +4,8 @@
 import numpy as np
 import dynet as dy
 
-<<<<<<< HEAD
-# all Serializable objects must be imported here, otherwise we get in trouble with the
-# YAML parser
-from xnmt.batcher import SrcBatcher
-from xnmt.embedder import *
-from xnmt.attender import *
-from xnmt.input import *
-import xnmt.lstm
-import xnmt.pyramidal
-import xnmt.conv
-import xnmt.ff
-import xnmt.segment_transducer
-import xnmt.residual
-import xnmt.training_task
-from xnmt.specialized_encoders import *
-# from xnmt.transformer import TransformerEncoder, TransformerDecoder
-from xnmt.decoder import *
-from xnmt.translator import *
-from xnmt.retriever import *
-from xnmt.corpus import *
-from xnmt.segmenting_encoder import *
-import xnmt.audio_transformer
-import xnmt.conv_encoder
-import xnmt.nn
-from xnmt.loss import LossBuilder
-from xnmt.optimizer import SimpleSGDTrainer
-from xnmt.serializer import YamlSerializer, Serializable
-from xnmt.optimizer import SimpleSGDTrainer
-from xnmt.inference import SimpleInference
-=======
 from xnmt.serialize.serializable import Serializable
 from xnmt.serialize.tree_tools import Ref, Path
->>>>>>> 2f0ad47e
 import xnmt.optimizer
 from xnmt.training_task import SimpleTrainingTask
 
@@ -130,100 +99,12 @@
         if update_weights: self.model.set_train(True)
       if self.should_stop_training(): break
 
-class AccumulatingTrainingRegimen(SimpleTrainingTask, TrainingRegimen, Serializable):
-  yaml_tag = u'!AccumulatingTrainingRegimen'
-  def __init__(self, yaml_context, corpus_parser, model, glob={},
-               dev_every=0, batcher=None, loss_calculator=None, 
-               pretrained_model_file="", src_format="text", trainer=None, 
-               run_for_epochs=None, lr_decay=1.0, lr_decay_times=3, patience=1,
-               initial_patience=None,
-               dev_metrics="", schedule_metric="loss", restart_trainer=False,
-               reload_command=None, dynet_profiling=0, name=None,
-               inference=None, accumulate_steps=1):
-    """
-    :param yaml_context:
-    :param corpus_parser: an input.InputReader object
-    :param model: a generator.GeneratorModel object
-    :param dev_every (int): dev checkpoints every n sentences (0 for only after epoch)
-    :param batcher: Type of batcher. Defaults to SrcBatcher of batch size 32.
-    :param loss_calculator:
-    :param pretrained_model_file: Path of pre-trained model file
-    :param src_format: Format of input data: text/contvec
-    :param trainer: Trainer object, default is SGD with learning rate 0.1
-    :param lr_decay (float):
-    :param lr_decay_times (int):  Early stopping after decaying learning rate a certain number of times
-    :param patience (int): apply LR decay after dev scores haven't improved over this many checkpoints
-    :param initial_patience (int): if given, allows adjusting patience for the first LR decay
-    :param dev_metrics: Comma-separated list of evaluation metrics (bleu/wer/cer)
-    :param schedule_metric: determine learning schedule based on this dev_metric (loss/bleu/wer/cer)
-    :param restart_trainer: Restart trainer (useful for Adam) and revert weights to best dev checkpoint when applying LR decay (https://arxiv.org/pdf/1706.09733.pdf)
-    :param reload_command: Command to change the input data after each epoch.
-                           --epoch EPOCH_NUM will be appended to the command.
-                           To just reload the data after each epoch set the command to 'true'.
-    :param dynet_profiling:
-    :param name: will be prepended to log outputs if given
-    :param inference: used for inference during dev checkpoints if dev_metrics are specified
-    :param accumulate_steps: accumulate gradients and update parameters every n steps
-    """
-    super(AccumulatingTrainingRegimen, self).__init__(yaml_context=yaml_context,
-                                                corpus_parser=corpus_parser,
-                                                model=model,
-                                                glob=glob,
-                                                dev_every=dev_every,
-                                                batcher=batcher,
-                                                loss_calculator=loss_calculator, 
-                                                pretrained_model_file=pretrained_model_file,
-                                                src_format=src_format,
-                                                run_for_epochs=run_for_epochs,
-                                                lr_decay=lr_decay,
-                                                lr_decay_times=lr_decay_times,
-                                                patience=patience,
-                                                initial_patience=initial_patience,
-                                                dev_metrics=dev_metrics,
-                                                schedule_metric=schedule_metric,
-                                                restart_trainer=restart_trainer,
-                                                reload_command=reload_command,
-                                                name=name,
-                                                inference=inference)
-    self.trainer = trainer or xnmt.optimizer.SimpleSGDTrainer(self.yaml_context, 0.1)
-    self.dynet_profiling = dynet_profiling
-    self.accumulate_steps = accumulate_steps
-    self.num_steps_without_update = 0
-
-  def run_training(self, update_weights=True):
-    """
-    Main training loop (overwrites TrainingRegimen.run_training())
-    """
-    self.model.set_train(update_weights)
-    for src,trg in self.next_minibatch():
-      dy.renew_cg()
-      loss = self.training_step(src, trg)
-      loss.backward()
-      self.num_steps_without_update += 1
-      if update_weights:
-        if self.num_steps_without_update % self.accumulate_steps == 0:
-          self.update_weights(loss, self.trainer, self.dynet_profiling)
-          self.num_steps_without_update = 0
-      if self.checkpoint_needed():
-        if update_weights: self.model.set_train(False)
-        should_save = self.checkpoint()
-        if should_save:
-          self.yaml_serializer.save_to_file(self.model_file, self,
-                                        self.yaml_context.dynet_param_collection)
-        if update_weights: self.model.set_train(True)
-      if self.should_stop_training(): break
-
-
 class MultiTaskTrainingRegimen(TrainingRegimen):
   """
   Base class for multi-task training classes.
   Mainly initializes tasks, performs sanity-checks, and manages set_train events.
   """
-<<<<<<< HEAD
-  def __init__(self, yaml_context, tasks, trainer=None, pretrained_model_file="", dynet_profiling=0):
-=======
   def __init__(self, tasks, trainer=None, xnmt_global=Ref(Path("xnmt_global"))):
->>>>>>> 2f0ad47e
     """
     :param tasks: list of TrainingTask instances.
                   The first item takes on the role of the main task, meaning it
@@ -281,21 +162,11 @@
   are thus performed jointly for each task. The relative weight between
   tasks can be configured by setting each tasks batch size accordingly.
   """
-<<<<<<< HEAD
-  def __init__(self, yaml_context, tasks, trainer=None, pretrained_model_file="", dynet_profiling=0):
-    super(SameBatchMultiTaskTrainingRegimen, self).__init__(yaml_context,
-                                                 tasks=tasks, trainer=trainer,
-                                                 pretrained_model_file=pretrained_model_file,
-                                                 dynet_profiling=dynet_profiling)
-    self.yaml_context = yaml_context
-  def run_training(self, update_weights=True):
-=======
   def __init__(self, tasks, trainer=None, xnmt_global=Ref(Path("xnmt_global"))):
     super().__init__(xnmt_global=xnmt_global, tasks=tasks, trainer=trainer)
     self.xnmt_global = xnmt_global
   def run_training(self, save_fct, update_weights=True):
     self.init_data_vocabs()
->>>>>>> 2f0ad47e
     task_generators = OrderedDict()
     for task in self.tasks:
       task_generators[task] = task.next_minibatch()
@@ -329,16 +200,8 @@
   are only loaded individually. It also supports disabling training for some
   tasks by setting the task weight to 0.
   """
-<<<<<<< HEAD
-  def __init__(self, yaml_context, tasks, task_weights=None, trainer=None, pretrained_model_file="", dynet_profiling=0):
-    super(AlternatingBatchMultiTaskTrainingRegimen, self).__init__(yaml_context,
-                                                  tasks=tasks, trainer=trainer,
-                                                  pretrained_model_file=pretrained_model_file,
-                                                  dynet_profiling=dynet_profiling)
-=======
   def __init__(self, tasks, task_weights=None, trainer=None, xnmt_global=Ref(Path("xnmt_global"))):
     super().__init__(xnmt_global=xnmt_global, tasks=tasks, trainer=trainer)
->>>>>>> 2f0ad47e
     self.task_weights = task_weights or [1./len(tasks)] * len(tasks) 
     self.xnmt_global = xnmt_global
   def run_training(self, save_fct, update_weights=True):
@@ -375,28 +238,15 @@
 
   yaml_tag = "!SerialMultiTaskTrainingRegimen"
   
-<<<<<<< HEAD
-  def __init__(self, yaml_context, tasks, trainer=None, pretrained_model_file="", dynet_profiling=0):
-=======
   def __init__(self, xnmt_global, tasks, trainer=None):
->>>>>>> 2f0ad47e
     """
     :param tasks: list of TrainingTask instances. The currently active task is treated as main task.
     :param trainer: Trainer object, default is SGD with learning rate 0.1
     """
-<<<<<<< HEAD
-    super(SerialMultiTaskTrainingRegimen, self).__init__(yaml_context,
-                                                  tasks=tasks, trainer=trainer,
-                                                  pretrained_model_file=pretrained_model_file,
-                                                  dynet_profiling=dynet_profiling)
-    self.yaml_context = yaml_context
-  def run_training(self, update_weights=True):
-=======
     super().__init__(xnmt_global=xnmt_global, tasks=tasks, trainer=trainer)
     self.xnmt_global = xnmt_global
   def run_training(self, save_fct, update_weights=True):
     self.init_data_vocabs()
->>>>>>> 2f0ad47e
     for cur_task_id in range(len(self.tasks)):
       self.main_task = cur_task_id
       self.train = None
