# coding: utf-8
from __future__ import division, print_function

import argparse
import sys
import six
from six.moves import range
from collections import OrderedDict

import dynet as dy

# all Serializable objects must be imported here, otherwise we get in trouble with the
# YAML parser
from xnmt.batcher import SrcBatcher
from xnmt.embedder import *
from xnmt.attender import *
from xnmt.input import *
import xnmt.lstm
import xnmt.pyramidal
import xnmt.conv
import xnmt.ff
import xnmt.segment_transducer
import xnmt.residual
import xnmt.training_task
from xnmt.specialized_encoders import *
from xnmt.decoder import *
from xnmt.translator import *
from xnmt.retriever import *
from xnmt.corpus import *
from xnmt.segmenting_encoder import *
import xnmt.transformer
import xnmt.conv_encoder
import xnmt.nn
from xnmt.loss import LossBuilder
from xnmt.optimizer import SimpleSGDTrainer
from xnmt.serializer import YamlSerializer, Serializable
from xnmt.optimizer import SimpleSGDTrainer
from xnmt.inference import SimpleInference
import xnmt.optimizer
from xnmt.training_task import SimpleTrainingTask

class TrainingRegimen(object):
  """
  A training regimen is a class that implements a training loop.
  """
  def run_training(self, update_weights=True):
    """
    Runs training steps in a loop until stopping criterion is reached.
    
    :param update_weights: Whether parameters should be updated
    """
    raise NotImplementedError("")
  def update_weights(self, loss, trainer, dynet_profiling):
    """
    Standardized way to perform backward pass and parameter updates.
    
    :param loss: Result of self.training_step(...)
    :param trainer: DyNet trainer / xnmt.optimizer object
    :param dynet_profiling: if > 0, print the computation graph 
    """
    if dynet_profiling and dynet_profiling > 0:
      dy.print_text_graphviz()
    loss.backward()
    trainer.update()

class SimpleTrainingRegimen(SimpleTrainingTask, TrainingRegimen, Serializable):
  yaml_tag = u'!SimpleTrainingRegimen'
  def __init__(self, yaml_context, corpus_parser, model, glob={},
               dev_every=0, batcher=None, loss_calculator=None, 
               pretrained_model_file="", src_format="text", trainer=None, 
               run_for_epochs=None, lr_decay=1.0, lr_decay_times=3, patience=1,
               initial_patience=None, dev_metrics="", schedule_metric="loss",
               restart_trainer=False, reload_command=None, dynet_profiling=0,
               name=None, inference=None):
<<<<<<< HEAD
    """
    :param yaml_context:
    :param corpus_parser: an input.InputReader object
    :param model: a generator.GeneratorModel object
    :param dev_every (int): dev checkpoints every n sentences (0 for only after epoch)
    :param batcher: Type of batcher. Defaults to SrcBatcher of batch size 32.
    :param loss_calculator:
    :param pretrained_model_file: Path of pre-trained model file
    :param src_format: Format of input data: text/contvec
    :param trainer: Trainer object, default is SGD with learning rate 0.1
    :param lr_decay (float):
    :param lr_decay_times (int):  Early stopping after decaying learning rate a certain number of times
    :param patience (int): apply LR decay after dev scores haven't improved over this many checkpoints
    :param initial_patience (int): if given, allows adjusting patience for the first LR decay
    :param dev_metrics: Comma-separated list of evaluation metrics (bleu/wer/cer)
    :param schedule_metric: determine learning schedule based on this dev_metric (loss/bleu/wer/cer)
    :param restart_trainer: Restart trainer (useful for Adam) and revert weights to best dev checkpoint when applying LR decay (https://arxiv.org/pdf/1706.09733.pdf)
    :param reload_command: Command to change the input data after each epoch.
                           --epoch EPOCH_NUM will be appended to the command.
                           To just reload the data after each epoch set the command to 'true'.
    :param dynet_profiling:
    :param name: will be prepended to log outputs if given
    :param inference: used for inference during dev checkpoints if dev_metrics are specified
    """
    super(SimpleTrainingRegimen, self).__init__(yaml_context=yaml_context,
                                                corpus_parser=corpus_parser,
                                                model=model,
                                                glob=glob,
                                                dev_every=dev_every,
                                                batcher=batcher,
                                                loss_calculator=loss_calculator, 
                                                pretrained_model_file=pretrained_model_file,
                                                src_format=src_format,
                                                run_for_epochs=run_for_epochs,
                                                lr_decay=lr_decay,
                                                lr_decay_times=lr_decay_times,
                                                patience=patience,
                                                initial_patience=initial_patience,
                                                dev_metrics=dev_metrics,
                                                schedule_metric=schedule_metric,
                                                restart_trainer=restart_trainer,
                                                reload_command=reload_command,
                                                name=name,
                                                inference=inference)
    self.trainer = trainer or xnmt.optimizer.SimpleSGDTrainer(self.yaml_context, 0.1)
    self.dynet_profiling = dynet_profiling

  def run_training(self, update_weights=True):
    """
    Main training loop (overwrites TrainingRegimen.run_training())
    """
    self.model.set_train(update_weights)
    for src,trg in self.next_minibatch():
      dy.renew_cg()
      loss = self.training_step(src, trg)
      if update_weights: self.update_weights(loss, self.trainer, self.dynet_profiling)
      if self.checkpoint_needed():
        if update_weights: self.model.set_train(False)
        should_save = self.checkpoint()
        if should_save:
          self.yaml_serializer.save_to_file(self.model_file, self,
                                        self.yaml_context.dynet_param_collection)
        if update_weights: self.model.set_train(True)
      if self.should_stop_training(): break

class AccumulatingTrainingRegimen(SimpleTrainingTask, TrainingRegimen, Serializable):
  yaml_tag = u'!AccumulatingTrainingRegimen'
  def __init__(self, yaml_context, corpus_parser, model, glob={},
               dev_every=0, batcher=None, loss_calculator=None, 
               pretrained_model_file="", src_format="text", trainer=None, 
               run_for_epochs=None, lr_decay=1.0, lr_decay_times=3, attempts_before_lr_decay=1,
               dev_metrics="", schedule_metric="loss", restart_trainer=False,
               reload_command=None, dynet_profiling=0, name=None,
               inference=None, accumulate_steps=1):
=======
>>>>>>> ac756d4c
    """
    :param yaml_context:
    :param corpus_parser: an input.InputReader object
    :param model: a generator.GeneratorModel object
    :param dev_every (int): dev checkpoints every n sentences (0 for only after epoch)
    :param batcher: Type of batcher. Defaults to SrcBatcher of batch size 32.
    :param loss_calculator:
    :param pretrained_model_file: Path of pre-trained model file
    :param src_format: Format of input data: text/contvec
    :param trainer: Trainer object, default is SGD with learning rate 0.1
    :param lr_decay (float):
    :param lr_decay_times (int):  Early stopping after decaying learning rate a certain number of times
    :param patience (int): apply LR decay after dev scores haven't improved over this many checkpoints
    :param initial_patience (int): if given, allows adjusting patience for the first LR decay
    :param dev_metrics: Comma-separated list of evaluation metrics (bleu/wer/cer)
    :param schedule_metric: determine learning schedule based on this dev_metric (loss/bleu/wer/cer)
    :param restart_trainer: Restart trainer (useful for Adam) and revert weights to best dev checkpoint when applying LR decay (https://arxiv.org/pdf/1706.09733.pdf)
    :param reload_command: Command to change the input data after each epoch.
                           --epoch EPOCH_NUM will be appended to the command.
                           To just reload the data after each epoch set the command to 'true'.
    :param dynet_profiling:
    :param name: will be prepended to log outputs if given
    :param inference: used for inference during dev checkpoints if dev_metrics are specified
    :param accumulate_steps: accumulate gradients and update parameters every n steps
    """
    super(AccumulatingTrainingRegimen, self).__init__(yaml_context=yaml_context,
                                                corpus_parser=corpus_parser,
                                                model=model,
                                                glob=glob,
                                                dev_every=dev_every,
                                                batcher=batcher,
                                                loss_calculator=loss_calculator, 
                                                pretrained_model_file=pretrained_model_file,
                                                src_format=src_format,
                                                run_for_epochs=run_for_epochs,
                                                lr_decay=lr_decay,
                                                lr_decay_times=lr_decay_times,
                                                patience=patience,
                                                initial_patience=initial_patience,
                                                dev_metrics=dev_metrics,
                                                schedule_metric=schedule_metric,
                                                restart_trainer=restart_trainer,
                                                reload_command=reload_command,
                                                name=name,
                                                inference=inference)
    self.trainer = trainer or xnmt.optimizer.SimpleSGDTrainer(self.yaml_context, 0.1)
    self.dynet_profiling = dynet_profiling
    self.accumulate_steps = accumulate_steps
    self.num_steps_without_update = 0

  def run_training(self, update_weights=True):
    """
    Main training loop (overwrites TrainingRegimen.run_training())
    """
    self.model.set_train(update_weights)
    for src,trg in self.next_minibatch():
      dy.renew_cg()
      loss = self.training_step(src, trg)
      loss.backward()
      self.num_steps_without_update += 1
      if update_weights:
        if self.num_steps_without_update % self.accumulate_steps == 0:
          self.update_weights(loss, self.trainer, self.dynet_profiling)
          self.num_steps_without_update = 0
      if self.checkpoint_needed():
        if update_weights: self.model.set_train(False)
        should_save = self.checkpoint()
        if should_save:
          self.yaml_serializer.save_to_file(self.model_file, self,
                                        self.yaml_context.dynet_param_collection)
        if update_weights: self.model.set_train(True)
      if self.should_stop_training(): break


class MultiTaskTrainingRegimen(TrainingRegimen):
  """
  Base class for multi-task training classes.
  Mainly initializes tasks, performs sanity-checks, and manages set_train events.
  """
  def __init__(self, yaml_context, tasks, trainer=None, dynet_profiling=0):
    """
    :param tasks: list of TrainingTask instances.
                  The first item takes on the role of the main task, meaning it
                  will control early stopping, learning rate schedule, and
                  model checkpoints.
    :param trainer: Trainer object, default is SGD with learning rate 0.1
    :param dynet_profiling: if > 0, print computation graph
    """
    self.dynet_profiling = dynet_profiling
    if len(tasks)==0: raise ValueError("Task list must be non-empty.")
    self.tasks = tasks
    self.trainer = trainer or SimpleSGDTrainer(self.yaml_context, 0.1)
    for task in tasks[1:]:
      if hasattr(task, "trainer") and task.trainer is not None:
        raise ValueError("Can instantiate only one trainer object. Possibly, multiple training regimens were created when training tasks should have been used.")
    self.train = None
    self.yaml_serializer = YamlSerializer()
    self.model_file = yaml_context.dynet_param_collection.model_file
    self.main_task = 0
  def trigger_train_event(self, value):
    """
    Trigger set_train event, but only if that would lead to a change of the value
    of set_train.
    :param value: True or False
    """
    if self.train is None:
      self.train = value
      self.tasks[0].model.set_train(value) # tasks[0] is arbitrary; will invoke on_set_train() for all models
    else:
      if value!=self.train:
        self.train = value
        self.tasks[0].model.set_train(value)
  @property
  def corpus_parser(self):
    """
    Allow access to corpus_parser of main task
    """
    return self.tasks[self.main_task].corpus_parser
  @property
  def model(self):
    """
    Allow access to model of main task
    """
    return self.tasks[self.main_task].model
  @property
  def batcher(self):
    """
    Allow access to batcher of main task
    """
    return self.tasks[self.main_task].batcher

class SameBatchMultiTaskTrainingRegimen(MultiTaskTrainingRegimen, Serializable):
  yaml_tag = u"!SameBatchMultiTaskTrainingRegimen"
  """
  Multi-task training where gradients are accumulated and weight updates
  are thus performed jointly for each task. The relative weight between
  tasks can be configured by setting each tasks batch size accordingly.
  """
  def __init__(self, yaml_context, tasks, trainer=None, dynet_profiling=0):
    super(SameBatchMultiTaskTrainingRegimen, self).__init__(yaml_context,
                                                 tasks=tasks, trainer=trainer,
                                                 dynet_profiling=dynet_profiling)
    self.yaml_context = yaml_context
  def run_training(self, update_weights=True):
    task_generators = OrderedDict()
    for task in self.tasks:
      task_generators[task] = task.next_minibatch()
    self.trigger_train_event(update_weights)
    while True:
      dy.renew_cg()
      task_losses = []
      for task, task_gen in task_generators.items():
        src, trg = next(task_gen)
        task_losses.append(task.training_step(src, trg))
      if update_weights:
        self.update_weights(sum(task_losses), self.trainer, self.dynet_profiling)
      if update_weights: self.tasks[0].model.set_train(False)
      for task_i, task in enumerate(self.tasks):
        if task.checkpoint_needed():
          self.trigger_train_event(False)
          should_save = task.checkpoint(control_learning_schedule = (task_i==0) )
          if should_save:
            self.yaml_serializer.save_to_file(self.model_file, self,
                                          self.yaml_context.dynet_param_collection)
      self.trigger_train_event(update_weights)
      if self.tasks[0].should_stop_training(): break
  

class AlternatingBatchMultiTaskTrainingRegimen(MultiTaskTrainingRegimen, Serializable):
  yaml_tag = u"!AlternatingBatchMultiTaskTrainingRegimen"
  """
  Multi-task training where training steps are performed one after another.
  The relative weight between tasks are explicitly specified explicitly, and for
  each step one task is drawn at random accordingly. 
  Compared to JointMultiTaskTrainingRegimen, this class may save memory because models
  are only loaded individually. It also supports disabling training for some
  tasks by setting the task weight to 0.
  """
  def __init__(self, yaml_context, tasks, task_weights=None, trainer=None, dynet_profiling=0):
    super(AlternatingBatchMultiTaskTrainingRegimen, self).__init__(yaml_context,
                                                  tasks=tasks, trainer=trainer,
                                                  dynet_profiling=dynet_profiling)
    self.task_weights = task_weights or [1./len(tasks)] * len(tasks) 
    self.yaml_context = yaml_context
  def run_training(self, update_weights=True):
    task_generators = OrderedDict()
    for task in self.tasks:
      task_generators[task] = task.next_minibatch()
    self.trigger_train_event(update_weights)
    while True:
      dy.renew_cg()
      cur_task_i = np.random.choice(range(len(self.tasks)), p=self.task_weights)
      cur_task = self.tasks[cur_task_i]
      task_gen = task_generators[cur_task]
      src, trg = next(task_gen)
      task_loss = cur_task.training_step(src, trg)
      if update_weights:
        self.update_weights(task_loss, self.trainer, self.dynet_profiling)
      if update_weights: self.tasks[0].model.set_train(False)
      if cur_task.checkpoint_needed():
        self.trigger_train_event(False)
        should_save = cur_task.checkpoint(control_learning_schedule = (cur_task_i==0))
        if should_save:
          self.yaml_serializer.save_to_file(self.model_file, self,
                                            self.yaml_context.dynet_param_collection)
      self.trigger_train_event(update_weights)
      if self.tasks[0].should_stop_training(): break

class SerialMultiTaskTrainingRegimen(MultiTaskTrainingRegimen, Serializable):
  """
  Trains only first task until stopping criterion met, then the same for the
  second task, etc.
  
  Useful to realize a pretraining-finetuning strategy.
  """

  yaml_tag = u"!SerialMultiTaskTrainingRegimen"
  
  def __init__(self, yaml_context, tasks, trainer=None, dynet_profiling=0):
    """
    :param tasks: list of TrainingTask instances. The currently active task is treated as main task.
    :param trainer: Trainer object, default is SGD with learning rate 0.1
    :param dynet_profiling: if > 0, print computation graph
    """
    super(SerialMultiTaskTrainingRegimen, self).__init__(yaml_context,
                                                  tasks=tasks, trainer=trainer,
                                                  dynet_profiling=dynet_profiling)
    self.yaml_context = yaml_context
  def run_training(self, update_weights=True):
    for cur_task_id in range(len(self.tasks)):
      self.main_task = cur_task_id
      self.train = None
      cur_task = self.tasks[cur_task_id]
      task_gen = cur_task.next_minibatch()
      self.trigger_train_event(update_weights)
      while True:
<<<<<<< HEAD
=======
        dy.renew_cg()
>>>>>>> ac756d4c
        src, trg = next(task_gen)
        task_loss = cur_task.training_step(src, trg)
        if update_weights:
          self.update_weights(task_loss, self.trainer, self.dynet_profiling)
        if cur_task.checkpoint_needed():
          self.trigger_train_event(False)
          should_save = cur_task.checkpoint(control_learning_schedule = True)
          if should_save:
            self.yaml_serializer.save_to_file(self.model_file, self,
                                              self.yaml_context.dynet_param_collection)
        self.trigger_train_event(update_weights)
        if cur_task.should_stop_training(): break<|MERGE_RESOLUTION|>--- conflicted
+++ resolved
@@ -72,7 +72,6 @@
                initial_patience=None, dev_metrics="", schedule_metric="loss",
                restart_trainer=False, reload_command=None, dynet_profiling=0,
                name=None, inference=None):
-<<<<<<< HEAD
     """
     :param yaml_context:
     :param corpus_parser: an input.InputReader object
@@ -143,12 +142,11 @@
   def __init__(self, yaml_context, corpus_parser, model, glob={},
                dev_every=0, batcher=None, loss_calculator=None, 
                pretrained_model_file="", src_format="text", trainer=None, 
-               run_for_epochs=None, lr_decay=1.0, lr_decay_times=3, attempts_before_lr_decay=1,
+               run_for_epochs=None, lr_decay=1.0, lr_decay_times=3, patience=1,
+               initial_patience=None,
                dev_metrics="", schedule_metric="loss", restart_trainer=False,
                reload_command=None, dynet_profiling=0, name=None,
                inference=None, accumulate_steps=1):
-=======
->>>>>>> ac756d4c
     """
     :param yaml_context:
     :param corpus_parser: an input.InputReader object
@@ -385,10 +383,7 @@
       task_gen = cur_task.next_minibatch()
       self.trigger_train_event(update_weights)
       while True:
-<<<<<<< HEAD
-=======
         dy.renew_cg()
->>>>>>> ac756d4c
         src, trg = next(task_gen)
         task_loss = cur_task.training_step(src, trg)
         if update_weights:
