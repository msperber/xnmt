--- conflicted
+++ resolved
@@ -5,12 +5,7 @@
 import sys
 import six
 from six.moves import range
-<<<<<<< HEAD
-from subprocess import Popen
-import random
-=======
 from collections import OrderedDict
->>>>>>> aa18ded5
 
 import dynet as dy
 
@@ -33,14 +28,11 @@
 from xnmt.retriever import *
 from xnmt.corpus import *
 from xnmt.segmenting_encoder import *
-<<<<<<< HEAD
 import xnmt.transformer
 import xnmt.conv_encoder
 import xnmt.nn
 from xnmt.loss import LossBuilder
-=======
 from xnmt.optimizer import SimpleSGDTrainer
->>>>>>> aa18ded5
 from xnmt.loss_calculator import LossCalculator, MLELoss
 from xnmt.serializer import YamlSerializer, DependentInitParam
 from xnmt.inference import SimpleInference
@@ -48,299 +40,18 @@
 import xnmt.optimizer
 from xnmt.training_task import SimpleTrainingTask
 
-<<<<<<< HEAD
-class SimpleTrainingTask(xnmt.training_task.TrainingTask, Serializable):
-  yaml_tag = u'!SimpleTrainingTask'
-  def __init__(self, yaml_context, corpus_parser, model, glob={},
-               dev_every=0, batcher=None, loss_calculator=None, 
-               pretrained_model_file="", src_format="text", trainer=None, 
-               run_for_epochs=None, lr_decay=1.0, lr_decay_times=3, attempts_before_lr_decay=1,
-               dev_metrics="", schedule_metric="loss", restart_trainer=False,
-               reload_command=None, name=None, inference=None):
-    """
-    :param yaml_context:
-    :param corpus_parser: an input.InputReader object
-    :param model: a generator.GeneratorModel object
-    :param dev_every (int): dev checkpoints every n sentences (0 for only after epoch)
-    :param batcher: Type of batcher. Defaults to SrcBatcher of batch size 32.
-    :param loss_calculator:
-    :param pretrained_model_file: Path of pre-trained model file
-    :param src_format: Format of input data: text/contvec
-    :param lr_decay (float):
-    :param lr_decay_times (int):  Early stopping after decaying learning rate a certain number of times
-    :param attempts_before_lr_decay (int): apply LR decay after dev scores haven't improved over this many checkpoints
-    :param dev_metrics: Comma-separated list of evaluation metrics (bleu/wer/cer)
-    :param schedule_metric: determine learning schedule based on this dev_metric (loss/bleu/wer/cer)
-    :param restart_trainer: Restart trainer (useful for Adam) and revert weights to best dev checkpoint when applying LR decay (https://arxiv.org/pdf/1706.09733.pdf)
-    :param reload_command: Command to change the input data after each epoch.
-                           --epoch EPOCH_NUM will be appended to the command.
-                           To just reload the data after each epoch set the command to 'true'.
-    :param name: will be prepended to log outputs if given
-    :param inference: used for inference during dev checkpoints if dev_metrics are specified
-    """
-    assert yaml_context is not None
-    self.yaml_context = yaml_context
-    self.model_file = self.yaml_context.dynet_param_collection.model_file
-    self.yaml_serializer = YamlSerializer()
-
-    if lr_decay > 1.0 or lr_decay <= 0.0:
-      raise RuntimeError("illegal lr_decay, must satisfy: 0.0 < lr_decay <= 1.0")
-    self.lr_decay = lr_decay
-    self.attempts_before_lr_decay = attempts_before_lr_decay
-    self.lr_decay_times = lr_decay_times
-    self.restart_trainer = restart_trainer
-    self.run_for_epochs = run_for_epochs
-    
-    self.early_stopping_reached = False
-    # training state
-    self.training_state = TrainingState()
-
-    self.evaluators = [s.lower() for s in dev_metrics.split(",") if s.strip()!=""]
-    if schedule_metric.lower() not in self.evaluators:
-              self.evaluators.append(schedule_metric.lower())
-    if "loss" not in self.evaluators: self.evaluators.append("loss")
-    if dev_metrics:
-      self.inference = inference or SimpleInference()
-
-    self.reload_command = reload_command
-    if reload_command is not None:
-        self._augmentation_handle = None
-        self._augment_data_initial()
-
-    self.model = model
-    self.corpus_parser = corpus_parser
-    self.loss_calculator = loss_calculator or LossCalculator(MLELoss())
-    self.pretrained_model_file = pretrained_model_file
-    if self.pretrained_model_file:
-      self.yaml_context.dynet_param_collection.load_from_data_file(self.pretrained_model_file + '.data')
-
-    self.batcher = batcher or SrcBatcher(32)
-    if src_format == "contvec":
-      self.batcher.src_pad_token = None # np.zeros(self.model.src_embedder.emb_dim)
-    self.pack_batches()
-    self.logger = BatchLossTracker(self, dev_every, name)
-
-    self.schedule_metric = schedule_metric.lower()
-
-  def dependent_init_params(self, initialized_subcomponents):
-    """
-    Overwrite Serializable.dependent_init_params() to realize sharing of vocab size between embedders and corpus parsers
-    """
-    return [DependentInitParam(param_descr="model.src_embedder.vocab_size", value_fct=lambda: initialized_subcomponents["corpus_parser"].src_reader.vocab_size()),
-            DependentInitParam(param_descr="model.decoder.vocab_size", value_fct=lambda: initialized_subcomponents["corpus_parser"].trg_reader.vocab_size()),
-            DependentInitParam(param_descr="model.trg_embedder.vocab_size", value_fct=lambda: initialized_subcomponents["corpus_parser"].trg_reader.vocab_size()),
-            DependentInitParam(param_descr="model.src_embedder.vocab", value_fct=lambda: initialized_subcomponents["corpus_parser"].src_reader.vocab),
-            DependentInitParam(param_descr="model.trg_embedder.vocab", value_fct=lambda: initialized_subcomponents["corpus_parser"].trg_reader.vocab)]
-
-  def pack_batches(self):
-    """
-    Packs src/trg examples into batches, possibly randomized. No shuffling performed here.
-    """
-    self.train_src, self.train_trg = \
-      self.batcher.pack(self.corpus_parser.get_training_corpus().train_src_data, self.corpus_parser.get_training_corpus().train_trg_data)
-    self.dev_src, self.dev_trg = \
-      self.batcher.pack(self.corpus_parser.get_training_corpus().dev_src_data, self.corpus_parser.get_training_corpus().dev_trg_data)
-
-  def _augment_data_initial(self):
-    """
-    Called before loading corpus for the first time, if reload_command is given
-    """
-    augment_command = self.reload_command
-    print('initial augmentation')
-    if self._augmentation_handle is None:
-      # first run
-      self._augmentation_handle = Popen(augment_command + " --epoch 0", shell=True)
-      self._augmentation_handle.wait()
-
-  def _augment_data_next_epoch(self):
-    """
-    This is run in the background if reload_command is given to prepare data for the next epoch
-    """
-    augment_command = self.reload_command
-    if self._augmentation_handle is None:
-      # first run
-      self._augmentation_handle = Popen(augment_command + " --epoch %d" % self.training_state.epoch_num, shell=True)
-      self._augmentation_handle.wait()
-   
-    self._augmentation_handle.poll()
-    retcode = self._augmentation_handle.returncode
-    if retcode is not None:
-      if self.training_state.epoch_num > 0:
-        print('using reloaded data')
-      # reload the data   
-      self.corpus_parser._read_training_corpus(self.corpus_parser.training_corpus) # TODO: fix
-      # restart data generation
-      self._augmentation_handle = Popen(augment_command + " --epoch %d" % self.training_state.epoch_num, shell=True)
-    else:
-      print('new data set is not ready yet, using data from last epoch.')
-
-  @register_xnmt_event
-  def new_epoch(self, training_regimen, num_sents):
-    """
-    New epoch event.
-    :param training_regimen: Indicates which training regimen is advancing to the next epoch.
-    :param num_sents: Number of sentences in the upcoming epoch (may change between epochs)
-    """
-    pass
-
-  def should_stop_training(self):
-    """
-    Signal stopping if self.early_stopping_reached is marked or we exhausted the number of requested epochs.
-    """
-    return self.early_stopping_reached \
-      or self.training_state.epoch_num > self.run_for_epochs \
-      or (self.training_state.epoch_num == self.run_for_epochs and self.training_state.steps_into_epoch >= self.cur_num_minibatches()-1)
-  
-  def cur_num_minibatches(self):
-    """
-    Current number of minibatches (may change between epochs, e.g. for randomizing batchers or if reload_command is given)
-    """
-    return len(self.train_src)
-  
-  def cur_num_sentences(self):
-    """
-    Current number of parallel sentences (may change between epochs, e.g. if reload_command is given)
-    """
-    return len(self.corpus_parser.training_corpus.train_src_data)
-  
-  def advance_epoch(self):
-    """
-    Shifts internal state to the next epoch, including batch re-packing and shuffling.
-    """
-    if self.reload_command is not None:
-      self._augment_data_next_epoch()
-    self.training_state.epoch_seed = random.randint(1,2147483647)
-    random.seed(self.training_state.epoch_seed)
-    np.random.seed(self.training_state.epoch_seed)
-    self.pack_batches()
-    self.training_state.epoch_num += 1
-    self.training_state.steps_into_epoch = 0
-    self.minibatch_order = list(range(0, self.cur_num_minibatches()))
-    np.random.shuffle(self.minibatch_order)
-    self.new_epoch(training_regimen=self, num_sents=self.cur_num_sentences())
-  
-  def next_minibatch(self):
-    """
-    Infinitely loops over training minibatches and calls advance_epoch() after every complete sweep over the corpus.
-    :returns: Generator yielding (src_batch,trg_batch) tuples 
-    """
-    while True:
-      self.advance_epoch()
-      for batch_num in self.minibatch_order:
-        src = self.train_src[batch_num]
-        trg = self.train_trg[batch_num]
-        yield src, trg
-        self.training_state.steps_into_epoch += 1
-  
-  def training_step(self, src, trg):
-    """
-    Performs forward pass, backward pass, parameter update for the given minibatch
-=======
+
 class TrainingRegimen(object):
   """
   A training regimen is a class that implements a training loop.
   """
   def run_training(self, update_weights=True):
->>>>>>> aa18ded5
     """
     Runs training steps in a loop until stopping criterion is reached.
     
     :param update_weights: Whether parameters should be updated
     """
-<<<<<<< HEAD
-    Performs a dev checkpoint
-    :param control_learning_schedule: If False, only evaluate dev data.
-                                      If True, also perform model saving, LR decay etc. if needed.
-    :param out_ext:
-    :param ref_ext:
-    :param encoding:
-    :returns: True if the model needs saving, False otherwise
-    """
-    ret = False
-    self.logger.new_dev()
-    trg_words_cnt, loss_score = self.compute_dev_loss() # forced decoding loss
-
-    eval_scores = {"loss" : loss_score}
-    if len(list(filter(lambda e: e!="loss", self.evaluators))) > 0:
-      trg_file = None
-      if self.model_file:
-        evaluate_args = {}
-        out_file = self.model_file + out_ext
-        out_file_ref = self.model_file + ref_ext
-        trg_file = out_file
-        evaluate_args["hyp_file"] = out_file
-        evaluate_args["ref_file"] = out_file_ref
-      # Decoding + post_processing
-      self.inference(corpus_parser = self.corpus_parser, generator = self.model,
-                     batcher = self.batcher,
-                     src_file = self.corpus_parser.training_corpus.dev_src,
-                     trg_file = trg_file,
-                     candidate_id_file = self.corpus_parser.training_corpus.dev_id_file,
-                     )
-      output_processor = self.inference.get_output_processor() # TODO: hack, refactor
-      # Copy Trg to Ref
-      processed = []
-      with io.open(self.corpus_parser.training_corpus.dev_trg, encoding=encoding) as fin:
-        for line in fin:
-          processed.append(output_processor.words_to_string(line.strip().split()) + u"\n")
-      with io.open(out_file_ref, 'wt', encoding=encoding) as fout:
-        for line in processed:
-          fout.write(line)
-      # Evaluation
-      for evaluator in self.evaluators:
-        if evaluator=="loss": continue
-        evaluate_args["evaluator"] = evaluator
-        eval_score = xnmt.xnmt_evaluate.xnmt_evaluate(**evaluate_args)
-        eval_scores[evaluator] = eval_score
-    # Logging
-    if self.schedule_metric == "loss":
-      self.logger.set_dev_score(trg_words_cnt, loss_score)
-    else:
-      self.logger.set_dev_score(trg_words_cnt, eval_scores[self.schedule_metric])
-
-    # print previously computed metrics
-    for metric in self.evaluators:
-      if metric != self.schedule_metric:
-        self.logger.report_auxiliary_score(eval_scores[metric])
-    
-    if control_learning_schedule:
-      print("> Checkpoint")
-      # Write out the model if it's the best one
-      if self.logger.report_dev_and_check_model(self.model_file):
-        if self.model_file is not None:
-          ret = True
-        self.training_state.cur_attempt = 0
-      else:
-        # otherwise: learning rate decay / early stopping
-        self.training_state.cur_attempt += 1
-        if self.lr_decay < 1.0 and self.training_state.cur_attempt >= self.attempts_before_lr_decay:
-          self.training_state.num_times_lr_decayed += 1
-          if self.training_state.num_times_lr_decayed > self.lr_decay_times:
-            print('  Early stopping')
-            self.early_stopping_reached = True
-          else:
-            self.trainer.learning_rate *= self.lr_decay
-            print('  new learning rate: %s' % self.trainer.learning_rate)
-            if self.restart_trainer:
-              print('  restarting trainer and reverting learned weights to best checkpoint..')
-              self.trainer.restart()
-              self.yaml_context.dynet_param_collection.revert_to_best_model()
-
-    return ret
-
-  def compute_dev_loss(self):
-    loss_builder = LossBuilder()
-    trg_words_cnt = 0
-    for src, trg in zip(self.dev_src, self.dev_trg):
-      dy.renew_cg()
-      standard_loss = self.model.calc_loss(src, trg, self.loss_calculator)
-      loss_builder.add_loss("loss", standard_loss)
-      trg_words_cnt += self.logger.count_trg_words(trg)
-      loss_builder.compute()
-    return trg_words_cnt, LossScore(loss_builder.sum() / trg_words_cnt)
-=======
     raise NotImplementedError("")
->>>>>>> aa18ded5
 
 class SimpleTrainingRegimen(SimpleTrainingTask, TrainingRegimen, Serializable):
   yaml_tag = u'!SimpleTrainingRegimen'
