--- conflicted
+++ resolved
@@ -4,40 +4,8 @@
 import numpy as np
 import dynet as dy
 
-<<<<<<< HEAD
-# all Serializable objects must be imported here, otherwise we get in trouble with the
-# YAML parser
-from xnmt.batcher import SrcBatcher
-from xnmt.embedder import *
-from xnmt.attender import *
-from xnmt.input import *
-import xnmt.lstm
-import xnmt.pyramidal
-import xnmt.conv
-import xnmt.ff
-import xnmt.segment_transducer
-import xnmt.residual
-import xnmt.training_task
-from xnmt.specialized_encoders import *
-# from xnmt.transformer import TransformerEncoder, TransformerDecoder
-from xnmt.decoder import *
-from xnmt.translator import *
-from xnmt.retriever import *
-from xnmt.corpus import *
-from xnmt.segmenting_encoder import *
-import xnmt.audio_transformer
-import xnmt.conv_encoder
-import xnmt.nn
-import xnmt.lattice
-from xnmt.loss import LossBuilder
-from xnmt.optimizer import SimpleSGDTrainer
-from xnmt.serializer import YamlSerializer, Serializable
-from xnmt.optimizer import SimpleSGDTrainer
-from xnmt.inference import SimpleInference
-=======
 from xnmt.serialize.serializable import Serializable
 from xnmt.serialize.tree_tools import Ref, Path
->>>>>>> d845ea26
 import xnmt.optimizer
 from xnmt.training_task import SimpleTrainingTask
 
@@ -147,11 +115,7 @@
   Base class for multi-task training classes.
   Mainly initializes tasks, performs sanity-checks, and manages set_train events.
   """
-<<<<<<< HEAD
-  def __init__(self, yaml_context, tasks, trainer=None, pretrained_model_file="", dynet_profiling=0):
-=======
   def __init__(self, tasks, trainer=None, xnmt_global=Ref(Path("xnmt_global"))):
->>>>>>> d845ea26
     """
     :param tasks: list of TrainingTask instances.
                   The first item takes on the role of the main task, meaning it
@@ -209,21 +173,11 @@
   are thus performed jointly for each task. The relative weight between
   tasks can be configured by setting each tasks batch size accordingly.
   """
-<<<<<<< HEAD
-  def __init__(self, yaml_context, tasks, trainer=None, pretrained_model_file="", dynet_profiling=0):
-    super(SameBatchMultiTaskTrainingRegimen, self).__init__(yaml_context,
-                                                 tasks=tasks, trainer=trainer,
-                                                 dynet_profiling=dynet_profiling,
-                                                 pretrained_model_file=pretrained_model_file)
-    self.yaml_context = yaml_context
-  def run_training(self, update_weights=True):
-=======
   def __init__(self, tasks, trainer=None, xnmt_global=Ref(Path("xnmt_global"))):
     super().__init__(xnmt_global=xnmt_global, tasks=tasks, trainer=trainer)
     self.xnmt_global = xnmt_global
   def run_training(self, save_fct, update_weights=True):
     self.init_data_vocabs()
->>>>>>> d845ea26
     task_generators = OrderedDict()
     for task in self.tasks:
       task_generators[task] = task.next_minibatch()
@@ -257,16 +211,8 @@
   are only loaded individually. It also supports disabling training for some
   tasks by setting the task weight to 0.
   """
-<<<<<<< HEAD
-  def __init__(self, yaml_context, tasks, task_weights=None, trainer=None, pretrained_model_file="", dynet_profiling=0):
-    super(AlternatingBatchMultiTaskTrainingRegimen, self).__init__(yaml_context,
-                                                  tasks=tasks, trainer=trainer,
-                                                  pretrained_model_file=pretrained_model_file,
-                                                  dynet_profiling=dynet_profiling)
-=======
   def __init__(self, tasks, task_weights=None, trainer=None, xnmt_global=Ref(Path("xnmt_global"))):
     super().__init__(xnmt_global=xnmt_global, tasks=tasks, trainer=trainer)
->>>>>>> d845ea26
     self.task_weights = task_weights or [1./len(tasks)] * len(tasks) 
     self.xnmt_global = xnmt_global
   def run_training(self, save_fct, update_weights=True):
@@ -303,28 +249,15 @@
 
   yaml_tag = "!SerialMultiTaskTrainingRegimen"
   
-<<<<<<< HEAD
-  def __init__(self, yaml_context, tasks, trainer=None, pretrained_model_file="", dynet_profiling=0):
-=======
-  def __init__(self, xnmt_global, tasks, trainer=None):
->>>>>>> d845ea26
+  def __init__(self, tasks, trainer=None, xnmt_global=Ref(Path("xnmt_global"))):
     """
     :param tasks: list of TrainingTask instances. The currently active task is treated as main task.
     :param trainer: Trainer object, default is SGD with learning rate 0.1
     """
-<<<<<<< HEAD
-    super(SerialMultiTaskTrainingRegimen, self).__init__(yaml_context,
-                                                  tasks=tasks, trainer=trainer,
-                                                  pretrained_model_file=pretrained_model_file,
-                                                  dynet_profiling=dynet_profiling)
-    self.yaml_context = yaml_context
-  def run_training(self, update_weights=True):
-=======
     super().__init__(xnmt_global=xnmt_global, tasks=tasks, trainer=trainer)
     self.xnmt_global = xnmt_global
   def run_training(self, save_fct, update_weights=True):
     self.init_data_vocabs()
->>>>>>> d845ea26
     for cur_task_id in range(len(self.tasks)):
       self.main_task = cur_task_id
       self.train = None
