import logging
logger = logging.getLogger('xnmt')
import os.path
import io

from xnmt.preproc import Normalizer, SentenceFilterer, VocabFilterer
from xnmt.serialize.serializable import Serializable
##### Main function

def make_parent_dir(filename):
  if not os.path.exists(os.path.dirname(filename)):
    try:
      os.makedirs(os.path.dirname(filename))
    except OSError as exc: # Guard against race condition
      if exc.errno != os.errno.EEXIST:
        raise

class PreprocRunner(Serializable):
  yaml_tag = "!PreprocRunner"
  def __init__(self, preproc_specs, overwrite=False):
    """Preprocess and filter the input files, and create the vocabulary
    :param preproc_specs (list): A specification for a preprocessing step, including in_files (the input files), out_files (the output files), type (normalize/filter/vocab), and spec for that particular preprocessing type
                                 The types of arguments that preproc_spec expects:
                                       Option("in_files", help_str="list of paths to the input files"),
                                       Option("out_files", help_str="list of paths for the output files"),
                                       Option("type", help_str="type of preprocessing (normalize,filter,vocab)"),
                                       Option("spec", help_str="The specifications describing which type of processing to use. For normalize and vocab, should consist of the 'lang' and 'spec', where 'lang' can either be 'all' to apply the same type of processing to all languages, or a zero-indexed integer indicating which language to process."),
    :param overwrite (bool): Whether to overwrite files if they already exist.
    """
<<<<<<< HEAD
    logger.info("> Preprocessing")
    
=======
    print("> Preprocessing")

>>>>>>> ac96499d
    args = dict(preproc_specs=preproc_specs, overwrite=overwrite)

    if args["preproc_specs"] == None:
      return

    for arg in args["preproc_specs"]:

      # Sanity check
      if len(arg["in_files"]) != len(arg["out_files"]):
        raise RuntimeError("Length of in_files and out_files in preprocessor must be identical")

      # Perform tokenization
      if arg["type"] == 'tokenize':
        tokenizers = {my_opts["filenum"]: [tok
              for tok in my_opts["tokenizers"]]
              for my_opts in arg["specs"]}
        for file_num, (in_file, out_file) in enumerate(zip(arg["in_files"], arg["out_files"])):
          if args["overwrite"] or not os.path.isfile(out_file):
            make_parent_dir(out_file)
            my_tokenizers = tokenizers.get(file_num, tokenizers["all"])
            with io.open(out_file, "w", encoding='utf-8') as out_stream, \
                 io.open(in_file, "r", encoding='utf-8') as in_stream:
              for tokenizer in my_tokenizers:
                in_stream = tokenizer.tokenize_stream(in_stream)
              for line in in_stream:
                out_stream.write("{}\n".format(line))

      # Perform normalization
      elif arg["type"] == 'normalize':
        normalizers = {my_opts["filenum"]: Normalizer.from_spec(my_opts["spec"]) for my_opts in arg["specs"]}
        for i, (in_file, out_file) in enumerate(zip(arg["in_files"], arg["out_files"])):
          if args["overwrite"] or not os.path.isfile(out_file):
            make_parent_dir(out_file)
            my_normalizers = normalizers.get(i, normalizers["all"])
            with io.open(out_file, "w", encoding='utf-8') as out_stream, \
                 io.open(in_file, "r", encoding='utf-8') as in_stream:
              for line in in_stream:
                line = line.strip()
                for normalizer in my_normalizers:
                  line = normalizer.normalize(line)
                out_stream.write(line + "\n")

      # Perform filtering
      # TODO: This will only work with plain-text sentences at the moment. It would be nice if it plays well with the readers
      #       in input.py
      elif arg["type"] == 'filter':
        filters = SentenceFilterer.from_spec(arg["specs"])
        out_streams = [io.open(x, 'w', encoding='utf-8') if args["overwrite"] or not os.path.isfile(x) else None for x in arg["out_files"]]
        if any(x is not None for x in out_streams):
          in_streams = [io.open(x, 'r', encoding='utf-8') for x in arg["in_files"]]
          for in_lines in zip(*in_streams):
            in_lists = [line.strip().split() for line in in_lines]
            if all([my_filter.keep(in_lists) for my_filter in filters]):
              for in_line, out_stream in zip(in_lines, out_streams):
                out_stream.write(in_line)
          for x in in_streams:
            x.close()
        for x in out_streams:
          if x != None:
            x.close()

      # Vocabulary selection
      # TODO: This will only work with plain-text sentences at the moment. It would be nice if it plays well with the readers
      #       in input.py
      elif arg["type"] == 'vocab':
        filters = {my_opts["filenum"]: VocabFilterer.from_spec(my_opts["spec"]) for my_opts in arg["specs"]}
        for i, (in_file, out_file) in enumerate(zip(arg["in_files"], arg["out_files"])):
          if args["overwrite"] or not os.path.isfile(out_file):
            make_parent_dir(out_file)
            with io.open(out_file, "w", encoding='utf-8') as out_stream, \
                 io.open(in_file, "r", encoding='utf-8') as in_stream:
              vocab = {}
              for line in in_stream:
                for word in line.strip().split():
                  vocab[word] = vocab.get(word, 0) + 1
              for my_filter in filters.get(i, filters["all"]):
                vocab = my_filter.filter(vocab)
              for word in vocab.keys():
                out_stream.write((word + u"\n"))

      else:
        raise RuntimeError("Unknown preprocessing type {}".format(arg['type']))
<|MERGE_RESOLUTION|>--- conflicted
+++ resolved
@@ -27,13 +27,8 @@
                                        Option("spec", help_str="The specifications describing which type of processing to use. For normalize and vocab, should consist of the 'lang' and 'spec', where 'lang' can either be 'all' to apply the same type of processing to all languages, or a zero-indexed integer indicating which language to process."),
     :param overwrite (bool): Whether to overwrite files if they already exist.
     """
-<<<<<<< HEAD
     logger.info("> Preprocessing")
     
-=======
-    print("> Preprocessing")
-
->>>>>>> ac96499d
     args = dict(preproc_specs=preproc_specs, overwrite=overwrite)
 
     if args["preproc_specs"] == None:
