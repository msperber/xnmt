import logging
logger = logging.getLogger('xnmt')
import os.path

from xnmt.preproc import Normalizer, SentenceFilterer, VocabFilterer
from xnmt.serialize.serializable import Serializable
##### Main function

def make_parent_dir(filename):
  if not os.path.exists(os.path.dirname(filename)):
    try:
      os.makedirs(os.path.dirname(filename))
    except OSError as exc: # Guard against race condition
      if exc.errno != os.errno.EEXIST:
        raise

class PreprocRunner(Serializable):
  """
  Preprocess and filter the input files, and create the vocabulary.

  Args:
    preproc_specs (list): A specification for a preprocessing step, including in_files (the input files), out_files (the output files), type (normalize/filter/vocab), and spec for that particular preprocessing type
                          The types of arguments that preproc_spec expects:
                          * Option("in_files", help_str="list of paths to the input files"),
                          * Option("out_files", help_str="list of paths for the output files"),
                          * Option("type", help_str="type of preprocessing (normalize,filter,vocab)"),
                          * Option("spec", help_str="The specifications describing which type of processing to use. For normalize and vocab, should consist of the 'lang' and 'spec', where 'lang' can either be 'all' to apply the same type of processing to all languages, or a zero-indexed integer indicating which language to process."),
    overwrite (bool): Whether to overwrite files if they already exist.
  """
  yaml_tag = "!PreprocRunner"
<<<<<<< HEAD
  def __init__(self, tasks=[], overwrite=False):
    """Preprocess and filter the input files, and create the vocabulary
    :param tasks (list): A specification for a preprocessing step, including in_files (the input files), out_files (the output files), type (normalize/filter/vocab), and spec for that particular preprocessing type
                         Expected is a list of PreprocTask objects (e.g. !PreprocTokenize, !PreprocNormalize, !PreprocFilter, or !PreprocVocab), and for each the following arguments:
                               Option("in_files", help_str="list of paths to the input files"),
                               Option("out_files", help_str="list of paths for the output files"),
                               Option("spec", help_str="The specifications describing which type of processing to use. For normalize and vocab, should consist of the 'lang' and 'spec', where 'lang' can either be 'all' to apply the same type of processing to all languages, or a zero-indexed integer indicating which language to process."),
    :param overwrite (bool): Whether to overwrite files if they already exist.
    """
=======
  def __init__(self, preproc_specs, overwrite=False):
>>>>>>> 8c48b65a
    logger.info("> Preprocessing")
    
    for task in tasks:

      # Sanity check
      if len(task.in_files) != len(task.out_files):
        raise RuntimeError("Length of in_files and out_files in preprocessor must be identical")

<<<<<<< HEAD
      task.run_preproc_task(overwrite = overwrite)

class PreprocTask(object):
  def run_preproc_task(self, overwrite=False):
    ...

class PreprocExtract(PreprocTask, Serializable):
  yaml_tag = "!PreprocExtract"
  def __init__(self, in_files, out_files, specs):
    self.in_files = in_files
    self.out_files = out_files
    self.specs = specs
  def run_preproc_task(self, overwrite=False):
    extractor = self.specs
    for in_file, out_file in zip(self.in_files, self.out_files):
      if overwrite or not os.path.isfile(out_file):
        make_parent_dir(out_file)
        extractor.extract_to(in_file, out_file)

class PreprocTokenize(PreprocTask, Serializable):
  yaml_tag = "!PreprocTokenize"
  def __init__(self, in_files, out_files, specs):
    self.in_files = in_files
    self.out_files = out_files
    self.specs = specs
  def run_preproc_task(self, overwrite=False):
    tokenizers = {my_opts["filenum"]: [tok
          for tok in my_opts["tokenizers"]]
          for my_opts in self.specs}
    for file_num, (in_file, out_file) in enumerate(zip(self.in_files, self.out_files)):
      if overwrite or not os.path.isfile(out_file):
        make_parent_dir(out_file)
        my_tokenizers = tokenizers.get(file_num, tokenizers["all"])
        with io.open(out_file, "w", encoding='utf-8') as out_stream, \
             io.open(in_file, "r", encoding='utf-8') as in_stream:
          for tokenizer in my_tokenizers:
            in_stream = tokenizer.tokenize_stream(in_stream)
          for line in in_stream:
            out_stream.write(f"{line}\n")

class PreprocNormalize(PreprocTask, Serializable):
  yaml_tag = "!PreprocNormalize"
  def __init__(self, in_files, out_files, specs):
    self.in_files = in_files
    self.out_files = out_files
    self.specs = specs
  def run_preproc_task(self, overwrite=False):
    normalizers = {my_opts["filenum"]: Normalizer.from_spec(my_opts["spec"]) for my_opts in self.specs}
    for i, (in_file, out_file) in enumerate(zip(self.in_files, self.out_files)):
      if overwrite or not os.path.isfile(out_file):
        make_parent_dir(out_file)
        my_normalizers = normalizers.get(i, normalizers["all"])
        with io.open(out_file, "w", encoding='utf-8') as out_stream, \
             io.open(in_file, "r", encoding='utf-8') as in_stream:
          for line in in_stream:
            line = line.strip()
            for normalizer in my_normalizers:
              line = normalizer.normalize(line)
            out_stream.write(line + "\n")

class PreprocFilter(PreprocTask, Serializable):
  yaml_tag = "!PreprocFilter"
  def __init__(self, in_files, out_files, specs):
    self.in_files = in_files
    self.out_files = out_files
    self.specs = specs
  def run_preproc_task(self, overwrite=False):
    # TODO: This will only work with plain-text sentences at the moment. It would be nice if it plays well with the readers
    #       in input.py
    filters = SentenceFilterer.from_spec(self.specs)
    out_streams = [io.open(x, 'w', encoding='utf-8') if overwrite or not os.path.isfile(x) else None for x in self.out_files]
    if any(x is not None for x in out_streams):
      in_streams = [io.open(x, 'r', encoding='utf-8') for x in self.in_files]
      for in_lines in zip(*in_streams):
        in_lists = [line.strip().split() for line in in_lines]
        if all([my_filter.keep(in_lists) for my_filter in filters]):
          for in_line, out_stream in zip(in_lines, out_streams):
            out_stream.write(in_line)
      for x in in_streams:
        x.close()
    for x in out_streams:
      if x != None:
        x.close()
=======
      # Perform tokenization
      if arg["type"] == 'tokenize':
        tokenizers = {my_opts["filenum"]: [tok
              for tok in my_opts["tokenizers"]]
              for my_opts in arg["specs"]}
        for file_num, (in_file, out_file) in enumerate(zip(arg["in_files"], arg["out_files"])):
          if args["overwrite"] or not os.path.isfile(out_file):
            make_parent_dir(out_file)
            my_tokenizers = tokenizers.get(file_num, tokenizers["all"])
            with open(out_file, "w", encoding='utf-8') as out_stream, \
                 open(in_file, "r", encoding='utf-8') as in_stream:
              for tokenizer in my_tokenizers:
                in_stream = tokenizer.tokenize_stream(in_stream)
              for line in in_stream:
                out_stream.write("{}\n".format(line))

      # Perform normalization
      elif arg["type"] == 'normalize':
        normalizers = {my_opts["filenum"]: Normalizer.from_spec(my_opts["spec"]) for my_opts in arg["specs"]}
        for i, (in_file, out_file) in enumerate(zip(arg["in_files"], arg["out_files"])):
          if args["overwrite"] or not os.path.isfile(out_file):
            make_parent_dir(out_file)
            my_normalizers = normalizers.get(i, normalizers["all"])
            with open(out_file, "w", encoding='utf-8') as out_stream, \
                 open(in_file, "r", encoding='utf-8') as in_stream:
              for line in in_stream:
                line = line.strip()
                for normalizer in my_normalizers:
                  line = normalizer.normalize(line)
                out_stream.write(line + "\n")

      # Perform filtering
      # TODO: This will only work with plain-text sentences at the moment. It would be nice if it plays well with the readers
      #       in input.py
      elif arg["type"] == 'filter':
        filters = SentenceFilterer.from_spec(arg["specs"])
        out_streams = [open(x, 'w', encoding='utf-8') if args["overwrite"] or not os.path.isfile(x) else None for x in arg["out_files"]]
        if any(x is not None for x in out_streams):
          in_streams = [open(x, 'r', encoding='utf-8') for x in arg["in_files"]]
          for in_lines in zip(*in_streams):
            in_lists = [line.strip().split() for line in in_lines]
            if all([my_filter.keep(in_lists) for my_filter in filters]):
              for in_line, out_stream in zip(in_lines, out_streams):
                out_stream.write(in_line)
          for x in in_streams:
            x.close()
        for x in out_streams:
          if x != None:
            x.close()

      # Vocabulary selection
      # TODO: This will only work with plain-text sentences at the moment. It would be nice if it plays well with the readers
      #       in input.py
      elif arg["type"] == 'vocab':
        filters = {my_opts["filenum"]: VocabFilterer.from_spec(my_opts["spec"]) for my_opts in arg["specs"]}
        for i, (in_file, out_file) in enumerate(zip(arg["in_files"], arg["out_files"])):
          if args["overwrite"] or not os.path.isfile(out_file):
            make_parent_dir(out_file)
            with open(out_file, "w", encoding='utf-8') as out_stream, \
                 open(in_file, "r", encoding='utf-8') as in_stream:
              vocab = {}
              for line in in_stream:
                for word in line.strip().split():
                  vocab[word] = vocab.get(word, 0) + 1
              for my_filter in filters.get(i, filters["all"]):
                vocab = my_filter.filter(vocab)
              for word in vocab.keys():
                out_stream.write((word + "\n"))
>>>>>>> 8c48b65a

class PreprocVocab(PreprocTask, Serializable):
  yaml_tag = "!PreprocVocab"
  def __init__(self, in_files, out_files, specs):
    self.in_files = in_files
    self.out_files = out_files
    self.specs = specs
  def run_preproc_task(self, overwrite=False):
    filters = {my_opts["filenum"]: VocabFilterer.from_spec(my_opts["spec"]) for my_opts in self.specs}
    for i, (in_file, out_file) in enumerate(zip(self.in_files, self.out_files)):
      if overwrite or not os.path.isfile(out_file):
        make_parent_dir(out_file)
        with io.open(out_file, "w", encoding='utf-8') as out_stream, \
             io.open(in_file, "r", encoding='utf-8') as in_stream:
          vocab = {}
          for line in in_stream:
            for word in line.strip().split():
              vocab[word] = vocab.get(word, 0) + 1
          for my_filter in filters.get(i, filters["all"]):
            vocab = my_filter.filter(vocab)
          for word in vocab.keys():
            out_stream.write((word + u"\n"))<|MERGE_RESOLUTION|>--- conflicted
+++ resolved
@@ -4,7 +4,6 @@
 
 from xnmt.preproc import Normalizer, SentenceFilterer, VocabFilterer
 from xnmt.serialize.serializable import Serializable
-##### Main function
 
 def make_parent_dir(filename):
   if not os.path.exists(os.path.dirname(filename)):
@@ -19,28 +18,15 @@
   Preprocess and filter the input files, and create the vocabulary.
 
   Args:
-    preproc_specs (list): A specification for a preprocessing step, including in_files (the input files), out_files (the output files), type (normalize/filter/vocab), and spec for that particular preprocessing type
-                          The types of arguments that preproc_spec expects:
-                          * Option("in_files", help_str="list of paths to the input files"),
-                          * Option("out_files", help_str="list of paths for the output files"),
-                          * Option("type", help_str="type of preprocessing (normalize,filter,vocab)"),
-                          * Option("spec", help_str="The specifications describing which type of processing to use. For normalize and vocab, should consist of the 'lang' and 'spec', where 'lang' can either be 'all' to apply the same type of processing to all languages, or a zero-indexed integer indicating which language to process."),
+    tasks (List[PreprocTask]): A list of preprocessing steps, usually parametrized by in_files (the input files), out_files (the output files), and spec for that particular preprocessing type
+                               The types of arguments that preproc_spec expects:
+                               * Option("in_files", help_str="list of paths to the input files"),
+                               * Option("out_files", help_str="list of paths for the output files"),
+                               * Option("spec", help_str="The specifications describing which type of processing to use. For normalize and vocab, should consist of the 'lang' and 'spec', where 'lang' can either be 'all' to apply the same type of processing to all languages, or a zero-indexed integer indicating which language to process."),
     overwrite (bool): Whether to overwrite files if they already exist.
   """
   yaml_tag = "!PreprocRunner"
-<<<<<<< HEAD
   def __init__(self, tasks=[], overwrite=False):
-    """Preprocess and filter the input files, and create the vocabulary
-    :param tasks (list): A specification for a preprocessing step, including in_files (the input files), out_files (the output files), type (normalize/filter/vocab), and spec for that particular preprocessing type
-                         Expected is a list of PreprocTask objects (e.g. !PreprocTokenize, !PreprocNormalize, !PreprocFilter, or !PreprocVocab), and for each the following arguments:
-                               Option("in_files", help_str="list of paths to the input files"),
-                               Option("out_files", help_str="list of paths for the output files"),
-                               Option("spec", help_str="The specifications describing which type of processing to use. For normalize and vocab, should consist of the 'lang' and 'spec', where 'lang' can either be 'all' to apply the same type of processing to all languages, or a zero-indexed integer indicating which language to process."),
-    :param overwrite (bool): Whether to overwrite files if they already exist.
-    """
-=======
-  def __init__(self, preproc_specs, overwrite=False):
->>>>>>> 8c48b65a
     logger.info("> Preprocessing")
     
     for task in tasks:
@@ -49,7 +35,6 @@
       if len(task.in_files) != len(task.out_files):
         raise RuntimeError("Length of in_files and out_files in preprocessor must be identical")
 
-<<<<<<< HEAD
       task.run_preproc_task(overwrite = overwrite)
 
 class PreprocTask(object):
@@ -83,8 +68,8 @@
       if overwrite or not os.path.isfile(out_file):
         make_parent_dir(out_file)
         my_tokenizers = tokenizers.get(file_num, tokenizers["all"])
-        with io.open(out_file, "w", encoding='utf-8') as out_stream, \
-             io.open(in_file, "r", encoding='utf-8') as in_stream:
+        with open(out_file, "w", encoding='utf-8') as out_stream, \
+             open(in_file, "r", encoding='utf-8') as in_stream:
           for tokenizer in my_tokenizers:
             in_stream = tokenizer.tokenize_stream(in_stream)
           for line in in_stream:
@@ -102,8 +87,8 @@
       if overwrite or not os.path.isfile(out_file):
         make_parent_dir(out_file)
         my_normalizers = normalizers.get(i, normalizers["all"])
-        with io.open(out_file, "w", encoding='utf-8') as out_stream, \
-             io.open(in_file, "r", encoding='utf-8') as in_stream:
+        with open(out_file, "w", encoding='utf-8') as out_stream, \
+             open(in_file, "r", encoding='utf-8') as in_stream:
           for line in in_stream:
             line = line.strip()
             for normalizer in my_normalizers:
@@ -120,9 +105,9 @@
     # TODO: This will only work with plain-text sentences at the moment. It would be nice if it plays well with the readers
     #       in input.py
     filters = SentenceFilterer.from_spec(self.specs)
-    out_streams = [io.open(x, 'w', encoding='utf-8') if overwrite or not os.path.isfile(x) else None for x in self.out_files]
+    out_streams = [open(x, 'w', encoding='utf-8') if overwrite or not os.path.isfile(x) else None for x in self.out_files]
     if any(x is not None for x in out_streams):
-      in_streams = [io.open(x, 'r', encoding='utf-8') for x in self.in_files]
+      in_streams = [open(x, 'r', encoding='utf-8') for x in self.in_files]
       for in_lines in zip(*in_streams):
         in_lists = [line.strip().split() for line in in_lines]
         if all([my_filter.keep(in_lists) for my_filter in filters]):
@@ -133,76 +118,6 @@
     for x in out_streams:
       if x != None:
         x.close()
-=======
-      # Perform tokenization
-      if arg["type"] == 'tokenize':
-        tokenizers = {my_opts["filenum"]: [tok
-              for tok in my_opts["tokenizers"]]
-              for my_opts in arg["specs"]}
-        for file_num, (in_file, out_file) in enumerate(zip(arg["in_files"], arg["out_files"])):
-          if args["overwrite"] or not os.path.isfile(out_file):
-            make_parent_dir(out_file)
-            my_tokenizers = tokenizers.get(file_num, tokenizers["all"])
-            with open(out_file, "w", encoding='utf-8') as out_stream, \
-                 open(in_file, "r", encoding='utf-8') as in_stream:
-              for tokenizer in my_tokenizers:
-                in_stream = tokenizer.tokenize_stream(in_stream)
-              for line in in_stream:
-                out_stream.write("{}\n".format(line))
-
-      # Perform normalization
-      elif arg["type"] == 'normalize':
-        normalizers = {my_opts["filenum"]: Normalizer.from_spec(my_opts["spec"]) for my_opts in arg["specs"]}
-        for i, (in_file, out_file) in enumerate(zip(arg["in_files"], arg["out_files"])):
-          if args["overwrite"] or not os.path.isfile(out_file):
-            make_parent_dir(out_file)
-            my_normalizers = normalizers.get(i, normalizers["all"])
-            with open(out_file, "w", encoding='utf-8') as out_stream, \
-                 open(in_file, "r", encoding='utf-8') as in_stream:
-              for line in in_stream:
-                line = line.strip()
-                for normalizer in my_normalizers:
-                  line = normalizer.normalize(line)
-                out_stream.write(line + "\n")
-
-      # Perform filtering
-      # TODO: This will only work with plain-text sentences at the moment. It would be nice if it plays well with the readers
-      #       in input.py
-      elif arg["type"] == 'filter':
-        filters = SentenceFilterer.from_spec(arg["specs"])
-        out_streams = [open(x, 'w', encoding='utf-8') if args["overwrite"] or not os.path.isfile(x) else None for x in arg["out_files"]]
-        if any(x is not None for x in out_streams):
-          in_streams = [open(x, 'r', encoding='utf-8') for x in arg["in_files"]]
-          for in_lines in zip(*in_streams):
-            in_lists = [line.strip().split() for line in in_lines]
-            if all([my_filter.keep(in_lists) for my_filter in filters]):
-              for in_line, out_stream in zip(in_lines, out_streams):
-                out_stream.write(in_line)
-          for x in in_streams:
-            x.close()
-        for x in out_streams:
-          if x != None:
-            x.close()
-
-      # Vocabulary selection
-      # TODO: This will only work with plain-text sentences at the moment. It would be nice if it plays well with the readers
-      #       in input.py
-      elif arg["type"] == 'vocab':
-        filters = {my_opts["filenum"]: VocabFilterer.from_spec(my_opts["spec"]) for my_opts in arg["specs"]}
-        for i, (in_file, out_file) in enumerate(zip(arg["in_files"], arg["out_files"])):
-          if args["overwrite"] or not os.path.isfile(out_file):
-            make_parent_dir(out_file)
-            with open(out_file, "w", encoding='utf-8') as out_stream, \
-                 open(in_file, "r", encoding='utf-8') as in_stream:
-              vocab = {}
-              for line in in_stream:
-                for word in line.strip().split():
-                  vocab[word] = vocab.get(word, 0) + 1
-              for my_filter in filters.get(i, filters["all"]):
-                vocab = my_filter.filter(vocab)
-              for word in vocab.keys():
-                out_stream.write((word + "\n"))
->>>>>>> 8c48b65a
 
 class PreprocVocab(PreprocTask, Serializable):
   yaml_tag = "!PreprocVocab"
@@ -215,8 +130,8 @@
     for i, (in_file, out_file) in enumerate(zip(self.in_files, self.out_files)):
       if overwrite or not os.path.isfile(out_file):
         make_parent_dir(out_file)
-        with io.open(out_file, "w", encoding='utf-8') as out_stream, \
-             io.open(in_file, "r", encoding='utf-8') as in_stream:
+        with open(out_file, "w", encoding='utf-8') as out_stream, \
+             open(in_file, "r", encoding='utf-8') as in_stream:
           vocab = {}
           for line in in_stream:
             for word in line.strip().split():
