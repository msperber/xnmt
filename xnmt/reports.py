
from lxml import etree

class HTMLReportable(object):
  def html_report(self, context=None):
    raise NotImplementedError()

  def set_html_input(self, *inputs):
    self.html_input = inputs

  def set_html_path(self, report_path):
    self.html_path = report_path

  def write_resources(self):
    pass

<<<<<<< HEAD
    if file_name != None:
        plt.savefig(file_name, dpi=100)
    else:
        plt.show()
    plt.close()
    
  def write_report(self, path_to_report, idx=None):
    filename_of_report = os.path.basename(path_to_report)
    with open("{}.html".format(path_to_report), 'w') as f:
      if idx != None:
        f.write("<html><head><title>Translation Report for Sentence {}</title></head><body>\n".format(idx))
        f.write("<h1>Translation Report for Sentence {}</h1>\n".format(idx))
      else:
        f.write("<html><head><title>Translation Report</title></head><body>\n")
        f.write("<h1>Translation Report</h1>\n")
      src_text, trg_text = None, None
      # Print Source text
      if self.src_text != None: f.write("<p><b>Source Text: </b> {}</p>\n".format(self.src_text))
      if self.src_words != None: f.write("<p><b>Source Words: </b> {}</p>\n".format(' '.join(self.src_words)))
      if self.trg_text != None: f.write("<p><b>Target Text: </b> {}</p>\n".format(self.trg_text))
      if self.trg_words != None: f.write("<p><b>Target Words: </b> {}</p>\n".format(' '.join(self.trg_words)))
      # Alignments
      if  all([type(x) != None for x in [self.src_words, self.trg_words, self.attentions]]):
        if type(self.attentions) == dy.Expression:
          self.attentions = self.attentions.npvalue()
        elif type(self.attentions) == list:
          self.attentions = np.concatenate([x.npvalue() for x in self.attentions], axis=1)
        elif type(self.attentions) != np.ndarray:
          raise RuntimeError("Illegal type for attentions in translator report: {}".format(type(self.attentions)))
        attention_file = "{}.attention.png".format(path_to_report)
        DefaultTranslatorReport.plot_attention(self.src_words, self.trg_words, self.attentions, file_name = attention_file)
        f.write("<p><b>Attention:</b><br/><img src=\"{}.attention.png\"/></p>\n".format(filename_of_report))
=======
  def generate_html_report(self):
    html = etree.tostring(self.html_report(), encoding='unicode', pretty_print=True)
    self.write_resources()
    with open(self.html_path + '.html', 'w') as f:
      f.write(html)
>>>>>>> cb538ce1

#class DefaultTranslatorReport(object):
#
#  def __init__(self):
#    self.src_text = None
#    self.trg_text = None
#    self.src_words = None
#    self.trg_words = None
#    self.attentions = None
#
#  def write_report(self, path_to_report, idx=None):
#    filename_of_report = os.path.basename(path_to_report)
#    with open("{}.html".format(path_to_report), 'w') as f:
#      if idx != None:
#        f.write("<html><head><title>Translation Report for Sentence {}</title></head><body>\n".format(idx))
#        f.write("<h1>Translation Report for Sentence {}</h1>\n".format(idx))
#      else:
#        f.write("<html><head><title>Translation Report</title></head><body>\n")
#        f.write("<h1>Translation Report</h1>\n")
#      src_text, trg_text = None, None
#      # Print Source text
#      if self.src_text != None: f.write("<p><b>Source Text: </b> {}</p>\n".format(self.src_text))
#      if self.src_words != None: f.write("<p><b>Source Words: </b> {}</p>\n".format(' '.join(self.src_words)))
#      if self.trg_text != None: f.write("<p><b>Target Text: </b> {}</p>\n".format(self.trg_text))
#      if self.trg_words != None: f.write("<p><b>Target Words: </b> {}</p>\n".format(' '.join(self.trg_words)))
#      # Alignments
#      if self.src_words is not None and self.trg_words is not None and self.attentions is not None:
#        if type(self.attentions) == dy.Expression:
#          self.attentions = self.attentions.npvalue()
#        elif type(self.attentions) == list:
#          self.attentions = np.concatenate([x.npvalue() for x in self.attentions], axis=1)
#        elif type(self.attentions) != np.ndarray:
#          raise RuntimeError("Illegal type for attentions in translator report: {}".format(type(self.attentions)))
#        attention_file = "{}.attention.png".format(path_to_report)
#        DefaultTranslatorReport.plot_attention(self.src_words, self.trg_words, self.attentions, file_name = attention_file)
#        f.write("<p><b>Attention:</b><br/><img src=\"{}.attention.png\"/></p>\n".format(filename_of_report))
#
#      f.write("</body></html>")
#
#if __name__ == "__main__":
#
#  # temporary call to plot_attention
#  rep = DefaultTranslatorReport()
#  rep.src_words = ['The', 'cat', 'was', 'sitting', 'on', 'top', 'of', 'the', 'wardrobe', '.']
#  rep.trg_words = ['Le', 'chat', 'etait', 'assis', 'sur', 'le', 'dessus', 'de', 'l\'armoire', '.']
#  rep.attentions = np.random.rand(len(rep.src_words), len(rep.trg_words))
#  rep.write_report("examples/output/xnmt_translator_report", 1)<|MERGE_RESOLUTION|>--- conflicted
+++ resolved
@@ -1,4 +1,3 @@
-
 from lxml import etree
 
 class HTMLReportable(object):
@@ -14,85 +13,12 @@
   def write_resources(self):
     pass
 
-<<<<<<< HEAD
-    if file_name != None:
-        plt.savefig(file_name, dpi=100)
-    else:
-        plt.show()
-    plt.close()
-    
-  def write_report(self, path_to_report, idx=None):
-    filename_of_report = os.path.basename(path_to_report)
-    with open("{}.html".format(path_to_report), 'w') as f:
-      if idx != None:
-        f.write("<html><head><title>Translation Report for Sentence {}</title></head><body>\n".format(idx))
-        f.write("<h1>Translation Report for Sentence {}</h1>\n".format(idx))
-      else:
-        f.write("<html><head><title>Translation Report</title></head><body>\n")
-        f.write("<h1>Translation Report</h1>\n")
-      src_text, trg_text = None, None
-      # Print Source text
-      if self.src_text != None: f.write("<p><b>Source Text: </b> {}</p>\n".format(self.src_text))
-      if self.src_words != None: f.write("<p><b>Source Words: </b> {}</p>\n".format(' '.join(self.src_words)))
-      if self.trg_text != None: f.write("<p><b>Target Text: </b> {}</p>\n".format(self.trg_text))
-      if self.trg_words != None: f.write("<p><b>Target Words: </b> {}</p>\n".format(' '.join(self.trg_words)))
-      # Alignments
-      if  all([type(x) != None for x in [self.src_words, self.trg_words, self.attentions]]):
-        if type(self.attentions) == dy.Expression:
-          self.attentions = self.attentions.npvalue()
-        elif type(self.attentions) == list:
-          self.attentions = np.concatenate([x.npvalue() for x in self.attentions], axis=1)
-        elif type(self.attentions) != np.ndarray:
-          raise RuntimeError("Illegal type for attentions in translator report: {}".format(type(self.attentions)))
-        attention_file = "{}.attention.png".format(path_to_report)
-        DefaultTranslatorReport.plot_attention(self.src_words, self.trg_words, self.attentions, file_name = attention_file)
-        f.write("<p><b>Attention:</b><br/><img src=\"{}.attention.png\"/></p>\n".format(filename_of_report))
-=======
   def generate_html_report(self):
     html = etree.tostring(self.html_report(), encoding='unicode', pretty_print=True)
     self.write_resources()
     with open(self.html_path + '.html', 'w') as f:
       f.write(html)
->>>>>>> cb538ce1
 
-#class DefaultTranslatorReport(object):
-#
-#  def __init__(self):
-#    self.src_text = None
-#    self.trg_text = None
-#    self.src_words = None
-#    self.trg_words = None
-#    self.attentions = None
-#
-#  def write_report(self, path_to_report, idx=None):
-#    filename_of_report = os.path.basename(path_to_report)
-#    with open("{}.html".format(path_to_report), 'w') as f:
-#      if idx != None:
-#        f.write("<html><head><title>Translation Report for Sentence {}</title></head><body>\n".format(idx))
-#        f.write("<h1>Translation Report for Sentence {}</h1>\n".format(idx))
-#      else:
-#        f.write("<html><head><title>Translation Report</title></head><body>\n")
-#        f.write("<h1>Translation Report</h1>\n")
-#      src_text, trg_text = None, None
-#      # Print Source text
-#      if self.src_text != None: f.write("<p><b>Source Text: </b> {}</p>\n".format(self.src_text))
-#      if self.src_words != None: f.write("<p><b>Source Words: </b> {}</p>\n".format(' '.join(self.src_words)))
-#      if self.trg_text != None: f.write("<p><b>Target Text: </b> {}</p>\n".format(self.trg_text))
-#      if self.trg_words != None: f.write("<p><b>Target Words: </b> {}</p>\n".format(' '.join(self.trg_words)))
-#      # Alignments
-#      if self.src_words is not None and self.trg_words is not None and self.attentions is not None:
-#        if type(self.attentions) == dy.Expression:
-#          self.attentions = self.attentions.npvalue()
-#        elif type(self.attentions) == list:
-#          self.attentions = np.concatenate([x.npvalue() for x in self.attentions], axis=1)
-#        elif type(self.attentions) != np.ndarray:
-#          raise RuntimeError("Illegal type for attentions in translator report: {}".format(type(self.attentions)))
-#        attention_file = "{}.attention.png".format(path_to_report)
-#        DefaultTranslatorReport.plot_attention(self.src_words, self.trg_words, self.attentions, file_name = attention_file)
-#        f.write("<p><b>Attention:</b><br/><img src=\"{}.attention.png\"/></p>\n".format(filename_of_report))
-#
-#      f.write("</body></html>")
-#
 #if __name__ == "__main__":
 #
 #  # temporary call to plot_attention
