from __future__ import division, generators
import numpy as np
from collections import defaultdict, Counter
import math
import six

class EvalScore(object):
  def higher_is_better(self):
    raise NotImplementedError()
  def value(self):
    raise NotImplementedError()
  def metric_name(self):
    raise NotImplementedError()
  def score_str(self):
    raise NotImplementedError()
  def better_than(self, another_score):
    if another_score is None or another_score.value() is None: return True
    elif self.value() is None: return False
    assert type(self) == type(another_score)
    if self.higher_is_better():
      return self.value() > another_score.value()
    else:
      return self.value() < another_score.value()
  def __str__(self):
    return "{}: {}".format(self.metric_name(), self.score_str())

class PPLScore(EvalScore):
  def __init__(self, ppl):
    self.ppl = ppl
  def value(self): return self.ppl
  def metric_name(self): return "PPL"
  def higher_is_better(self): return False
  def score_str(self):
    return "{:.3f}".format(self.value())

class BLEUScore(EvalScore):
  def __init__(self, bleu, frac_score_list=None, brevity_penalty_score=None, hyp_len=None, ref_len=None):
    self.bleu = bleu
    self.frac_score_list = frac_score_list
    self.brevity_penalty_score = brevity_penalty_score
    self.hyp_len = hyp_len
    self.ref_len = ref_len
  def value(self): return self.bleu
  def metric_name(self): return "BLEU"
  def higher_is_better(self): return True
  def score_str(self):
    if self.bleu is None:
      return "0"
    else:
      return "{}, {} (BP = {}, ratio={:.2f}, hyp_len={}, ref_len={})".format(self.bleu,
                                                                            '/'.join(self.frac_score_list),
                                                                            self.brevity_penalty_score,
                                                                            self.hyp_len / self.ref_len,
                                                                            self.hyp_len,
                                                                            self.ref_len)

class WERScore(EvalScore):
  def __init__(self, wer, hyp_len, ref_len):
    self.wer = wer
    self.hyp_len = hyp_len
    self.ref_len = ref_len
  def value(self): return self.wer
  def metric_name(self): return "WER"
  def higher_is_better(self): return False
  def score_str(self):
    return "{:.2f}% ( hyp_len={}, ref_len={} )".format(self.value()*100.0, self.hyp_len, self.ref_len)

class CERScore(WERScore):
  def __init__(self, cer, hyp_len, ref_len):
    self.cer = cer
    self.hyp_len = hyp_len
    self.ref_len = ref_len
  def metric_name(self): return "CER"
  def value(self): return self.cer

class Evaluator(object):
  """
  A class to evaluate the quality of output.
  """

  def evaluate(self, ref, hyp):
    """
  Calculate the quality of output given a references.
  :param ref: list of reference sents ( a sent is a list of tokens )
  :param hyp: list of hypothesis sents ( a sent is a list of tokens )
  :return:
  """
    raise NotImplementedError('evaluate must be implemented in Evaluator subclasses')

  def metric_name(self):
    """
  :return: a string
  """
    raise NotImplementedError('metric_name must be implemented in Evaluator subclasses')

class BLEUEvaluator(Evaluator):
  # Class for computing BLEU Scores accroding to
  # K Papineni et al "BLEU: a method for automatic evaluation of machine translation"
  def __init__(self, ngram=4):
    """
    :param ngram: default value of 4 is generally used
    """
    self.ngram = ngram
    self.weights = (1 / ngram) * np.ones(ngram, dtype=np.float32)
    self.reference_corpus = None
    self.candidate_corpus = None

  def metric_name(self):
    return "BLEU score"

  # Doc to be added
  def evaluate(self, ref, hyp):
    """
    :rtype: object
    :param ref: list of reference sents ( a sent is a list of tokens )
    :param hyp: list of hypothesis sents ( a sent is a list of tokens )
    :return: Formatted string having BLEU Score with different intermediate results such as ngram ratio,
    sent length, brevity penalty
    """
    self.reference_corpus = ref
    self.candidate_corpus = hyp

    assert (len(self.reference_corpus) == len(self.candidate_corpus)), \
           "Length of Reference Corpus and Candidate Corpus should be same"

    # Modified Precision Score
    clipped_ngram_count = Counter()
    candidate_ngram_count = Counter()

    # Brevity Penalty variables
    word_counter = Counter()

    for ref_sent, can_sent in zip(self.reference_corpus, self.candidate_corpus):
      word_counter['reference'] += len(ref_sent)
      word_counter['candidate'] += len(can_sent)

      clip_count_dict, full_count_dict = self.modified_precision(ref_sent, can_sent)

      for ngram_type in full_count_dict:
        if ngram_type in clip_count_dict:
          clipped_ngram_count[ngram_type] += sum(clip_count_dict[ngram_type].values())
        else:
          clipped_ngram_count[ngram_type] += 0.  # This line may not be required

        candidate_ngram_count[ngram_type] += sum(full_count_dict[ngram_type].values())

    # Edge case
    # Return 0 if there are no matching n-grams
    # If there are no unigrams, return BLEU score of 0
    # No need to check for higher order n-grams
    if clipped_ngram_count[1] == 0:
      return BLEUScore(bleu=None)

    frac_score_list = list()
    log_precision_score = 0.
    # Precision Score Calculation
    for ngram_type in range(1, self.ngram + 1):
      frac_score = 0
      if clipped_ngram_count[ngram_type] == 0:
        log_precision_score += -1e10
      else:
        frac_score = clipped_ngram_count[ngram_type] / candidate_ngram_count[ngram_type]
        log_precision_score += self.weights[ngram_type - 1] * math.log(frac_score)
      frac_score_list.append(str(frac_score))

    precision_score = math.exp(log_precision_score)

    # Brevity Penalty Score
    brevity_penalty_score = self.brevity_penalty(word_counter['reference'], word_counter['candidate'])

    # BLEU Score
    bleu_score = brevity_penalty_score * precision_score
    return BLEUScore(bleu_score, frac_score_list, brevity_penalty_score, word_counter['candidate'], word_counter['reference'])

  # Doc to be added
  def brevity_penalty(self, r, c):
    """
    :param r: number of words in reference corpus
    :param c: number of words in candidate corpus
    :return: brevity penalty score
    """

    penalty = 1.

    # If candidate sent length is 0 (empty), return 0.
    if c == 0:
      return 0.
    elif c <= r:
      penalty = np.exp(1. - (r / c))
    return penalty

  # Doc to be added
  def extract_ngrams(self, tokens):
    """
    Extracts ngram counts from the input string
    :param tokens: tokens of string for which the ngram is to be computed
    :return: a Counter object containing ngram counts
    """

    ngram_count = defaultdict(Counter)
    num_words = len(tokens)

    for i, first_token in enumerate(tokens[0: num_words]):
      for j in range(0, self.ngram):
        outer_range = i + j + 1
        ngram_type = j + 1
        if outer_range <= num_words:
          ngram_tuple = tuple(tokens[i: outer_range])
          ngram_count[ngram_type][ngram_tuple] += 1

    return ngram_count

  def modified_precision(self, reference_sent, candidate_sent):
    """
    Computes counts useful in modified precision calculations
    :param reference_sent: iterable of tokens
    :param candidate_sent: iterable of tokens
    :return: tuple of Counter objects
    """

    clipped_ngram_count = defaultdict(Counter)

    reference_ngram_count = self.extract_ngrams(reference_sent)
    candidate_ngram_count = self.extract_ngrams(candidate_sent)

    for ngram_type in candidate_ngram_count:
      clipped_ngram_count[ngram_type] = candidate_ngram_count[ngram_type] & reference_ngram_count[ngram_type]

    return clipped_ngram_count, candidate_ngram_count

class WEREvaluator(Evaluator):
  """
  A class to evaluate the quality of output in terms of word error rate.
  """

  def __init__(self, case_sensitive=False):
    self.case_sensitive = case_sensitive

  def metric_name(self):
    return "Word error rate"

  def evaluate(self, ref, hyp):
    """
    Calculate the word error rate of output given a references.
    :param ref: list of list of reference words
    :param hyp: list of list of decoded words
    :return: formatted string (word error rate: (ins+del+sub) / (ref_len), plus more statistics)
    """
    total_dist, total_ref_len, total_hyp_len = 0, 0, 0
    for ref_sent, hyp_sent in zip(ref, hyp):
      dist = self.dist_one_pair(ref_sent, hyp_sent)
      total_dist += dist
      total_ref_len += len(ref_sent)
      total_hyp_len += len(hyp_sent)
    wer_score = float(total_dist) / total_ref_len
    return WERScore(wer_score, total_hyp_len, total_ref_len)

  def dist_one_pair(self, ref_sent, hyp_sent):
    """
<<<<<<< HEAD
    :return: tuple (levenshtein distance, reference length)
    """
    if not self.case_sensitive:
      hyp_sent = list(six.moves.map(lambda w: w.lower(), hyp_sent))
    if not self.case_sensitive:
      ref_sent = list(six.moves.map(lambda w: w.lower(), ref_sent))
    return -self.seq_sim(ref_sent, hyp_sent)

  # gap penalty:
  gapPenalty = -1.0
  gapSymbol = None

  # similarity function:
  def sim(self, word1, word2):
    if word1 == word2:
      return 0
    else:
      return -1

  def seq_sim(self, l1, l2):
    # compute matrix
    F = [[0] * (len(l2) + 1) for i in range((len(l1) + 1))]
    for i in range(len(l1) + 1):
      F[i][0] = i * self.gapPenalty
    for j in range(len(l2) + 1):
      F[0][j] = j * self.gapPenalty
    for i in range(0, len(l1)):
      for j in range(0, len(l2)):
        match = F[i][j] + self.sim(l1[i], l2[j])
        delete = F[i][j + 1] + self.gapPenalty
        insert = F[i + 1][j] + self.gapPenalty
        F[i + 1][j + 1] = max(match, delete, insert)
    return F[len(l1)][len(l2)]
=======
        if not self.case_sensitive:
            hyp_sent = list(map(lambda w: w.lower(), hyp_sent))
        if not self.case_sensitive:
            ref_sent = list(map(lambda w: w.lower(), ref_sent))
        return -self.seq_sim(ref_sent, hyp_sent)

    # gap penalty:
    gapPenalty = -1.0
    gapSymbol = None

    # similarity function:
    def sim(self, word1, word2):
        if word1 == word2:
            return 0
        else:
            return -1

    def seq_sim(self, l1, l2):
        # compute matrix
        F = [[0] * (len(l2) + 1) for i in range((len(l1) + 1))]
        for i in range(len(l1) + 1):
            F[i][0] = i * self.gapPenalty
        for j in range(len(l2) + 1):
            F[0][j] = j * self.gapPenalty
        for i in range(0, len(l1)):
            for j in range(0, len(l2)):
                match = F[i][j] + self.sim(l1[i], l2[j])
                delete = F[i][j + 1] + self.gapPenalty
                insert = F[i + 1][j] + self.gapPenalty
                F[i + 1][j + 1] = max(match, delete, insert)
        return F[len(l1)][len(l2)]
>>>>>>> d59d783d


class CEREvaluator(object):
  """
  A class to evaluate the quality of output in terms of character error rate.
  """

  def __init__(self, case_sensitive=False):
    self.wer_evaluator = WEREvaluator(case_sensitive=case_sensitive)

  def metric_name(self):
    return "Character error rate"

  def evaluate(self, ref, hyp):
    """
    Calculate the quality of output given a references.
    :param ref: list of list of reference words
    :param hyp: list of list of decoded words
    :return: character error rate: (ins+del+sub) / (ref_len)
    """
    ref_char = [list("".join(ref_sent)) for ref_sent in ref]
    hyp_char = [list("".join(hyp_sent)) for hyp_sent in hyp]
    wer_obj = self.wer_evaluator.evaluate(ref_char, hyp_char)
    return CERScore(wer_obj.value(), wer_obj.hyp_len, wer_obj.ref_len)

if __name__ == "__main__":
  # Example 1
  reference1 = "It is a guide to action that ensures that the military will forever heed Party commands".split()
  candidate1 = "It is a guide to action which ensures that the military always obeys the commands of the party".split()

  obj = BLEUEvaluator(ngram=4)
  print("xnmt bleu score :")
  print(obj.evaluate([reference1], [candidate1]))
  # print("nltk BLEU scores"), print(corpus_bleu([[reference1]], [candidate1]))

  # Example 2
  reference2 = "the cat is on the mat".split()
  candidate2 = "the the the the the the the".split()

  # Generates a warning because of no 2-grams and beyond
  obj = BLEUEvaluator(ngram=4)
  print("xnmt bleu score :")
  print(obj.evaluate([reference2], [candidate2]))
  # print("nltk BLEU scores"), print(corpus_bleu([[reference2]], [candidate2]))

  # Example 3 (candidate1 + candidate3)
  reference3 = "he was interested in world history because he read the book".split()
  candidate3 = "he read the book because he was interested in world history".split()
  obj = BLEUEvaluator(ngram=4)
  print("xnmt bleu score :")
  print(obj.evaluate([reference1, reference3], [candidate1, candidate3]))
  # print("nltk BLEU scores"), print(corpus_bleu([[reference1], [reference3]],
  #                        [candidate1, candidate3]))

class RecallEvaluator(object):
  def __init__(self, n_recall=5):
    self.n_recall=5

  def metric_name(self):
    return "Recall{}".format(str(self.n_recall))

  def evaluate(self, ref, hyp):
    print(len(hyp))
    best_hyp = hyp[:self.n_recall]
    return np.mean(best_hyp == ref)
# the commit.

recall_evaluator = RecallEvaluator()
ref = np.argsort(np.random.normal(size=(10,)))
hyp = np.arange(10)
recall_evaluator.evaluate(ref, hyp)<|MERGE_RESOLUTION|>--- conflicted
+++ resolved
@@ -257,7 +257,6 @@
 
   def dist_one_pair(self, ref_sent, hyp_sent):
     """
-<<<<<<< HEAD
     :return: tuple (levenshtein distance, reference length)
     """
     if not self.case_sensitive:
@@ -291,40 +290,6 @@
         insert = F[i + 1][j] + self.gapPenalty
         F[i + 1][j + 1] = max(match, delete, insert)
     return F[len(l1)][len(l2)]
-=======
-        if not self.case_sensitive:
-            hyp_sent = list(map(lambda w: w.lower(), hyp_sent))
-        if not self.case_sensitive:
-            ref_sent = list(map(lambda w: w.lower(), ref_sent))
-        return -self.seq_sim(ref_sent, hyp_sent)
-
-    # gap penalty:
-    gapPenalty = -1.0
-    gapSymbol = None
-
-    # similarity function:
-    def sim(self, word1, word2):
-        if word1 == word2:
-            return 0
-        else:
-            return -1
-
-    def seq_sim(self, l1, l2):
-        # compute matrix
-        F = [[0] * (len(l2) + 1) for i in range((len(l1) + 1))]
-        for i in range(len(l1) + 1):
-            F[i][0] = i * self.gapPenalty
-        for j in range(len(l2) + 1):
-            F[0][j] = j * self.gapPenalty
-        for i in range(0, len(l1)):
-            for j in range(0, len(l2)):
-                match = F[i][j] + self.sim(l1[i], l2[j])
-                delete = F[i][j + 1] + self.gapPenalty
-                insert = F[i + 1][j] + self.gapPenalty
-                F[i + 1][j + 1] = max(match, delete, insert)
-        return F[len(l1)][len(l2)]
->>>>>>> d59d783d
-
 
 class CEREvaluator(object):
   """
