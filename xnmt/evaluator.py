--- conflicted
+++ resolved
@@ -1,11 +1,6 @@
 import logging
-<<<<<<< HEAD
-logger = logging.getLogger('xnmt')
-from Cython.Compiler.TypeSlots import descrdelfunc
-=======
 from Cython.Compiler.TypeSlots import descrdelfunc
 logger = logging.getLogger('xnmt')
->>>>>>> 980680b2
 from collections import defaultdict, Counter
 import math
 import six
@@ -41,13 +36,6 @@
 
 class LossScore(EvalScore, Serializable):
   yaml_tag = "!LossScore"
-<<<<<<< HEAD
-  def __init__(self, loss, desc=None):
-    self.loss = loss
-    self.desc = desc
-    self.serialize_params = {"loss":loss}
-    if desc is not None: self.serialize_params["desc"] = desc
-=======
   def __init__(self, loss, loss_stats=None, desc=None):
     self.loss = loss
     self.loss_stats = loss_stats
@@ -55,7 +43,6 @@
     self.serialize_params = {"loss":loss}
     if desc is not None: self.serialize_params["desc"] = desc
     if loss_stats is not None: self.serialize_params["loss_stats"] = desc
->>>>>>> 980680b2
   def value(self): return self.loss
   def metric_name(self): return "Loss"
   def higher_is_better(self): return False
