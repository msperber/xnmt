import yaml
import inspect
import datetime
import os
import six
import copy

class Serializable(yaml.YAMLObject):
  """
  All model components that appear in a YAML file must inherit from Serializable.
  Implementing classes must specify a unique yaml_tag class attribute, e.g. yaml_tag = u"!Serializable"
  """
  def __init__(self):
    # below attributes are automatically set when deserializing (i.e., creating actual objects based on a YAML file)
    # should never be changed manually

    # attributes that are in the YAML file (see Serializable.overwrite_serialize_param() for customizing this)
    self.serialize_params = None

    # params passed to __init__, i.e. serialize_params plus shared parameters
    self.init_params = None

  def shared_params(self):
    """
    This can be overwritten to specify what parameters of this component and its subcomponents are shared.
    Parameter sharing is performed before any components are initialized, and can therefore only
    include basic data types that are already present in the YAML file (e.g. # dimensions, etc.)
    Sharing is performed if at least one parameter is specified and multiple shared parameters don't conflict.
    In case of conflict a warning is printed, and no sharing is performed.
    The ordering of shared parameters is irrelevant.

    :returns: list of sets referencing params of this component or a subcompononent
              e.g.:
              return [set(["input_dim", "sub_module.input_dim", submodules_list.0.input_dim"])]
              (the '.0' syntax is available to access elements in a list of subcomponents)
    """
    return []
  def dependent_init_params(self, initialized_subcomponents):
    """
    This can be overwritten to share parameters that require dependent components already having been initialized.
    The order of initialization is determined by the order in which components are listed in __init__(),
              and then going bottom-up.
    NOTE: currently not working across lists of subcomponents, and possibly also not for some other special cases
    
    :param initialized_subcomponents: dict
    :returns: list of DependentInitParam instances
    """
    return []
  def overwrite_serialize_param(self, key, val):
    """
    Overwrites serialize params to something other than specified in the YAML file.
    This is helpful to fix certain model properties (e.g. a vocab) rather than creating it anew
    when serializing and deserializing the component.

    :param key: name of parameter (string)
    :param val: value of parameter (Serializable)
    """
    if not hasattr(self, "serialize_params") or self.serialize_params is None:
      self.serialize_params = {}
    self.serialize_params[key] = val

class YamlSerializer(object):
  def __init__(self):
    self.representers_added = False
    self.initialized_shared_components = {}
    
  def initialize_if_needed(self, obj, yaml_context={}):
    if YamlSerializer.is_initialized(obj): return obj
    else: return self.initialize_object(deserialized_yaml_wrapper=obj, yaml_context=yaml_context)

  def initialize_object(self, deserialized_yaml_wrapper, yaml_context={}):
    """
    Initializes a hierarchy of deserialized YAML objects.
<<<<<<< HEAD
=======
    
>>>>>>> 565d2c2d
    :param deserialized_yaml_wrapper: deserialized YAML data inside a UninitializedYamlObject wrapper (classes are resolved and class members set, but __init__() has not been called at this point)
    :param yaml_context: this is passed to __init__ of every created object that expects a argument named yaml_context 
    :returns: the appropriate object, with properly shared parameters and __init__() having been invoked
    """
    if YamlSerializer.is_initialized(deserialized_yaml_wrapper):
      raise AssertionError()
    deserialized_yaml = deserialized_yaml_wrapper.data
    deserialized_yaml = copy.deepcopy(deserialized_yaml)   # make a copy to avoid side effects
    self.set_serialize_params_recursive(deserialized_yaml) # sets each component's serialize_params to represent attributes specified in YAML file
    self.share_init_params_top_down(deserialized_yaml)     # invoke shared_params mechanism, set each component's init_params accordingly
    # finally, initialize each component via __init__(**init_params)
    deserialized_yaml._initialized_subcomponents = {}
    return self.init_components_bottom_up(deserialized_yaml, deserialized_yaml.dependent_init_params(deserialized_yaml._initialized_subcomponents), yaml_context=yaml_context)

  @staticmethod
  def apply_to_serializable_recursive(base_obj, method):
    if isinstance(base_obj, Serializable):
      method(base_obj)
      items = inspect.getmembers(base_obj)
      for _, val in items:
        YamlSerializer.apply_to_serializable_recursive(val, method)
    elif isinstance(base_obj, dict):
      for k in base_obj:
        YamlSerializer.apply_to_serializable_recursive(base_obj[k], method)
    elif isinstance(base_obj, list):
      for item in base_obj:
        YamlSerializer.apply_to_serializable_recursive(item, method)

  def set_serialize_params_recursive(self, obj):
    base_arg_names = map(lambda x: x[0], inspect.getmembers(yaml.YAMLObject))
    if not isinstance(obj, Serializable):
      raise RuntimeError("attempting deserialization of non-Serializable object %s of type %s" % (str(obj), type(obj)))
    init_args = self.get_init_args(obj)
    class_param_names = [x[0] for x in inspect.getmembers(obj.__class__)]
    init_args.remove("self")
    obj.serialize_params = {}
    items = inspect.getmembers(obj)
    for name, val in items:
      if name=="yaml_context":
        raise ValueError("'yaml_context' is a reserved specifier, please rename argument")
      if name in base_arg_names or name.startswith("_") or name in ["serialize_params", "init_params", "kwargs"] or name in class_param_names: continue
      if isinstance(val, Serializable):
        obj.serialize_params[name] = val
        self.set_serialize_params_recursive(val)
      elif type(val) in [type(None), bool, int, float, str, type(six.u("")), datetime.datetime, dict, set]:
        obj.serialize_params[name] = val
      elif type(val)==list:
        obj.serialize_params[name] = val
        for item in val:
          if isinstance(item, Serializable):
            self.set_serialize_params_recursive(item)
      else:
        continue
      if not name in init_args:
        raise ValueError("unknown init parameter for %s: %s" % (obj.yaml_tag, name))
    obj.init_params = dict(obj.serialize_params)

  def share_init_params_top_down(self, obj):
    """
    Sets each component's init_params by extending serialize_params with the shared parameters

    :param obj: model hierarchy with prepared serialize_params==init_params
    """
    for shared_params in obj.shared_params():
      val = self.get_val_to_share_or_none(obj, shared_params)
      if val:
        for param_descr in shared_params:
          param_obj, param_name = self.resolve_param_name(obj, param_descr)
          init_args = self.get_init_args(param_obj)
          if param_name in init_args:
            param_obj.init_params[param_name] = val
    for _, val in inspect.getmembers(obj):
      if isinstance(val, Serializable):
        self.share_init_params_top_down(val)
      elif isinstance(val, list):
        for sub_val in val:
          if isinstance(sub_val, Serializable):
            self.share_init_params_top_down(sub_val)
          

  def get_val_to_share_or_none(self, obj, shared_params):
    val = None
    for param_descr in shared_params:
      param_obj, param_name = self.resolve_param_name(obj, param_descr)
      if not isinstance(param_obj, Serializable):
        raise RuntimeError("Attempting parameter sharing for the non-Serializable "
                            "object %s of type %s, for parent object %s" % (str(param_obj), type(param_obj), str(obj)))
      init_args = self.get_init_args(param_obj)
      if param_name not in init_args: cur_val = None
      else: cur_val = param_obj.init_params.get(param_name, None)
      if cur_val:
        if val is None: val = cur_val
        elif cur_val != val:
          print("WARNING: inconsistent shared params %s" % str(shared_params))
          return None
    return val

  def resolve_param_name(self, obj, param_descr):
    param_obj, param_name = obj, param_descr
    while "." in param_name:
      param_name_spl = param_name.split(".", 1)
      if isinstance(param_obj, list):
        param_obj = param_obj[int(param_name_spl[0])]
      else:
        if not hasattr(param_obj, param_name_spl[0]):
          raise RuntimeError("%s object has no attribute '%s'. Did you forget to specify this in the YAML config?" % (type(param_obj), param_name_spl[0]))
        param_obj = getattr(param_obj, param_name_spl[0])
      param_name = param_name_spl[1]
    return param_obj, param_name

  def init_components_bottom_up(self, obj, dependent_init_params, yaml_context):
    init_params = obj.init_params
    serialize_params = obj.serialize_params
    init_args = self.get_init_args(obj)
    init_args.remove("self")
    for init_arg in init_args:
      if init_arg=="yaml_context": continue
      if hasattr(obj, init_arg):
        val = getattr(obj, init_arg)
        if isinstance(val, Serializable):
          sub_dependent_init_params = [p.move_down() for p in dependent_init_params if p.matches_component(init_arg)]
          val._initialized_subcomponents = {}
          sub_dependent_init_params += val.dependent_init_params(val._initialized_subcomponents)
          init_params[init_arg] = self.init_components_bottom_up(val, sub_dependent_init_params, yaml_context)
          obj._initialized_subcomponents[init_arg] = init_params[init_arg]
        elif isinstance(val, list):
          sub_dependent_init_params = [p.move_down() for p in dependent_init_params if p.matches_component(init_arg)]
          if len(sub_dependent_init_params) > 0:
            raise Exception("dependent_init_params currently not supported for lists of components")
          new_init_params= []
          for item in val:
            if isinstance(item, Serializable):
              item._initialized_subcomponents = {}
              sub_dependent_init_params = item.dependent_init_params(item._initialized_subcomponents)
              new_init_params.append(self.init_components_bottom_up(item, sub_dependent_init_params, yaml_context))
            else:
              new_init_params.append(item)
          init_params[init_arg] = new_init_params
    for p in dependent_init_params:
      if p.matches_component("") and p.param_name() not in init_params:
        if p.param_name() in init_args:
          init_params[p.param_name()] = p.value_fct()
    if "yaml_context" in init_args: init_params["yaml_context"] = yaml_context # pass yaml_context to constructor if it expects a "yaml_context" argument

    initialized_obj = self.reuse_or_init_component(obj, init_params, init_args, serialize_params)

    return initialized_obj

  def reuse_or_init_component(self, obj, init_params, init_args, serialize_params):
    """
    :param obj: uninitialized object
    :param init_params: named parameters that should be passed to the object's __init__()
    :param init_args: list of arguments expected by __init__()
    :param serialize_params: serialize_params for the object to be created
    :returns: initialized object (if obj has _xnmt_id and another object with the same
                                  _xnmt_id has been initialized previously, we will
                                  simply return that object, otherwise create it)
    """
    try:
      xnmt_id = getattr(obj, "_xnmt_id", None)
      if xnmt_id and xnmt_id in self.initialized_shared_components:
        initialized_obj = self.initialized_shared_components[xnmt_id]
        print("reusing %s(%s)" % (obj.__class__.__name__, init_params))
      else:
        initialized_obj = obj.__class__(**init_params)
        if xnmt_id:
          self.initialized_shared_components[xnmt_id] = initialized_obj
        print("initialized %s(%s)" % (obj.__class__.__name__, init_params))
    except TypeError as e:
      raise ComponentInitError("%s could not be initialized using params %s, expecting params %s. "
                               "Error message: %s" % (type(obj), init_params, init_args, str(e)))

    if not hasattr(initialized_obj, "serialize_params"):
      initialized_obj.serialize_params = serialize_params
    if xnmt_id:
      initialized_obj.serialize_params["_xnmt_id"] = xnmt_id

    return initialized_obj

  def get_init_args(self, obj):
    init_args, _, _, _ = inspect.getargspec(obj.__init__)
    return init_args

  @staticmethod
  def init_representer(dumper, obj):
    if not hasattr(obj, "serialize_params"):
      raise RuntimeError("Serializing object {} that does not possess serialize_params, probably because it was created programmatically, is not possible.".format((obj,)))
    if type(obj.serialize_params)==list:
      serialize_params = {param:getattr(obj, param) for param in obj.serialize_params}
    else:
      serialize_params = obj.serialize_params
    return dumper.represent_mapping(u'!' + obj.__class__.__name__, serialize_params)
  def dump(self, ser_obj):
    if not self.representers_added:
      for SerializableChild in Serializable.__subclasses__():
        yaml.add_representer(SerializableChild, self.init_representer)
      self.representers_added = True
    return yaml.dump(ser_obj)

  def save_to_file(self, fname, mod, persistent_param_collection):
    dirname = os.path.dirname(fname)
    if dirname and not os.path.exists(dirname):
      os.makedirs(dirname)
    with open(fname, 'w') as f:
      f.write(self.dump(mod))
    persistent_param_collection.save(fname + '.data')

  def load_from_file(self, fname, param):
    with open(fname, 'r') as f:
      dict_spec = yaml.load(f)
      corpus_parser = UninitializedYamlObject(dict_spec.corpus_parser)
      model = UninitializedYamlObject(dict_spec.model)
      model_context = UninitializedYamlObject(dict_spec)
    return corpus_parser, model, model_context

  @staticmethod
  def is_initialized(obj):
    """
    :returns: True if a serializable object's __init__ has been invoked (either programmatically or through YAML deserialization)
              False if __init__ has not been invoked, i.e. the object has been produced by the YAML parser but is not ready to use
    """
    return type(obj) != UninitializedYamlObject

class UninitializedYamlObject(object):
  """
  Wrapper class to indicate an object created by the YAML parser that still needs initialization.
  """
  def __init__(self, data):
    if isinstance(data, UninitializedYamlObject):
      raise AssertionError
    self.data = data

class ComponentInitError(Exception):
  pass

class DependentInitParam(Serializable):
  def __init__(self, param_descr, value_fct):
    self.param_descr = param_descr
    self.value_fct = value_fct
  def move_down(self):
    spl = self.param_descr.split(".")
    assert len(spl)>1
    return DependentInitParam(".".join(spl[1:]), self.value_fct)
  def matches_component(self, candidate_component_name):
    spl = self.param_descr.split(".")
    if candidate_component_name=="": return len(spl)==1
    else: return len(spl)>1 and spl[0] == candidate_component_name
  def param_name(self):
    return self.param_descr.split(".")[-1]<|MERGE_RESOLUTION|>--- conflicted
+++ resolved
@@ -71,10 +71,7 @@
   def initialize_object(self, deserialized_yaml_wrapper, yaml_context={}):
     """
     Initializes a hierarchy of deserialized YAML objects.
-<<<<<<< HEAD
-=======
     
->>>>>>> 565d2c2d
     :param deserialized_yaml_wrapper: deserialized YAML data inside a UninitializedYamlObject wrapper (classes are resolved and class members set, but __init__() has not been called at this point)
     :param yaml_context: this is passed to __init__ of every created object that expects a argument named yaml_context 
     :returns: the appropriate object, with properly shared parameters and __init__() having been invoked
