import yaml
import inspect
import datetime
import os
import sys
import six

class Serializable(yaml.YAMLObject):
  """
  implementing classes MUST specify a unique yaml_tag class attribute
  """
  def __init__(self):
    self.serialize_params = None # parameters that are in the YAML file
    self.init_params = None # params passed to __init__, i.e. serialize_params plus shared parameters
  def shared_params(self):
    """
    :returns: list of tuples referencing a param of this component or a subcompononent;
              param values to be shared are determined if at least one parameter is specified and multiple parameters don't conflict.
              in this case, the determined value is copied over to the unspecified parameters
    """
    return []
  def dependent_init_params(self):
    """
    :returns: list of DependentInitParam; these are resolved right before the corresponding model is initialized,
              thereby assuming that the components it depends on have already been initialized.
              The order of initialization is determined by the order in which components are listed in __init__(),
              and then going bottom-up
    """
    return []
class YamlSerializer(object):
  def __init__(self):
    self.representers_added = False

  def initialize_object(self, deserialized_yaml, context={}):
    """
    :param obj: deserialized YAML object (classes are resolved and class members set, but __init__() has not been called at this point)
    :returns: the appropriate object, with properly shared parameters and __init__() having been invoked
    """
    self.set_serialize_params_recursive(deserialized_yaml)
    self.share_init_params_top_down(deserialized_yaml)
    setattr(deserialized_yaml, "context", context)
    return self.init_components_bottom_up(deserialized_yaml, deserialized_yaml.dependent_init_params())

  def set_serialize_params_recursive(self, obj):
    base_arg_names = map(lambda x: x[0], inspect.getmembers(yaml.YAMLObject))
    if not isinstance(obj, Serializable):
      raise RuntimeError("attempting deserialization of non-Serializable object %s of type %s" % (str(obj), type(obj)))
    init_args, _, _, _ = inspect.getargspec(obj.__init__)
    class_param_names = [x[0] for x in inspect.getmembers(obj.__class__)]
    print(init_args)
    init_args.remove("self")
    obj.serialize_params = {}
    for name, val in inspect.getmembers(obj):
      if name in base_arg_names or name.startswith("__") or name in ["serialize_params", "init_params"] or name in class_param_names: continue
      if isinstance(val, Serializable):
        obj.serialize_params[name] = val
        self.set_serialize_params_recursive(val)
<<<<<<< HEAD
      elif type(val) in [type(None), bool, int, float, str, type(u""), datetime.datetime, dict, set]:
=======
      elif type(val) in [type(None), bool, int, float, str, type(six.u("")), datetime.datetime, dict, set]:
>>>>>>> ccff53d1
        obj.serialize_params[name] = val
      elif type(val)==list:
        obj.serialize_params[name] = val
        for item in val:
          if isinstance(item, Serializable):
            self.set_serialize_params_recursive(item)
      else:
        continue
      if not name in init_args:
        raise ValueError("unknown init parameter for %s: %s" % (obj.yaml_tag, name))
    obj.init_params = dict(obj.serialize_params)

  def share_init_params_top_down(self, obj):
    """
    sets each component's init_params by extending serialize_params with the shared parameters
    :param obj: model hierarchy with prepared serialize_params=init_params
    """
    for shared_params in obj.shared_params():
      val = self.get_val_to_share_or_none(obj, shared_params)
      if val:
        for param_descr in shared_params:
          param_obj, param_name = self.resolve_param_name(obj, param_descr)
          init_args, _, _, _ = inspect.getargspec(param_obj.__init__)
          if param_name in init_args:
            param_obj.init_params[param_name] = val
    for _, val in inspect.getmembers(obj):
      if isinstance(val, Serializable):
        self.share_init_params_top_down(val)
  def get_val_to_share_or_none(self, obj, shared_params):
    val = None
    for param_descr in shared_params:
      param_obj, param_name = self.resolve_param_name(obj, param_descr)
      if not isinstance(param_obj, Serializable): raise RuntimeError("attempting parameter sharing for the non-Serializable object %s of type %s, for parent object %s" % (str(param_obj), type(param_obj), str(obj)))
      init_args, _, _, _ = inspect.getargspec(param_obj.__init__)
      if param_name not in init_args: cur_val = None
      else: cur_val = param_obj.init_params.get(param_name, None)
      if cur_val:
        if val is None: val = cur_val
        elif cur_val != val:
          print("WARNING: inconsistent shared params %s" % str(shared_params))
          return None
    return val
  def resolve_param_name(self, obj, param_descr):
    param_obj, param_name = obj, param_descr
    while "." in param_name:
      param_name_spl = param_name.split(".", 1)
      if isinstance(param_obj, list):
        param_obj = param_obj[int(param_name_spl[0])]
      else:
        param_obj = getattr(param_obj, param_name_spl[0])
      param_name = param_name_spl[1]
    return param_obj, param_name

  def init_components_bottom_up(self, obj, dependent_init_params):
    init_params = obj.init_params
    serialize_params = obj.serialize_params
    init_args, _, _, _ = inspect.getargspec(obj.__init__)
    init_args.remove("self")
    for init_arg in init_args:
      if hasattr(obj, init_arg):
        val = getattr(obj, init_arg)
        if isinstance(val, Serializable):
          sub_dependent_init_params = [p.move_down() for p in dependent_init_params if p.matches_component(init_arg)]
          init_params[init_arg] = self.init_components_bottom_up(val, sub_dependent_init_params)
        elif isinstance(val, list):
          sub_dependent_init_params = [p.move_down() for p in dependent_init_params if p.matches_component(init_arg)]
          if len(sub_dependent_init_params) > 0: raise Exception("dependent_init_params currently not supported for lists of components")
          new_init_params= []
          for item in val:
            if isinstance(item, Serializable):
              new_init_params.append(self.init_components_bottom_up(item, []))
            else:
              new_init_params.append(item)
          init_params[init_arg] = new_init_params
    for p in dependent_init_params:
      if p.matches_component("") and p.param_name() not in init_params:
        if p.param_name() in init_args:
          init_params[p.param_name()] = p.value_fct()
    try:
      initialized_obj = obj.__class__(**init_params)
      print("initialized %s(%s)" % (obj.__class__.__name__, init_params))
    except TypeError as e:
      raise ComponentInitError("%s could not be initialized using params %s, expecting params %s. Error message: %s" % (type(obj), init_params, init_args, str(e)))
    if not hasattr(initialized_obj, "serialize_params"):
      initialized_obj.serialize_params = serialize_params
    return initialized_obj

  @staticmethod
  def init_representer(dumper, obj):
    return dumper.represent_mapping(u'!' + obj.__class__.__name__, obj.serialize_params)
  def dump(self, ser_obj):
    if not self.representers_added:
      for SerializableChild in Serializable.__subclasses__():
        yaml.add_representer(SerializableChild, self.init_representer)
      self.representers_added = True
    return yaml.dump(ser_obj)

  def save_to_file(self, fname, mod, persistent_param_collection):
    dirname = os.path.dirname(fname)
    if not os.path.exists(dirname):
      os.makedirs(dirname)
    with open(fname, 'w') as f:
      f.write(self.dump(mod))
    persistent_param_collection.save(fname + '.data')

  def load_from_file(self, fname, param):
    with open(fname, 'r') as f:
      dict_spec = yaml.load(f)
      corpus_parser = dict_spec.corpus_parser
      model = dict_spec.model
      model_globals = dict_spec.model_globals
    return corpus_parser, model, model_globals

class ComponentInitError(Exception):
  pass
class DependentInitParam(object):
  def __init__(self, param_descr, value_fct):
    self.param_descr = param_descr
    self.value_fct = value_fct
  def move_down(self):
    spl = self.param_descr.split(".")
    assert len(spl)>1
    return DependentInitParam(".".join(spl[1:]), self.value_fct)
  def matches_component(self, candidate_component_name):
    spl = self.param_descr.split(".")
    if candidate_component_name=="": return len(spl)==1
    else: return len(spl)>1 and spl[0] == candidate_component_name
  def param_name(self):
    return self.param_descr.split(".")[-1]<|MERGE_RESOLUTION|>--- conflicted
+++ resolved
@@ -47,7 +47,6 @@
       raise RuntimeError("attempting deserialization of non-Serializable object %s of type %s" % (str(obj), type(obj)))
     init_args, _, _, _ = inspect.getargspec(obj.__init__)
     class_param_names = [x[0] for x in inspect.getmembers(obj.__class__)]
-    print(init_args)
     init_args.remove("self")
     obj.serialize_params = {}
     for name, val in inspect.getmembers(obj):
@@ -55,11 +54,7 @@
       if isinstance(val, Serializable):
         obj.serialize_params[name] = val
         self.set_serialize_params_recursive(val)
-<<<<<<< HEAD
-      elif type(val) in [type(None), bool, int, float, str, type(u""), datetime.datetime, dict, set]:
-=======
       elif type(val) in [type(None), bool, int, float, str, type(six.u("")), datetime.datetime, dict, set]:
->>>>>>> ccff53d1
         obj.serialize_params[name] = val
       elif type(val)==list:
         obj.serialize_params[name] = val
@@ -88,11 +83,14 @@
     for _, val in inspect.getmembers(obj):
       if isinstance(val, Serializable):
         self.share_init_params_top_down(val)
+
   def get_val_to_share_or_none(self, obj, shared_params):
     val = None
     for param_descr in shared_params:
       param_obj, param_name = self.resolve_param_name(obj, param_descr)
-      if not isinstance(param_obj, Serializable): raise RuntimeError("attempting parameter sharing for the non-Serializable object %s of type %s, for parent object %s" % (str(param_obj), type(param_obj), str(obj)))
+      if not isinstance(param_obj, Serializable):
+        raise RuntimeError("Attempting parameter sharing for the non-Serializable "
+                            "object %s of type %s, for parent object %s" % (str(param_obj), type(param_obj), str(obj)))
       init_args, _, _, _ = inspect.getargspec(param_obj.__init__)
       if param_name not in init_args: cur_val = None
       else: cur_val = param_obj.init_params.get(param_name, None)
@@ -102,6 +100,7 @@
           print("WARNING: inconsistent shared params %s" % str(shared_params))
           return None
     return val
+
   def resolve_param_name(self, obj, param_descr):
     param_obj, param_name = obj, param_descr
     while "." in param_name:
@@ -126,7 +125,8 @@
           init_params[init_arg] = self.init_components_bottom_up(val, sub_dependent_init_params)
         elif isinstance(val, list):
           sub_dependent_init_params = [p.move_down() for p in dependent_init_params if p.matches_component(init_arg)]
-          if len(sub_dependent_init_params) > 0: raise Exception("dependent_init_params currently not supported for lists of components")
+          if len(sub_dependent_init_params) > 0:
+            raise Exception("dependent_init_params currently not supported for lists of components")
           new_init_params= []
           for item in val:
             if isinstance(item, Serializable):
@@ -142,9 +142,12 @@
       initialized_obj = obj.__class__(**init_params)
       print("initialized %s(%s)" % (obj.__class__.__name__, init_params))
     except TypeError as e:
-      raise ComponentInitError("%s could not be initialized using params %s, expecting params %s. Error message: %s" % (type(obj), init_params, init_args, str(e)))
+      raise ComponentInitError("%s could not be initialized using params %s, expecting params %s. "
+                               "Error message: %s" % (type(obj), init_params, init_args, str(e)))
+
     if not hasattr(initialized_obj, "serialize_params"):
       initialized_obj.serialize_params = serialize_params
+
     return initialized_obj
 
   @staticmethod
@@ -175,6 +178,7 @@
 
 class ComponentInitError(Exception):
   pass
+
 class DependentInitParam(object):
   def __init__(self, param_descr, value_fct):
     self.param_descr = param_descr
