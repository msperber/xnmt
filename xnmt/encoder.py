--- conflicted
+++ resolved
@@ -62,19 +62,11 @@
 class LSTMEncoder(BuilderEncoder, Serializable):
   yaml_tag = u'!LSTMEncoder'
 
-<<<<<<< HEAD
-  def __init__(self, context, input_dim=None, layers=1, hidden_dim=None, dropout=None, bidirectional=True, weight_norm=False):
-    model = context.dynet_param_collection.param_col
-    input_dim = input_dim or context.default_layer_dim
-    hidden_dim = hidden_dim or context.default_layer_dim
-    dropout = dropout or context.dropout
-=======
-  def __init__(self, yaml_context, input_dim=None, layers=1, hidden_dim=None, dropout=None, bidirectional=True):
+  def __init__(self, yaml_context, input_dim=None, layers=1, hidden_dim=None, dropout=None, bidirectional=True, weight_norm=False):
     model = yaml_context.dynet_param_collection.param_col
     input_dim = input_dim or yaml_context.default_layer_dim
     hidden_dim = hidden_dim or yaml_context.default_layer_dim
     dropout = dropout or yaml_context.dropout
->>>>>>> dd71f585
     self.input_dim = input_dim
     self.layers = layers
     self.hidden_dim = hidden_dim
@@ -123,11 +115,11 @@
 class NetworkInNetworkBiLSTMEncoder(BuilderEncoder, Serializable):
   yaml_tag = u'!NetworkInNetworkBiLSTMEncoder'
   
-  def __init__(self, context, input_dim, layers=1, hidden_dim=None, batch_norm=True, stride=1, nin_depth=1, nin_enabled=True, nonlinearity="relu", dropout=None, pre_activation=False, weight_noise=None, weight_norm=False):
-    hidden_dim = hidden_dim or context.default_layer_dim
-    self.dropout = dropout or context.dropout
-    self.weight_noise = weight_noise  or context.weight_noise
-    self.builder = xnmt.lstm.NetworkInNetworkBiRNNBuilder(param_col=context.dynet_param_collection.param_col, 
+  def __init__(self, yaml_context, input_dim, layers=1, hidden_dim=None, batch_norm=True, stride=1, nin_depth=1, nin_enabled=True, nonlinearity="relu", dropout=None, pre_activation=False, weight_noise=None, weight_norm=False):
+    hidden_dim = hidden_dim or yaml_context.default_layer_dim
+    self.dropout = dropout or yaml_context.dropout
+    self.weight_noise = weight_noise  or yaml_context.weight_noise
+    self.builder = xnmt.lstm.NetworkInNetworkBiRNNBuilder(param_col=yaml_context.dynet_param_collection.param_col, 
                                                           num_layers=layers,
                                                           input_dim=input_dim,
                                                           hidden_dim=hidden_dim,  
@@ -147,8 +139,8 @@
 
 class ResConvLstmEncoder(BuilderEncoder, Serializable):
   yaml_tag = u'!ResConvLstmEncoder'
-  def __init__(self, context, input_dim, num_filters=32, ):
-    model = context.dynet_param_collection.param_col
+  def __init__(self, yaml_context, input_dim, num_filters=32, ):
+    model = yaml_context.dynet_param_collection.param_col
     self.builder = xnmt.lstm.ResConvLSTMBuilder(input_dim, model, num_filters)
   @recursive
   def set_train(self, val):
@@ -156,10 +148,10 @@
 
 class StridedConvEncoder(BuilderEncoder, Serializable):
   yaml_tag = u'!StridedConvEncoder'
-  def __init__(self, context, input_dim, layers=1, chn_dim=3, num_filters=32, 
+  def __init__(self, yaml_context, input_dim, layers=1, chn_dim=3, num_filters=32, 
                output_tensor=False, batch_norm=True, stride=(2,2), nonlinearity="relu", 
                init_gauss_var=0.1, transpose=True, weight_noise=None, pre_activation=False):
-    param_col = context.dynet_param_collection.param_col
+    param_col = yaml_context.dynet_param_collection.param_col
     self.builder = xnmt.conv_encoder.StridedConvEncBuilder(layers=layers,
                                                            input_dim=input_dim,
                                                            param_col=param_col,
@@ -171,7 +163,7 @@
                                                            nonlinearity=nonlinearity,
                                                            init_gauss_var=init_gauss_var,
                                                            transpose=transpose,
-                                                           weight_noise=weight_noise or context.weight_noise,
+                                                           weight_noise=weight_noise or yaml_context.weight_noise,
                                                            pre_activation=pre_activation
                                                            )
     
@@ -181,9 +173,9 @@
 
 class PoolingConvEncoder(BuilderEncoder, Serializable):
   yaml_tag = u'!PoolingConvEncoder'
-  def __init__(self, context, input_dim, pooling=[None, (1,1)], chn_dim=3, num_filters=32, 
+  def __init__(self, yaml_context, input_dim, pooling=[None, (1,1)], chn_dim=3, num_filters=32, 
                output_tensor=False, nonlinearity="relu", init_gauss_var=0.1):
-    model = context.dynet_param_collection.param_col
+    model = yaml_context.dynet_param_collection.param_col
     self.builder = xnmt.conv_encoder.PoolingConvEncBuilder(input_dim, model, pooling, chn_dim, num_filters, output_tensor, nonlinearity, init_gauss_var)
 
 
