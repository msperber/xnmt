--- conflicted
+++ resolved
@@ -30,11 +30,8 @@
 import xnmt.segmenting_encoder
 from xnmt.evaluator import LossScore
 from xnmt.tee import Tee
-<<<<<<< HEAD
 from subprocess import Popen
-=======
 from xnmt.nn import AIAYNAdamTrainer
->>>>>>> e4472cd0
 '''
 This will be the main class to perform training.
 '''
