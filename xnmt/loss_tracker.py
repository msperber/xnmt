import logging
logger = logging.getLogger('xnmt')
yaml_logger = logging.getLogger('yaml')
import time

import xnmt.loss
from xnmt.vocab import Vocab
from xnmt.events import register_handler, handle_xnmt_event

class LossTracker(object):
  """
  A template class to track training process and generate report.
  """

  REPORT_TEMPLATE           = 'Epoch {epoch:.4f}: {data}_loss/word={loss:.6f} (words={words}, words/sec={words_per_sec:.2f}, time={time})'
  REPORT_TEMPLATE_DEV       = 'Epoch {epoch:.4f} dev {score} (words={words}, words/sec={words_per_sec:.2f}, time={time})'
  REPORT_TEMPLATE_DEV_AUX   = 'Epoch {epoch:.4f} dev auxiliary {score}'

  def __init__(self, training_regimen, eval_every, name=None):
    register_handler(self)

    self.training_regimen = training_regimen
    self.eval_train_every = 1000
    self.eval_dev_every = eval_every

    self.epoch_num = 0

    self.epoch_loss = xnmt.loss.LossScalarBuilder()
    self.epoch_words = 0
    self.sent_num = 0
    self.sent_num_not_report_train = 0
    self.sent_num_not_report_dev = 0
    self.fractional_epoch = 0

    self.dev_score = None
    self.best_dev_score = None
    self.dev_words = 0

    self.last_report_words = 0
    self.start_time = time.time()
    self.last_report_train_time = self.start_time
    self.dev_start_time = self.start_time

    self.name = name

  @handle_xnmt_event
  def on_new_epoch(self, training_task, num_sents):
    """
    Clear epoch-wise counters for starting a new training epoch.
    """
    if training_task is self.training_regimen:
      self.total_train_sent = num_sents
      self.epoch_loss.zero()
      self.epoch_words = 0
      self.epoch_num += 1
      self.sent_num = 0
      self.sent_num_not_report_train = 0
      self.sent_num_not_report_dev = 0
      self.last_report_words = 0
      self.last_report_train_time = time.time()

  def update_epoch_loss(self, src, trg, loss):
    """
    Update epoch-wise counters for each iteration.
    """
    batch_sent_num = self.count_sent_num(src)
    self.sent_num += batch_sent_num
    self.sent_num_not_report_train += batch_sent_num
    self.sent_num_not_report_dev += batch_sent_num
    self.epoch_words += self.count_trg_words(trg)
    self.epoch_loss += loss

  def format_time(self, seconds):
    return "{}-{}".format(int(seconds) // 86400,
                          time.strftime("%H:%M:%S", time.gmtime(seconds)))
  
  def log_readable_and_structured(self, template, args):
    if self.name: args["task_name"] = self.name
    logger.info(template.format(**args), extra=args)
    yaml_logger.info(args)

  def report_train_process(self):
    """
    Print training report if eval_train_every sents have been evaluated.
    :return: True if the training process is reported
    """
    print_report = self.sent_num_not_report_train >= self.eval_train_every \
                   or self.sent_num == self.total_train_sent

    if print_report:
      self.sent_num_not_report_train = self.sent_num_not_report_train % self.eval_train_every
      self.fractional_epoch = (self.epoch_num - 1) + self.sent_num / self.total_train_sent
      this_report_time = time.time()
      self.log_readable_and_structured(LossTracker.REPORT_TEMPLATE,
                                       {"key": "train_loss", "data" : "train",
                                        "epoch" : self.fractional_epoch,
                                        "loss" : self.epoch_loss.sum() / self.epoch_words,
                                        "words" : self.epoch_words,
                                        "words_per_sec" : (self.epoch_words - self.last_report_words) / (this_report_time - self.last_report_train_time),
                                        "time" : self.format_time(time.time() - self.start_time)})

      if len(self.epoch_loss) > 1:
<<<<<<< HEAD
        for loss_name, loss_values in self.epoch_loss:
=======
        for loss_name, loss_values in self.epoch_loss.items():
>>>>>>> 980680b2
          self.log_readable_and_structured("- {loss_name} {loss:5.6f}",
                                           {"key":"additional_train_loss",
                                            "loss_name" : loss_name,
                                            "loss" : loss_values / self.epoch_words})

      self.last_report_words = self.epoch_words
      self.last_report_train_time = this_report_time

      return print_report

  def new_dev(self):
    """
    Clear dev counters for starting a new dev testing.
    """
    self.dev_start_time = time.time()

  def set_dev_score(self, dev_words, dev_score):
    """
    Update dev counters for each iteration.
    """
    self.dev_score = dev_score
    self.dev_words = dev_words

  def should_report_dev(self):
    if self.eval_dev_every > 0:
      return self.sent_num_not_report_dev >= self.eval_dev_every or (self.sent_num == self.total_train_sent)
    else:
      return self.sent_num_not_report_dev >= self.total_train_sent

  def report_dev_and_check_model(self, model_file):
    """
    Print dev testing report and check whether the dev loss is the best seen so far.
    :return: True if the dev loss is the best and required save operations
    """
    this_report_time = time.time()
    sent_num = self.eval_dev_every if self.eval_dev_every != 0 else self.total_train_sent
    self.sent_num_not_report_dev = self.sent_num_not_report_dev % sent_num
    self.fractional_epoch = (self.epoch_num - 1) + self.sent_num / self.total_train_sent
    self.log_readable_and_structured(LossTracker.REPORT_TEMPLATE_DEV,
                                     {"key" : "dev_loss",
                                      "epoch" : self.fractional_epoch,
                                      "score" : self.dev_score,
                                      "words" : self.dev_words,
                                      "words_per_sec" :  self.dev_words / (this_report_time - self.dev_start_time),
                                      "time" : self.format_time(this_report_time - self.start_time)
                                      })

<<<<<<< HEAD
    save_model = self.dev_score.better_than(self.best_dev_score)
=======
    save_model = True
    if self.best_dev_score is not None:
      save_model = self.dev_score.better_than(self.best_dev_score)
>>>>>>> 980680b2
    if save_model:
      self.best_dev_score = self.dev_score
      logger.info("Epoch {:.4f}: best dev score, writing model to {}".format(self.fractional_epoch, model_file))
    return save_model

  def report_auxiliary_score(self, score):
    self.log_readable_and_structured(LossTracker.REPORT_TEMPLATE_DEV_AUX,
                                     {"key": "auxiliary_score",
                                      "epoch" : self.fractional_epoch,
                                      "score" : score})

  def count_trg_words(self, trg_words):
    """
    Method for counting number of trg words.
    """
    raise NotImplementedError('count_trg_words must be implemented in LossTracker subclasses')

  def count_sent_num(self, obj):
    """
    Method for counting number of sents.
    """
    raise NotImplementedError('count_trg_words must be implemented in LossTracker subclasses')

  def clear_counters(self):
    self.sent_num = 0
    self.sent_num_not_report_dev = 0
    self.sent_num_not_report_train = 0

  def report_loss(self):
    pass


class BatchLossTracker(LossTracker):
  """
  A class to track training process and generate report for minibatch mode.
  """

  def count_trg_words(self, trg_words):
    trg_cnt = 0
    for x in trg_words:
      if type(x) == int:
        trg_cnt += 1 if x != Vocab.ES else 0
      else:
        trg_cnt += sum([1 if y != Vocab.ES else 0 for y in x])
    return trg_cnt

  def count_sent_num(self, obj):
    return len(obj)<|MERGE_RESOLUTION|>--- conflicted
+++ resolved
@@ -100,11 +100,7 @@
                                         "time" : self.format_time(time.time() - self.start_time)})
 
       if len(self.epoch_loss) > 1:
-<<<<<<< HEAD
-        for loss_name, loss_values in self.epoch_loss:
-=======
         for loss_name, loss_values in self.epoch_loss.items():
->>>>>>> 980680b2
           self.log_readable_and_structured("- {loss_name} {loss:5.6f}",
                                            {"key":"additional_train_loss",
                                             "loss_name" : loss_name,
@@ -152,13 +148,9 @@
                                       "time" : self.format_time(this_report_time - self.start_time)
                                       })
 
-<<<<<<< HEAD
-    save_model = self.dev_score.better_than(self.best_dev_score)
-=======
     save_model = True
     if self.best_dev_score is not None:
       save_model = self.dev_score.better_than(self.best_dev_score)
->>>>>>> 980680b2
     if save_model:
       self.best_dev_score = self.dev_score
       logger.info("Epoch {:.4f}: best dev score, writing model to {}".format(self.fractional_epoch, model_file))
