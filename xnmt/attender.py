import math

import dynet as dy

from xnmt.events import register_handler, handle_xnmt_event
from xnmt.serialize.serializable import Serializable
from xnmt.serialize.tree_tools import Ref, Path

class Attender(object):
  '''
  A template class for functions implementing attention.
  '''

  def __init__(self, input_dim):
    """
    :param input_dim: every attender needs an input_dim
    """
    pass

  def init_sent(self, sent):
    raise NotImplementedError('init_sent must be implemented for Attender subclasses')

  def calc_attention(self, state):
    raise NotImplementedError('calc_attention must be implemented for Attender subclasses')

class MultiHeadMlpAttender(Attender, Serializable):
  yaml_tag = u'!MultiHeadMlpAttender'
  
  def __init__(self, xnmt_global=Ref(Path("xnmt_global")), input_dim=None, state_dim=None, hidden_dim=None, num_heads=8):
    """
    :param xnmt_lgobal:
    :param input_dim:
    :param state_dim:
    :param hidden_dim:
    :param num_heads: decoder input dim must equal num_heads x input_dim
    """
    input_dim = input_dim or xnmt_global.default_layer_dim
    state_dim = state_dim or xnmt_global.default_layer_dim
    hidden_dim = hidden_dim or xnmt_global.default_layer_dim
    self.attenders = [MlpAttender(xnmt_global=xnmt_global, input_dim=input_dim, state_dim=state_dim, hidden_dim=hidden_dim) for _ in range(num_heads)]
    self.curr_sent = None
    
  def init_sent(self, sent):
    self.curr_sent = sent
    for attender in self.attenders:
      attender.init_sent(sent)
  
  def calc_attention(self, state):
    attns = []
    for attender in self.attenders:
      attns.append(attender.calc_attention(state))
    return dy.mean_dim(dy.concatenate_cols(attns), d=[1], b=False)

  def calc_context(self, state):
    attention = self.calc_attention(state)
    I = self.curr_sent.as_tensor()
    context = I * attention
    return context

class MlpAttender(Attender, Serializable):
  '''
  Implements the attention model of Bahdanau et. al (2014)
  '''

  yaml_tag = u'!MlpAttender'

  def __init__(self, exp_global=Ref(Path("exp_global")), input_dim=None, state_dim=None, 
               hidden_dim=None, glorot_gain=None):
    register_handler(self)
    input_dim = input_dim or exp_global.default_layer_dim
    state_dim = state_dim or exp_global.default_layer_dim
    hidden_dim = hidden_dim or exp_global.default_layer_dim
    self.input_dim = input_dim
    self.state_dim = state_dim
    self.hidden_dim = hidden_dim
    glorot_gain = glorot_gain or exp_global.glorot_gain
    param_collection = exp_global.dynet_param_collection.param_col
    self.pW = param_collection.add_parameters((hidden_dim, input_dim), init=dy.GlorotInitializer(gain=glorot_gain))
    self.pV = param_collection.add_parameters((hidden_dim, state_dim), init=dy.GlorotInitializer(gain=glorot_gain))
    self.pb = param_collection.add_parameters(hidden_dim, init=dy.ConstInitializer(0.0))
    self.pU = param_collection.add_parameters((1, hidden_dim), init=dy.GlorotInitializer(gain=glorot_gain))
    self.curr_sent = None

  def init_sent(self, sent):
    self.attention_vecs = []
    self.curr_sent = sent
    I = self.curr_sent.as_tensor()
    W = dy.parameter(self.pW)
    b = dy.parameter(self.pb)

    self.WI = dy.affine_transform([b, W, I])
    wi_dim = self.WI.dim()
    # TODO(philip30): dynet affine transform bug, should be fixed upstream
    # if the input size is "1" then the last dimension will be dropped.
    if len(wi_dim[0]) == 1:
      self.WI = dy.reshape(self.WI, (wi_dim[0][0], 1), batch_size=wi_dim[1])

  def calc_attention(self, state):
    V = dy.parameter(self.pV)
    U = dy.parameter(self.pU)

    h = dy.tanh(dy.colwise_add(self.WI, V * state))
    scores = dy.transpose(U * h)
    if self.curr_sent.mask is not None:
      scores = self.curr_sent.mask.add_to_tensor_expr(scores, multiplicator = -100.0, time_first=True)
    normalized = dy.softmax(scores)
    self.attention_vecs.append(normalized)
    return normalized

  def calc_context(self, state):
    attention = self.calc_attention(state)
    I = self.curr_sent.as_tensor()
<<<<<<< HEAD
    context = I * attention
    return context
  
=======
    output = I * attention
    self.last_output.append(output)
    return output

  @handle_xnmt_event
  def on_start_sent(self, src):
    self.last_output = []

  @handle_xnmt_event
  def on_collect_recent_outputs(self):
    return [(self, self.last_output)]
>>>>>>> b5dd09da

class DotAttender(Attender, Serializable):
  '''
  Implements dot product attention of https://arxiv.org/abs/1508.04025
  Also (optionally) perform scaling of https://arxiv.org/abs/1706.03762
  '''

  yaml_tag = u'!DotAttender'

  def __init__(self, scale=True):
    self.curr_sent = None
    self.attention_vecs = None
    self.scale = scale

  def init_sent(self, sent):
    self.curr_sent = sent
    self.attention_vecs = []
    self.I = dy.transpose(self.curr_sent.as_tensor())

  def calc_attention(self, state):
    scores = self.I * state
    if self.scale:
      scores /= math.sqrt(state.dim()[0][0])
    if self.curr_sent.mask is not None:
      scores = self.curr_sent.mask.add_to_tensor_expr(scores, multiplicator = -100.0)
    normalized = dy.softmax(scores)
    self.attention_vecs.append(normalized)
    return normalized

  def calc_context(self, state):
    attention = self.calc_attention(state)
    I = self.curr_sent.as_tensor()
    return I * attention

class BilinearAttender(Attender, Serializable):
  '''
  Implements a bilinear attention, equivalent to the 'general' linear
  attention of https://arxiv.org/abs/1508.04025
  '''

  yaml_tag = u'!BilinearAttender'

  def __init__(self, exp_global=Ref(Path("exp_global")), input_dim=None, state_dim=None, glorot_gain=None):
    input_dim = input_dim or exp_global.default_layer_dim
    state_dim = state_dim or exp_global.default_layer_dim
    self.input_dim = input_dim
    self.state_dim = state_dim
    glorot_gain = glorot_gain or exp_global.glorot_gain
    param_collection = exp_global.dynet_param_collection.param_col
    self.pWa = param_collection.add_parameters((input_dim, state_dim), init=dy.GlorotInitializer(gain=glorot_gain))
    self.curr_sent = None

  def init_sent(self, sent):
    self.curr_sent = sent
    self.attention_vecs = []
    self.I = self.curr_sent.as_tensor()

  def calc_attention(self, state):
    Wa = dy.parameter(self.pWa)
    scores = (dy.transpose(state) * Wa) * self.I
    normalized = dy.softmax(scores)
    self.attention_vecs.append(normalized)
    return dy.transpose(normalized)

  def calc_context(self, state):
    attention = self.calc_attention(state)
    return self.I * attention
<|MERGE_RESOLUTION|>--- conflicted
+++ resolved
@@ -26,7 +26,7 @@
 class MultiHeadMlpAttender(Attender, Serializable):
   yaml_tag = u'!MultiHeadMlpAttender'
   
-  def __init__(self, xnmt_global=Ref(Path("xnmt_global")), input_dim=None, state_dim=None, hidden_dim=None, num_heads=8):
+  def __init__(self, exp_global=Ref(Path("exp_global")), input_dim=None, state_dim=None, hidden_dim=None, num_heads=8):
     """
     :param xnmt_lgobal:
     :param input_dim:
@@ -34,10 +34,10 @@
     :param hidden_dim:
     :param num_heads: decoder input dim must equal num_heads x input_dim
     """
-    input_dim = input_dim or xnmt_global.default_layer_dim
-    state_dim = state_dim or xnmt_global.default_layer_dim
-    hidden_dim = hidden_dim or xnmt_global.default_layer_dim
-    self.attenders = [MlpAttender(xnmt_global=xnmt_global, input_dim=input_dim, state_dim=state_dim, hidden_dim=hidden_dim) for _ in range(num_heads)]
+    input_dim = input_dim or exp_global.default_layer_dim
+    state_dim = state_dim or exp_global.default_layer_dim
+    hidden_dim = hidden_dim or exp_global.default_layer_dim
+    self.attenders = [MlpAttender(exp_global=exp_global, input_dim=input_dim, state_dim=state_dim, hidden_dim=hidden_dim) for _ in range(num_heads)]
     self.curr_sent = None
     
   def init_sent(self, sent):
@@ -110,11 +110,6 @@
   def calc_context(self, state):
     attention = self.calc_attention(state)
     I = self.curr_sent.as_tensor()
-<<<<<<< HEAD
-    context = I * attention
-    return context
-  
-=======
     output = I * attention
     self.last_output.append(output)
     return output
@@ -126,7 +121,6 @@
   @handle_xnmt_event
   def on_collect_recent_outputs(self):
     return [(self, self.last_output)]
->>>>>>> b5dd09da
 
 class DotAttender(Attender, Serializable):
   '''
