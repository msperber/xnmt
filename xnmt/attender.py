import dynet as dy
from xnmt.serializer import Serializable
from xnmt.hier_model import HierarchicalModel, recursive

class Attender(object):
  '''
  A template class for functions implementing attention.
  '''

  def __init__(self, input_dim):
    """
    :param input_dim: every attender needs an input_dim
    """
    pass

  def init_sent(self, sent):
    raise NotImplementedError('init_sent must be implemented for Attender subclasses')

  def calc_attention(self, state):
    raise NotImplementedError('calc_attention must be implemented for Attender subclasses')


class StandardAttender(Attender, Serializable, HierarchicalModel):
  '''
  Implements the attention model of Bahdanau et. al (2014)
  '''

  yaml_tag = u'!StandardAttender'

<<<<<<< HEAD
  def __init__(self, yaml_context, input_dim=None, state_dim=None, hidden_dim=None,
               dropout=None, dropout_scores=False):
=======
  def __init__(self, yaml_context, input_dim=None, state_dim=None, hidden_dim=None):
>>>>>>> 05b058d3
    input_dim = input_dim or yaml_context.default_layer_dim
    state_dim = state_dim or yaml_context.default_layer_dim
    hidden_dim = hidden_dim or yaml_context.default_layer_dim
    self.input_dim = input_dim
    self.state_dim = state_dim
    self.hidden_dim = hidden_dim
    param_collection = yaml_context.dynet_param_collection.param_col
    self.pW = param_collection.add_parameters((hidden_dim, input_dim))
    self.pV = param_collection.add_parameters((hidden_dim, state_dim))
    self.pb = param_collection.add_parameters(hidden_dim)
    self.pU = param_collection.add_parameters((1, hidden_dim))
    self.curr_sent = None
    self.dropout = dropout # TODO: or yaml_context.dropout
    self.dropout_scores = dropout_scores
    self.train = False

  def init_sent(self, sent):
    self.attention_vecs = []
    self.curr_sent = sent
    I = self.curr_sent.as_tensor()
    W = dy.parameter(self.pW)
    b = dy.parameter(self.pb)

    self.WI = dy.affine_transform([b, W, I])
    wi_dim = self.WI.dim()
    # TODO(philip30): dynet affine transform bug, should be fixed upstream
    # if the input size is "1" then the last dimension will be dropped.
    if len(wi_dim[0]) == 1:
      self.WI = dy.reshape(self.WI, (wi_dim[0][0], 1), batch_size=wi_dim[1])

  def calc_attention(self, state):
    V = dy.parameter(self.pV)
    U = dy.parameter(self.pU)

    h = dy.tanh(dy.colwise_add(self.WI, V * state))
    scores = dy.transpose(U * h)
    if self.curr_sent.mask is not None:
      scores = self.curr_sent.mask.add_to_tensor_expr(scores, multiplicator = -100.0, time_first=True)
    if self.train and self.dropout > 0.0 and self.dropout_scores:
      dropout_mask = dy.random_bernoulli(scores.dim()[0], self.dropout, batch_size=scores.dim()[1])
      scores = dy.cmult(scores, dropout_mask)
    normalized = dy.softmax(scores)
    self.attention_vecs.append(normalized)
    return normalized

  def calc_context(self, state):
    attention = self.calc_attention(state)
    I = self.curr_sent.as_tensor()
    context = I * attention
    if self.train and self.dropout > 0.0 and not self.dropout_scores:
      context = dy.dropout(context, self.dropout)
    return context
  
  @recursive
  def set_train(self, val):
    self.train = val


class TransformerAttender(Attender, Serializable):
  yaml_tag = u'!TransformerAttender'

  def __init__(self, context, input_dim=None, state_dim=None, hidden_dim=None):
    input_dim = input_dim or context.default_layer_dim
    state_dim = state_dim or context.default_layer_dim
    hidden_dim = hidden_dim or context.default_layer_dim
    self.input_dim = input_dim
    self.state_dim = state_dim
    self.hidden_dim = hidden_dim
    param_collection = context.dynet_param_collection.param_col<|MERGE_RESOLUTION|>--- conflicted
+++ resolved
@@ -27,12 +27,8 @@
 
   yaml_tag = u'!StandardAttender'
 
-<<<<<<< HEAD
   def __init__(self, yaml_context, input_dim=None, state_dim=None, hidden_dim=None,
                dropout=None, dropout_scores=False):
-=======
-  def __init__(self, yaml_context, input_dim=None, state_dim=None, hidden_dim=None):
->>>>>>> 05b058d3
     input_dim = input_dim or yaml_context.default_layer_dim
     state_dim = state_dim or yaml_context.default_layer_dim
     hidden_dim = hidden_dim or yaml_context.default_layer_dim
@@ -90,15 +86,3 @@
   def set_train(self, val):
     self.train = val
 
-
-class TransformerAttender(Attender, Serializable):
-  yaml_tag = u'!TransformerAttender'
-
-  def __init__(self, context, input_dim=None, state_dim=None, hidden_dim=None):
-    input_dim = input_dim or context.default_layer_dim
-    state_dim = state_dim or context.default_layer_dim
-    hidden_dim = hidden_dim or context.default_layer_dim
-    self.input_dim = input_dim
-    self.state_dim = state_dim
-    self.hidden_dim = hidden_dim
-    param_collection = context.dynet_param_collection.param_col