--- conflicted
+++ resolved
@@ -77,7 +77,6 @@
   def calc_context(self, state):
     attention = self.calc_attention(state)
     I = self.curr_sent.as_tensor()
-<<<<<<< HEAD
     context = I * attention
     if self.train and self.dropout > 0.0 and not self.dropout_scores:
       context = dy.dropout(context, self.dropout)
@@ -86,8 +85,6 @@
   @recursive
   def set_train(self, val):
     self.train = val
-=======
-    return I * attention
 
 
 class TransformerAttender(Attender, Serializable):
@@ -100,5 +97,4 @@
     self.input_dim = input_dim
     self.state_dim = state_dim
     self.hidden_dim = hidden_dim
-    param_collection = context.dynet_param_collection.param_col
->>>>>>> f38b7ff4
+    param_collection = context.dynet_param_collection.param_col