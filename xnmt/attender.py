import math

import dynet as dy

from xnmt.events import register_handler, handle_xnmt_event
from xnmt.serialize.serializable import Serializable
from xnmt.serialize.tree_tools import Ref, Path

class Attender(object):
  '''
  A template class for functions implementing attention.
  '''

  def __init__(self, input_dim):
    """
    :param input_dim: every attender needs an input_dim
    """
    pass

  def init_sent(self, sent):
    raise NotImplementedError('init_sent must be implemented for Attender subclasses')

  def calc_attention(self, state):
    raise NotImplementedError('calc_attention must be implemented for Attender subclasses')

class MlpAttender(Attender, Serializable):
  '''
  Implements the attention model of Bahdanau et. al (2014)
  '''

  yaml_tag = u'!MlpAttender'

<<<<<<< HEAD
  def __init__(self, xnmt_global=Ref(Path("xnmt_global")), input_dim=None, state_dim=None, hidden_dim=None):
    register_handler(self)
    input_dim = input_dim or xnmt_global.default_layer_dim
    state_dim = state_dim or xnmt_global.default_layer_dim
    hidden_dim = hidden_dim or xnmt_global.default_layer_dim
    self.input_dim = input_dim
    self.state_dim = state_dim
    self.hidden_dim = hidden_dim
    param_collection = xnmt_global.dynet_param_collection.param_col
    self.pW = param_collection.add_parameters((hidden_dim, input_dim))
    self.pV = param_collection.add_parameters((hidden_dim, state_dim))
    self.pb = param_collection.add_parameters(hidden_dim, init=dy.ConstInitializer(0.0))
    self.pU = param_collection.add_parameters((1, hidden_dim))
=======
  def __init__(self, exp_global=Ref(Path("exp_global")), input_dim=None, state_dim=None, 
               hidden_dim=None, glorot_gain=None):
    input_dim = input_dim or exp_global.default_layer_dim
    state_dim = state_dim or exp_global.default_layer_dim
    hidden_dim = hidden_dim or exp_global.default_layer_dim
    self.input_dim = input_dim
    self.state_dim = state_dim
    self.hidden_dim = hidden_dim
    glorot_gain = glorot_gain or exp_global.glorot_gain
    param_collection = exp_global.dynet_param_collection.param_col
    self.pW = param_collection.add_parameters((hidden_dim, input_dim), init=dy.GlorotInitializer(gain=glorot_gain))
    self.pV = param_collection.add_parameters((hidden_dim, state_dim), init=dy.GlorotInitializer(gain=glorot_gain))
    self.pb = param_collection.add_parameters(hidden_dim, init=dy.ConstInitializer(0.0))
    self.pU = param_collection.add_parameters((1, hidden_dim), init=dy.GlorotInitializer(gain=glorot_gain))
>>>>>>> 34d63016
    self.curr_sent = None

  def init_sent(self, sent):
    self.attention_vecs = []
    self.curr_sent = sent
    I = self.curr_sent.as_tensor()
    W = dy.parameter(self.pW)
    b = dy.parameter(self.pb)

    self.WI = dy.affine_transform([b, W, I])
    wi_dim = self.WI.dim()
    # TODO(philip30): dynet affine transform bug, should be fixed upstream
    # if the input size is "1" then the last dimension will be dropped.
    if len(wi_dim[0]) == 1:
      self.WI = dy.reshape(self.WI, (wi_dim[0][0], 1), batch_size=wi_dim[1])

  def calc_attention(self, state):
    V = dy.parameter(self.pV)
    U = dy.parameter(self.pU)

    h = dy.tanh(dy.colwise_add(self.WI, V * state))
    scores = dy.transpose(U * h)
    if self.curr_sent.mask is not None:
      scores = self.curr_sent.mask.add_to_tensor_expr(scores, multiplicator = -100.0)
    normalized = dy.softmax(scores)
    self.attention_vecs.append(normalized)
    return normalized

  def calc_context(self, state):
    attention = self.calc_attention(state)
    I = self.curr_sent.as_tensor()
    output = I * attention
    self.last_output.append(output)
    return output

  @handle_xnmt_event
  def on_start_sent(self, src):
    self.last_output = []

  @handle_xnmt_event
  def on_collect_recent_outputs(self):
    return [(self, self.last_output)]

class DotAttender(Attender, Serializable):
  '''
  Implements dot product attention of https://arxiv.org/abs/1508.04025
  Also (optionally) perform scaling of https://arxiv.org/abs/1706.03762
  '''

  yaml_tag = u'!DotAttender'

  def __init__(self, scale=True):
    self.curr_sent = None
    self.attention_vecs = None
    self.scale = scale

  def init_sent(self, sent):
    self.curr_sent = sent
    self.attention_vecs = []
    self.I = dy.transpose(self.curr_sent.as_tensor())

  def calc_attention(self, state):
    scores = self.I * state
    if self.scale:
      scores /= math.sqrt(state.dim()[0][0])
    if self.curr_sent.mask is not None:
      scores = self.curr_sent.mask.add_to_tensor_expr(scores, multiplicator = -100.0)
    normalized = dy.softmax(scores)
    self.attention_vecs.append(normalized)
    return normalized

  def calc_context(self, state):
    attention = self.calc_attention(state)
    I = self.curr_sent.as_tensor()
    return I * attention

class BilinearAttender(Attender, Serializable):
  '''
  Implements a bilinear attention, equivalent to the 'general' linear
  attention of https://arxiv.org/abs/1508.04025
  '''

  yaml_tag = u'!BilinearAttender'

  def __init__(self, exp_global=Ref(Path("exp_global")), input_dim=None, state_dim=None, glorot_gain=None):
    input_dim = input_dim or exp_global.default_layer_dim
    state_dim = state_dim or exp_global.default_layer_dim
    self.input_dim = input_dim
    self.state_dim = state_dim
    glorot_gain = glorot_gain or exp_global.glorot_gain
    param_collection = exp_global.dynet_param_collection.param_col
    self.pWa = param_collection.add_parameters((input_dim, state_dim), init=dy.GlorotInitializer(gain=glorot_gain))
    self.curr_sent = None

  def init_sent(self, sent):
    self.curr_sent = sent
    self.attention_vecs = []
    self.I = self.curr_sent.as_tensor()

  def calc_attention(self, state):
    Wa = dy.parameter(self.pWa)
    scores = (dy.transpose(state) * Wa) * self.I
    normalized = dy.softmax(scores)
    self.attention_vecs.append(normalized)
    return dy.transpose(normalized)

  def calc_context(self, state):
    attention = self.calc_attention(state)
    return self.I * attention
<|MERGE_RESOLUTION|>--- conflicted
+++ resolved
@@ -30,23 +30,9 @@
 
   yaml_tag = u'!MlpAttender'
 
-<<<<<<< HEAD
-  def __init__(self, xnmt_global=Ref(Path("xnmt_global")), input_dim=None, state_dim=None, hidden_dim=None):
-    register_handler(self)
-    input_dim = input_dim or xnmt_global.default_layer_dim
-    state_dim = state_dim or xnmt_global.default_layer_dim
-    hidden_dim = hidden_dim or xnmt_global.default_layer_dim
-    self.input_dim = input_dim
-    self.state_dim = state_dim
-    self.hidden_dim = hidden_dim
-    param_collection = xnmt_global.dynet_param_collection.param_col
-    self.pW = param_collection.add_parameters((hidden_dim, input_dim))
-    self.pV = param_collection.add_parameters((hidden_dim, state_dim))
-    self.pb = param_collection.add_parameters(hidden_dim, init=dy.ConstInitializer(0.0))
-    self.pU = param_collection.add_parameters((1, hidden_dim))
-=======
   def __init__(self, exp_global=Ref(Path("exp_global")), input_dim=None, state_dim=None, 
                hidden_dim=None, glorot_gain=None):
+    register_handler(self)
     input_dim = input_dim or exp_global.default_layer_dim
     state_dim = state_dim or exp_global.default_layer_dim
     hidden_dim = hidden_dim or exp_global.default_layer_dim
@@ -59,7 +45,6 @@
     self.pV = param_collection.add_parameters((hidden_dim, state_dim), init=dy.GlorotInitializer(gain=glorot_gain))
     self.pb = param_collection.add_parameters(hidden_dim, init=dy.ConstInitializer(0.0))
     self.pU = param_collection.add_parameters((1, hidden_dim), init=dy.GlorotInitializer(gain=glorot_gain))
->>>>>>> 34d63016
     self.curr_sent = None
 
   def init_sent(self, sent):
