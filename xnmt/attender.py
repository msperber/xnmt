import math
import dynet as dy
<<<<<<< HEAD
from xnmt.serializer import Serializable
=======
from xnmt.serialize.serializable import Serializable
from xnmt.serialize.tree_tools import Ref, Path
>>>>>>> 2f0ad47e

class Attender(object):
  '''
  A template class for functions implementing attention.
  '''

  def __init__(self, input_dim):
    """
    :param input_dim: every attender needs an input_dim
    """
    pass

  def init_sent(self, sent):
    raise NotImplementedError('init_sent must be implemented for Attender subclasses')

  def calc_attention(self, state):
    raise NotImplementedError('calc_attention must be implemented for Attender subclasses')

class MultiHeadMlpAttender(Attender, Serializable):
  yaml_tag = u'!MultiHeadMlpAttender'
  
  def __init__(self, yaml_context, input_dim=None, state_dim=None, hidden_dim=None, num_heads=8):
    """
    :param yaml_context:
    :param input_dim:
    :param state_dim:
    :param hidden_dim:
    :param num_heads: decoder input dim must equal num_heads x input_dim
    """
    input_dim = input_dim or yaml_context.default_layer_dim
    state_dim = state_dim or yaml_context.default_layer_dim
    hidden_dim = hidden_dim or yaml_context.default_layer_dim
    self.attenders = [MlpAttender(yaml_context, input_dim, state_dim, hidden_dim) for _ in range(num_heads)]
    self.curr_sent = None
    
  def init_sent(self, sent):
    self.curr_sent = sent
    for attender in self.attenders:
      attender.init_sent(sent)
  
  def calc_attention(self, state):
    attns = []
    for attender in self.attenders:
      attns.append(attender.calc_attention(state))
    return dy.mean_dim(dy.concatenate_cols(attns), d=[1], b=False)

  def calc_context(self, state):
    attention = self.calc_attention(state)
    I = self.curr_sent.as_tensor()
    context = I * attention
    return context

class MlpAttender(Attender, Serializable):
  '''
  Implements the attention model of Bahdanau et. al (2014)
  '''

  yaml_tag = u'!MlpAttender'

  def __init__(self, xnmt_global=Ref(Path("xnmt_global")), input_dim=None, state_dim=None, hidden_dim=None):
    input_dim = input_dim or xnmt_global.default_layer_dim
    state_dim = state_dim or xnmt_global.default_layer_dim
    hidden_dim = hidden_dim or xnmt_global.default_layer_dim
    self.input_dim = input_dim
    self.state_dim = state_dim
    self.hidden_dim = hidden_dim
    param_collection = xnmt_global.dynet_param_collection.param_col
    self.pW = param_collection.add_parameters((hidden_dim, input_dim))
    self.pV = param_collection.add_parameters((hidden_dim, state_dim))
    self.pb = param_collection.add_parameters(hidden_dim)
    self.pU = param_collection.add_parameters((1, hidden_dim))
    self.curr_sent = None

  def init_sent(self, sent):
    self.attention_vecs = []
    self.curr_sent = sent
    I = self.curr_sent.as_tensor()
    W = dy.parameter(self.pW)
    b = dy.parameter(self.pb)

    self.WI = dy.affine_transform([b, W, I])
    wi_dim = self.WI.dim()
    # TODO(philip30): dynet affine transform bug, should be fixed upstream
    # if the input size is "1" then the last dimension will be dropped.
    if len(wi_dim[0]) == 1:
      self.WI = dy.reshape(self.WI, (wi_dim[0][0], 1), batch_size=wi_dim[1])

  def calc_attention(self, state):
    V = dy.parameter(self.pV)
    U = dy.parameter(self.pU)

    h = dy.tanh(dy.colwise_add(self.WI, V * state))
    scores = dy.transpose(U * h)
    if self.curr_sent.mask is not None:
      scores = self.curr_sent.mask.add_to_tensor_expr(scores, multiplicator = -100.0, time_first=True)
    normalized = dy.softmax(scores)
    self.attention_vecs.append(normalized)
    return normalized

  def calc_context(self, state):
    attention = self.calc_attention(state)
    I = self.curr_sent.as_tensor()
    context = I * attention
    return context
  

class DotAttender(Attender, Serializable):
  '''
  Implements dot product attention of https://arxiv.org/abs/1508.04025
  Also (optionally) perform scaling of https://arxiv.org/abs/1706.03762
  '''

  yaml_tag = u'!DotAttender'

  def __init__(self, scale=True):
    self.curr_sent = None
    self.attention_vecs = None
    self.scale = scale

  def init_sent(self, sent):
    self.curr_sent = sent
    self.attention_vecs = []
    self.I = dy.transpose(self.curr_sent.as_tensor())

  def calc_attention(self, state):
    scores = self.I * state
    if self.scale:
      scores /= math.sqrt(state.dim()[0][0])
    if self.curr_sent.mask is not None:
      scores = self.curr_sent.mask.add_to_tensor_expr(scores, multiplicator = -100.0)
    normalized = dy.softmax(scores)
    self.attention_vecs.append(normalized)
    return normalized

  def calc_context(self, state):
    attention = self.calc_attention(state)
    I = self.curr_sent.as_tensor()
    return I * attention

class BilinearAttender(Attender, Serializable):
  '''
  Implements a bilinear attention, equivalent to the 'general' linear
  attention of https://arxiv.org/abs/1508.04025
  '''

  yaml_tag = u'!BilinearAttender'

  def __init__(self, xnmt_global=Ref(Path("xnmt_global")), input_dim=None, state_dim=None):
    input_dim = input_dim or xnmt_global.default_layer_dim
    state_dim = state_dim or xnmt_global.default_layer_dim
    self.input_dim = input_dim
    self.state_dim = state_dim
    param_collection = xnmt_global.dynet_param_collection.param_col
    self.pWa = param_collection.add_parameters((input_dim, state_dim))
    self.curr_sent = None

  def init_sent(self, sent):
    self.curr_sent = sent
    self.attention_vecs = []
    self.I = self.curr_sent.as_tensor()

  def calc_attention(self, state):
    Wa = dy.parameter(self.pWa)
    scores = (dy.transpose(state) * Wa) * self.I
    normalized = dy.softmax(scores)
    self.attention_vecs.append(normalized)
    return dy.transpose(normalized)

  def calc_context(self, state):
    attention = self.calc_attention(state)
    return self.I * attention
<|MERGE_RESOLUTION|>--- conflicted
+++ resolved
@@ -1,11 +1,7 @@
 import math
 import dynet as dy
-<<<<<<< HEAD
-from xnmt.serializer import Serializable
-=======
 from xnmt.serialize.serializable import Serializable
 from xnmt.serialize.tree_tools import Ref, Path
->>>>>>> 2f0ad47e
 
 class Attender(object):
   '''
@@ -27,18 +23,18 @@
 class MultiHeadMlpAttender(Attender, Serializable):
   yaml_tag = u'!MultiHeadMlpAttender'
   
-  def __init__(self, yaml_context, input_dim=None, state_dim=None, hidden_dim=None, num_heads=8):
+  def __init__(self, xnmt_global=Ref(Path("xnmt_global")), input_dim=None, state_dim=None, hidden_dim=None, num_heads=8):
     """
-    :param yaml_context:
+    :param xnmt_lgobal:
     :param input_dim:
     :param state_dim:
     :param hidden_dim:
     :param num_heads: decoder input dim must equal num_heads x input_dim
     """
-    input_dim = input_dim or yaml_context.default_layer_dim
-    state_dim = state_dim or yaml_context.default_layer_dim
-    hidden_dim = hidden_dim or yaml_context.default_layer_dim
-    self.attenders = [MlpAttender(yaml_context, input_dim, state_dim, hidden_dim) for _ in range(num_heads)]
+    input_dim = input_dim or xnmt_global.default_layer_dim
+    state_dim = state_dim or xnmt_global.default_layer_dim
+    hidden_dim = hidden_dim or xnmt_global.default_layer_dim
+    self.attenders = [MlpAttender(xnmt_global=xnmt_global, input_dim=input_dim, state_dim=state_dim, hidden_dim=hidden_dim) for _ in range(num_heads)]
     self.curr_sent = None
     
   def init_sent(self, sent):
