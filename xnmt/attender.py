--- conflicted
+++ resolved
@@ -78,7 +78,6 @@
   def calc_context(self, state):
     attention = self.calc_attention(state)
     I = self.curr_sent.as_tensor()
-<<<<<<< HEAD
     context = I * attention
     if self.train and self.dropout > 0.0 and not self.dropout_scores:
       context = dy.dropout(context, self.dropout)
@@ -88,8 +87,6 @@
   def on_set_train(self, val):
     self.train = val
 
-=======
-    return I * attention
 
 class DotAttender(Attender, Serializable):
   '''
@@ -122,5 +119,4 @@
   def calc_context(self, state):
     attention = self.calc_attention(state)
     I = self.curr_sent.as_tensor()
-    return I * attention
->>>>>>> c6fac72d
+    return I * attention