--- conflicted
+++ resolved
@@ -2,12 +2,9 @@
 yaml_logger = logging.getLogger('yaml')
 import dynet as dy
 import numpy as np
-<<<<<<< HEAD
 
 from simple_settings import settings
-=======
 from collections import namedtuple
->>>>>>> 980680b2
 
 from xnmt.length_normalization import *
 from xnmt.vocab import Vocab
@@ -88,13 +85,10 @@
 
     completed_hyp = []
     length = 0
-<<<<<<< HEAD
-=======
 
     # TODO(philip30): Copying the output at each hypothesis expansion is not time efficient (memory efficient?).
     # every hyp should just store the output at its timestep, store the reference to the parent hyp
     # and do backtracking to collect all the outputs.
->>>>>>> 980680b2
     while len(completed_hyp) < self.beam_size and length < self.max_len:
       new_set = []
       for hyp in active_hyp:
@@ -132,7 +126,7 @@
     self.len_norm.normalize_completed(completed_hyp, src_length)
 
     result = sorted(completed_hyp, key=lambda x: x.score, reverse=True)[0]
-    return result.id_list, result.score
+    return result.output, result.score
 
 
 class TransformerBeamSearch(SearchStrategy):
