--- conflicted
+++ resolved
@@ -12,114 +12,19 @@
 from xnmt.transducer import SeqTransducer, FinalTransducerState
 
 
-<<<<<<< HEAD
-class LSTMSeqTransducer(SeqTransducer, Serializable):
-  yaml_tag = u'!LSTMSeqTransducer'
-
-  def __init__(self, yaml_context, input_dim=None, layers=1, hidden_dim=None, dropout=None, bidirectional=True):
+class UniLSTMSeqTransducer(SeqTransducer, Serializable):
+  """
+  This implements an LSTM builder based on the memory-friendly dedicated DyNet nodes.
+  It works similar to DyNet's CompactVanillaLSTMBuilder, but in addition supports
+  taking multiple inputs that are concatenated on-the-fly.
+  """
+  yaml_tag = u'!UniLSTMSeqTransducer'
+  
+  def __init__(self, yaml_context, input_dim=None, hidden_dim=None, dropout = None, weightnoise_std=None, weight_norm = False):
     register_handler(self)
     model = yaml_context.dynet_param_collection.param_col
     input_dim = input_dim or yaml_context.default_layer_dim
     hidden_dim = hidden_dim or yaml_context.default_layer_dim
-    dropout = dropout or yaml_context.dropout
-    self.input_dim = input_dim
-    self.layers = layers
-    self.hidden_dim = hidden_dim
-    self.dropout = dropout
-    if bidirectional:
-      self.builder = BiCompactLSTMBuilder(layers, input_dim, hidden_dim, model)
-    else:
-      self.builder = CustomCompactLSTMBuilder(layers, input_dim, hidden_dim, model)
-
-  @handle_xnmt_event
-  def on_set_train(self, val):
-    self.builder.set_dropout(self.dropout if val else 0.0)
-
-  @handle_xnmt_event
-  def on_start_sent(self, *args, **kwargs):
-    self._final_states = None
-
-  def __call__(self, sent):
-    output = self.builder.transduce(sent)
-    if not isinstance(output, ExpressionSequence):
-      output = ExpressionSequence(expr_list=output)
-    if hasattr(self.builder, "get_final_states"):
-      self._final_states = self.builder.get_final_states()
-    else:
-      self._final_states = [FinalTransducerState(output[-1])]
-    return output
-
-  def get_final_states(self):
-    assert self._final_states is not None, "LSTMSeqTransducer.__call__() must be invoked before LSTMSeqTransducer.get_final_states()"
-    return self._final_states
-
-
-class PseudoState(object):
-  """
-  Emulates a state object for python RNN builders. This allows them to be
-  used with minimal changes in code that uses dy.VanillaLSTMBuilder.
-  """
-  def __init__(self, network, output=None):
-    self.network = network
-    self._output = output
-
-  def add_input(self, e):
-    self._output = self.network.transduce([e])[0]
-    return self
-
-  def output(self):
-    return self._output
-
-  def h(self):
-    raise NotImplementedError("h() is not supported on PseudoStates")
-
-  def s(self):
-    raise NotImplementedError("s() is not supported on PseudoStates")
-
-class LSTMState(object):
-  def __init__(self, builder, h_t=None, c_t=None, state_idx=-1, prev_state=None):
-    self.builder = builder
-    self.state_idx=state_idx
-    self.prev_state = prev_state
-    self.h_t = h_t
-    self.c_t = c_t
-
-  def add_input(self, x_t):
-    h_t, c_t = self.builder.add_input(x_t, self.prev_state)
-    return LSTMState(self.builder, h_t, c_t, self.state_idx+1, prev_state=self)
-
-  def transduce(self, xs):
-    return self.builder.transduce(xs)
-
-  def output(self): return self.h_t
-
-  def prev(self): return self.prev_state
-  def b(self): return self.builder
-  def get_state_idx(self): return self.state_idx
-
-
-class CustomCompactLSTMBuilder(object):
-=======
-class UniLSTMSeqTransducer(SeqTransducer, Serializable):
->>>>>>> c6fac72d
-  """
-  This implements an LSTM builder based on the memory-friendly dedicated DyNet nodes.
-  It works similar to DyNet's CompactVanillaLSTMBuilder, but in addition supports
-  taking multiple inputs that are concatenated on-the-fly.
-  """
-<<<<<<< HEAD
-  def __init__(self, layers, input_dim, hidden_dim, model, weight_norm = False):
-    if layers!=1: raise RuntimeError("CustomCompactLSTMBuilder supports only exactly one layer")
-    self.input_dim = input_dim
-=======
-  yaml_tag = u'!UniLSTMSeqTransducer'
-  
-  def __init__(self, yaml_context, input_dim=None, hidden_dim=None, dropout = None, weightnoise_std=None):
-    register_handler(self)
-    model = yaml_context.dynet_param_collection.param_col
-    input_dim = input_dim or yaml_context.default_layer_dim
-    hidden_dim = hidden_dim or yaml_context.default_layer_dim
->>>>>>> c6fac72d
     self.hidden_dim = hidden_dim
     self.dropout_rate = dropout or yaml_context.dropout
     self.weightnoise_std = weightnoise_std or yaml_context.weight_noise
@@ -187,13 +92,9 @@
         x_t = [x_t]
       elif type(x_t) != list:
         x_t = list(x_t)
-<<<<<<< HEAD
       if sum([x_t_i.dim()[0][0] for x_t_i in x_t]) != self.input_dim:
         raise ValueError("VanillaLSTMGates: x_t has inconsistent dimension %s, expecting %s" % (sum([x_t_i.dim()[0][0] for x_t_i in x_t]), self.input_dim))
-      if self.dropout_rate > 0.0:
-=======
       if self.dropout_rate > 0.0 and self.train:
->>>>>>> c6fac72d
         # apply dropout according to https://arxiv.org/abs/1512.05287 (tied weights)
         gates_t = dy.vanilla_lstm_gates_dropout_concat(x_t, h[-1], self.Wx, self.Wh, self.b, self.dropout_mask_x, self.dropout_mask_h, self.weightnoise_std if self.train else 0.0)
       else:
@@ -214,15 +115,6 @@
   This implements a bidirectional LSTM and requires about 8.5% less memory per timestep
   than the native CompactVanillaLSTMBuilder due to avoiding concat operations.
   """
-<<<<<<< HEAD
-  def __init__(self, num_layers, input_dim, hidden_dim, model, weight_norm = False):
-    self.num_layers = num_layers
-    assert hidden_dim % 2 == 0
-    self.forward_layers = [CustomCompactLSTMBuilder(1, input_dim, hidden_dim/2, model, weight_norm=weight_norm)]
-    self.backward_layers = [CustomCompactLSTMBuilder(1, input_dim, hidden_dim/2, model, weight_norm=weight_norm)]
-    self.forward_layers += [CustomCompactLSTMBuilder(1, hidden_dim, hidden_dim/2, model, weight_norm=weight_norm) for _ in range(num_layers-1)]
-    self.backward_layers += [CustomCompactLSTMBuilder(1, hidden_dim, hidden_dim/2, model, weight_norm=weight_norm) for _ in range(num_layers-1)]
-=======
   yaml_tag = u'!BiLSTMSeqTransducer'
   
   def __init__(self, yaml_context, layers=1, input_dim=None, hidden_dim=None, dropout=None, weightnoise_std=None):
@@ -242,7 +134,6 @@
   @handle_xnmt_event
   def on_start_sent(self, src):
     self._final_states = None
->>>>>>> c6fac72d
 
   def get_final_states(self):
     return self._final_states
