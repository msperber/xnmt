--- conflicted
+++ resolved
@@ -1,9 +1,5 @@
-<<<<<<< HEAD
-from __future__ import division, generators
 import math
-=======
 from collections.abc import Sequence
->>>>>>> b5dd09da
 
 import numpy as np
 import dynet as dy
@@ -24,12 +20,8 @@
   """
   yaml_tag = u'!UniLSTMSeqTransducer'
   
-<<<<<<< HEAD
-  def __init__(self, xnmt_global=Ref(Path("xnmt_global")), input_dim=None, hidden_dim=None, dropout = None, weightnoise_std=None, weight_norm = False):
-=======
   def __init__(self, exp_global=Ref(Path("exp_global")), input_dim=None, hidden_dim=None,
-               dropout = None, weightnoise_std=None, glorot_gain=None):
->>>>>>> b5dd09da
+               dropout = None, weightnoise_std=None, weight_norm = False, glorot_gain=None):
     register_handler(self)
     model = exp_global.dynet_param_collection.param_col
     input_dim = input_dim or exp_global.default_layer_dim
@@ -238,17 +230,17 @@
 
 class ResConvLSTMSeqTransducer(SeqTransducer, Serializable):
   yaml_tag = u'!ResConvLSTMSeqTransducer'
-  def __init__(self, input_dim, num_filters=32, xnmt_global=Ref(Path("xnmt_global"))):
+  def __init__(self, input_dim, num_filters=32, exp_global=Ref(Path("exp_global"))):
     register_handler(self)
-    model = xnmt_global.dynet_param_collection.param_col
+    model = exp_global.dynet_param_collection.param_col
     if input_dim%num_filters!=0: raise RuntimeError("input_dim must be divisible by num_filters")
     self.input_dim = input_dim
 
     self.num_filters = num_filters
     self.freq_dim = input_dim / num_filters
     
-    self.convLstm1 = ConvLSTMSeqTransducer(xnmt_global=xnmt_global, input_dim=input_dim, chn_dim=num_filters, num_filters=num_filters/2, input_transposed=False, reshape_output=False)
-    self.convLstm2 = ConvLSTMSeqTransducer(xnmt_global=xnmt_global, input_dim=input_dim, chn_dim=num_filters, num_filters=num_filters/2, input_transposed=True, reshape_output=False)
+    self.convLstm1 = ConvLSTMSeqTransducer(exp_global=exp_global, input_dim=input_dim, chn_dim=num_filters, num_filters=num_filters/2, input_transposed=False, reshape_output=False)
+    self.convLstm2 = ConvLSTMSeqTransducer(exp_global=exp_global, input_dim=input_dim, chn_dim=num_filters, num_filters=num_filters/2, input_transposed=True, reshape_output=False)
     self.bn1 = BatchNorm(model, num_filters, 3)
     self.bn2 = BatchNorm(model, num_filters, 3)
     self.train = True
@@ -270,7 +262,7 @@
   """
   This is a ConvLSTM implementation using a single bidirectional layer.
   """
-  def __init__(self, input_dim, chn_dim=3, num_filters=32, input_transposed=False, reshape_output=True, xnmt_global=Ref(Path("xnmt_global"))):
+  def __init__(self, input_dim, chn_dim=3, num_filters=32, input_transposed=False, reshape_output=True, exp_global=Ref(Path("exp_global"))):
     """
     :param input_dim: product of frequency and channel dimension
     :param model: DyNet parameter collection
@@ -282,7 +274,7 @@
              True -> output is an ExpressionSequence of dimensions (hidden_dim, sent_len, batch)
              False -> output is a tensor DyNet expression of dimensions (sent_len, freq, chn, batch)
     """
-    model = xnmt_global.dynet_param_collection.param_col
+    model = exp_global.dynet_param_collection.param_col
     if input_dim%chn_dim!=0:
       raise RuntimeError("input_dim must be divisible by chn_dim")
     self.input_dim = input_dim
@@ -388,9 +380,9 @@
                nin_enabled=True, nin_depth=1, stride=1,
                batch_norm=False, nonlinearity="rectify", pre_activation=False, 
                weight_norm=False, weight_noise = None, dropout=None,
-               xnmt_global=Ref(Path("xnmt_global"))):
-    """
-    :param xnmt_global:
+               exp_global=Ref(Path("exp_global"))):
+    """
+    :param exp_global:
     :param layers: depth of the network
     :param input_dim: size of the inputs of bottom layer
     :param hidden_dim: size of the outputs (and intermediate layer representations)
@@ -414,15 +406,15 @@
     self.nin_enabled = nin_enabled
     self.nonlinearity = nonlinearity
     self.pre_activation = pre_activation
-    f = UniLSTMSeqTransducer(xnmt_global=xnmt_global, input_dim=input_dim, hidden_dim=hidden_dim / 2, dropout=dropout, 
+    f = UniLSTMSeqTransducer(exp_global=exp_global, input_dim=input_dim, hidden_dim=hidden_dim / 2, dropout=dropout, 
                              weight_norm=weight_norm, weightnoise_std = weight_noise)
-    b = UniLSTMSeqTransducer(xnmt_global=xnmt_global, input_dim=input_dim, hidden_dim=hidden_dim / 2, dropout=dropout, 
+    b = UniLSTMSeqTransducer(exp_global=exp_global, input_dim=input_dim, hidden_dim=hidden_dim / 2, dropout=dropout, 
                              weight_norm=weight_norm, weightnoise_std = weight_noise)
     self.builder_layers.append((f, b))
     for _ in range(layers - 1):
-      f = UniLSTMSeqTransducer(xnmt_global=xnmt_global, input_dim=hidden_dim, hidden_dim=hidden_dim / 2, dropout=dropout, 
+      f = UniLSTMSeqTransducer(exp_global=exp_global, input_dim=hidden_dim, hidden_dim=hidden_dim / 2, dropout=dropout, 
                               weight_norm=weight_norm, weightnoise_std = weight_noise)
-      b = UniLSTMSeqTransducer(xnmt_global=xnmt_global, input_dim=hidden_dim, hidden_dim=hidden_dim / 2, dropout=dropout, 
+      b = UniLSTMSeqTransducer(exp_global=exp_global, input_dim=hidden_dim, hidden_dim=hidden_dim / 2, dropout=dropout, 
                               weight_norm=weight_norm, weightnoise_std = weight_noise)
       self.builder_layers.append((f, b))
     
@@ -431,28 +423,28 @@
       assert self.stride == 1
       self.nin_layers.append([]) # no pre-activation
       for _ in range(layers):
-        self.nin_layers.append([NiNLayer(xnmt_global=xnmt_global, input_dim=hidden_dim/2, hidden_dim=hidden_dim,
+        self.nin_layers.append([NiNLayer(exp_global=exp_global, input_dim=hidden_dim/2, hidden_dim=hidden_dim,
                                          use_bn=False, nonlinearity="id", use_proj=False, 
                                          downsampling_factor=2)])
     else:
       if pre_activation:
         # first pre-activation
-        self.nin_layers.append([NiNLayer(xnmt_global=xnmt_global, input_dim=input_dim, hidden_dim=input_dim,
+        self.nin_layers.append([NiNLayer(exp_global=exp_global, input_dim=input_dim, hidden_dim=input_dim,
                                          use_proj=False, use_bn=batch_norm, nonlinearity=self.nonlinearity)])
         for _ in range(layers-1):
           nin_layer = []
           for nin_i in range(nin_depth):
-            nin_layer.append(NiNLayer(xnmt_global=xnmt_global, input_dim=hidden_dim/2 if nin_i==0 else hidden_dim, hidden_dim=hidden_dim,
+            nin_layer.append(NiNLayer(exp_global=exp_global, input_dim=hidden_dim/2 if nin_i==0 else hidden_dim, hidden_dim=hidden_dim,
                                       use_bn=batch_norm, nonlinearity=self.nonlinearity, 
                                       downsampling_factor=2*self.stride if nin_i==0 else 1))
           self.nin_layers.append(nin_layer)
         nin_layer = []
         for nin_i in range(nin_depth-1):
-          nin_layer.append(NiNLayer(xnmt_global=xnmt_global, input_dim=hidden_dim/2 if nin_i==0 else hidden_dim, hidden_dim=hidden_dim,
+          nin_layer.append(NiNLayer(exp_global=exp_global, input_dim=hidden_dim/2 if nin_i==0 else hidden_dim, hidden_dim=hidden_dim,
                                     use_bn=batch_norm, nonlinearity=self.nonlinearity, 
                                     downsampling_factor=2*self.stride if nin_i==0 else 1))
         # very last layer: counterpiece to the first pre-activation
-        nin_layer.append(NiNLayer(xnmt_global=xnmt_global, input_dim=hidden_dim/2 if nin_depth==1 else hidden_dim, hidden_dim=hidden_dim, 
+        nin_layer.append(NiNLayer(exp_global=exp_global, input_dim=hidden_dim/2 if nin_depth==1 else hidden_dim, hidden_dim=hidden_dim, 
                                   use_proj=True, use_bn=False, nonlinearity="id",
                                   downsampling_factor=2*self.stride if nin_depth==1 else 1))
         self.nin_layers.append(nin_layer)
@@ -461,7 +453,7 @@
         for _ in range(layers):
           nin_layer = []
           for nin_i in range(nin_depth):
-            nin_layer.append(NiNLayer(xnmt_global=xnmt_global, input_dim=hidden_dim/2 if nin_i==0 else hidden_dim, hidden_dim=hidden_dim,
+            nin_layer.append(NiNLayer(exp_global=exp_global, input_dim=hidden_dim/2 if nin_i==0 else hidden_dim, hidden_dim=hidden_dim,
                                       use_bn=batch_norm, nonlinearity=self.nonlinearity, 
                                       downsampling_factor=2*self.stride if nin_i==0 else 1))
           self.nin_layers.append(nin_layer)
@@ -516,14 +508,14 @@
   """
   yaml_tag = u'!QLSTMSeqTransducer'
   
-  def __init__(self, xnmt_global=Ref(Path("xnmt_global")), input_dim=None, hidden_dim=None, dropout = None,
+  def __init__(self, exp_global=Ref(Path("exp_global")), input_dim=None, hidden_dim=None, dropout = None,
                filter_width=2, stride=1):
     register_handler(self)
-    model = xnmt_global.dynet_param_collection.param_col
-    input_dim = input_dim or xnmt_global.default_layer_dim
-    hidden_dim = hidden_dim or xnmt_global.default_layer_dim
+    model = exp_global.dynet_param_collection.param_col
+    input_dim = input_dim or exp_global.default_layer_dim
+    hidden_dim = hidden_dim or exp_global.default_layer_dim
     self.hidden_dim = hidden_dim
-    self.dropout = dropout or xnmt_global.dropout
+    self.dropout = dropout or exp_global.dropout
     self.input_dim = input_dim
     self.stride = stride
 
@@ -606,18 +598,18 @@
 class BiQLSTMSeqTransducer(SeqTransducer, Serializable):
   yaml_tag = u'!BiQLSTMSeqTransducer'
   
-  def __init__(self, layers, input_dim=None, hidden_dim=None, dropout=None, stride=1, filter_width=2, xnmt_global=Ref(Path("xnmt_global"))):
+  def __init__(self, layers, input_dim=None, hidden_dim=None, dropout=None, stride=1, filter_width=2, exp_global=Ref(Path("exp_global"))):
     register_handler(self)
     self.num_layers = layers
-    input_dim = input_dim or xnmt_global.default_layer_dim
-    hidden_dim = hidden_dim or xnmt_global.default_layer_dim
+    input_dim = input_dim or exp_global.default_layer_dim
+    hidden_dim = hidden_dim or exp_global.default_layer_dim
     self.hidden_dim = hidden_dim
-    dropout = dropout or xnmt_global.dropout
+    dropout = dropout or exp_global.dropout
     assert hidden_dim % 2 == 0
-    self.forward_layers = [QLSTMSeqTransducer(xnmt_global=xnmt_global, input_dim=input_dim, hidden_dim=hidden_dim/2, dropout=dropout, stride=stride, filter_width=filter_width)]
-    self.backward_layers = [QLSTMSeqTransducer(xnmt_global=xnmt_global, input_dim=input_dim, hidden_dim=hidden_dim/2, dropout=dropout, stride=stride, filter_width=filter_width)]
-    self.forward_layers += [QLSTMSeqTransducer(xnmt_global=xnmt_global, input_dim=hidden_dim, hidden_dim=hidden_dim/2, dropout=dropout, stride=stride, filter_width=filter_width) for _ in range(layers-1)]
-    self.backward_layers += [QLSTMSeqTransducer(xnmt_global=xnmt_global, input_dim=hidden_dim, hidden_dim=hidden_dim/2, dropout=dropout, stride=stride, filter_width=filter_width) for _ in range(layers-1)]
+    self.forward_layers = [QLSTMSeqTransducer(exp_global=exp_global, input_dim=input_dim, hidden_dim=hidden_dim/2, dropout=dropout, stride=stride, filter_width=filter_width)]
+    self.backward_layers = [QLSTMSeqTransducer(exp_global=exp_global, input_dim=input_dim, hidden_dim=hidden_dim/2, dropout=dropout, stride=stride, filter_width=filter_width)]
+    self.forward_layers += [QLSTMSeqTransducer(exp_global=exp_global, input_dim=hidden_dim, hidden_dim=hidden_dim/2, dropout=dropout, stride=stride, filter_width=filter_width) for _ in range(layers-1)]
+    self.backward_layers += [QLSTMSeqTransducer(exp_global=exp_global, input_dim=hidden_dim, hidden_dim=hidden_dim/2, dropout=dropout, stride=stride, filter_width=filter_width) for _ in range(layers-1)]
 
   @handle_xnmt_event
   def on_start_sent(self, src):
