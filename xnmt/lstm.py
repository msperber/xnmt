--- conflicted
+++ resolved
@@ -1,16 +1,12 @@
-<<<<<<< HEAD
+from __future__ import division, generators
 import math
-=======
-from __future__ import division, generators
-
->>>>>>> ec12f907
+
+import numpy as np
 import dynet as dy
+
 from xnmt.expression_sequence import ExpressionSequence, ReversedExpressionSequence
-<<<<<<< HEAD
 from xnmt.batch_norm import BatchNorm
-from xnmt.hier_model import HierarchicalModel, recursive
 from xnmt.nn import NiNLayer
-=======
 from xnmt.serializer import Serializable
 from xnmt.events import register_handler, handle_xnmt_event
 from xnmt.transducer import SeqTransducer, FinalTransducerState
@@ -78,8 +74,6 @@
 
   def s(self):
     raise NotImplementedError("s() is not supported on PseudoStates")
-
->>>>>>> ec12f907
 
 class LSTMState(object):
   def __init__(self, builder, h_t=None, c_t=None, state_idx=-1, prev_state=None):
@@ -336,17 +330,20 @@
         c.append(dy.cmult(i_ft, c[-1]) + dy.cmult(i_it, i_gt))
       h.append(dy.cmult(i_ot, dy.tanh(c[-1])))
     return h
-  
-class ResConvLSTMBuilder(object):
-  def __init__(self, input_dim, model, num_filters=32):
+
+class ResConvLSTMSeqTransducer(SeqTransducer, Serializable):
+  yaml_tag = u'!ResConvLSTMSeqTransducer'
+  def __init__(self, yaml_context, input_dim, num_filters=32):
+    register_handler(self)
+    model = yaml_context.dynet_param_collection.param_col
     if input_dim%num_filters!=0: raise RuntimeError("input_dim must be divisible by num_filters")
     self.input_dim = input_dim
 
     self.num_filters = num_filters
     self.freq_dim = input_dim / num_filters
     
-    self.convLstm1 = ConvLSTMBuilder(input_dim, model, num_filters, num_filters/2, input_transposed=False, reshape_output=False)
-    self.convLstm2 = ConvLSTMBuilder(input_dim, model, num_filters, num_filters/2, input_transposed=True, reshape_output=False)
+    self.convLstm1 = ConvLSTMSeqTransducer(yaml_context, input_dim, num_filters, num_filters/2, input_transposed=False, reshape_output=False)
+    self.convLstm2 = ConvLSTMSeqTransducer(yaml_context, input_dim, num_filters, num_filters/2, input_transposed=True, reshape_output=False)
     self.bn1 = BatchNorm(model, num_filters, 3)
     self.bn2 = BatchNorm(model, num_filters, 3)
     self.train = True
@@ -358,13 +355,17 @@
     ret = ExpressionSequence(expr_tensor=res, mask=es.mask)
     assert len(es) == len(ret)
     return ret
+
+  @handle_xnmt_event
+  def on_set_train(self, val):
+    self.train = val
     
   
-class ConvLSTMBuilder(object):
+class ConvLSTMSeqTransducer(SeqTransducer):
   """
   This is a ConvLSTM implementation using a single bidirectional layer.
   """
-  def __init__(self, input_dim, model, chn_dim=3, num_filters=32, input_transposed=False, reshape_output=True):
+  def __init__(self, yaml_context, input_dim, chn_dim=3, num_filters=32, input_transposed=False, reshape_output=True):
     """
     :param input_dim: product of frequency and channel dimension
     :param model: DyNet parameter collection
@@ -376,6 +377,7 @@
              True -> output is an ExpressionSequence of dimensions (hidden_dim, sent_len, batch)
              False -> output is a tensor DyNet expression of dimensions (sent_len, freq, chn, batch)
     """
+    model = yaml_context.dynet_param_collection.param_col
     if input_dim%chn_dim!=0:
       raise RuntimeError("input_dim must be divisible by chn_dim")
     self.input_dim = input_dim
@@ -401,18 +403,8 @@
                                init=normalInit)
       self.params["b_" + direction] = \
           model.add_parameters(dim=(self.num_filters * 4,), init=normalInit)
-    
-  def whoami(self): return "ConvLSTMBuilder"
-  
-  def set_dropout(self, p):
-    if p>0.0: raise RuntimeError("ConvLSTMBuilder does not support dropout")
-  def disable_dropout(self):
-    pass
-  def initial_state(self):
-    return self
-  def add_inputs(self):
-    pass
-  def transduce(self, es, mask=None):
+
+  def __call__(self, es, mask=None):
     if self.input_transposed:
       es_expr = es
       sent_len = es.dim()[0][0]
@@ -479,7 +471,56 @@
       ret = dy.concatenate(ret_expr)
     return ret
 
-class NetworkInNetworkBiRNNBuilder(HierarchicalModel):
+
+class NetworkInNetworkBiLSTMTransducer(SeqTransducer, Serializable):
+  yaml_tag = u'!NetworkInNetworkBiLSTMTransducer'
+  
+  def __init__(self, yaml_context, input_dim, layers=1, hidden_dim=None, batch_norm=True, stride=1, 
+               nin_depth=1, nin_enabled=True, nonlinearity="relu", dropout=None, pre_activation=False, 
+               weight_noise=None, weight_norm=False):
+    register_handler(self)
+    hidden_dim = hidden_dim or yaml_context.default_layer_dim
+    self.dropout = dropout or yaml_context.dropout
+    self.weight_noise = weight_noise  or yaml_context.weight_noise
+    self.builder = NetworkInNetworkBiRNNBuilder(yaml_context=yaml_context, 
+                                                num_layers=layers,
+                                                input_dim=input_dim,
+                                                hidden_dim=hidden_dim,  
+                                                nin_depth=nin_depth,
+                                                nin_enabled=nin_enabled,
+                                                stride=stride,
+                                                use_bn=batch_norm,
+                                                nonlinearity=nonlinearity,
+                                                pre_activation=pre_activation, 
+                                                weight_norm=weight_norm)
+    self.register_hier_child(self.builder)
+                                                          
+  @handle_xnmt_event
+  def on_set_train(self, val):
+    self.builder.set_dropout(self.dropout if val else 0.0)
+    if self.weight_noise > 0.0:
+      self.builder.set_weight_noise(self.weight_noise if val else 0.0)
+
+  @handle_xnmt_event
+  def on_start_sent(self, *args, **kwargs):
+    self._final_states = None
+
+  def __call__(self, sent):
+    output = self.builder.transduce(sent)
+    if not isinstance(output, ExpressionSequence):
+      output = ExpressionSequence(expr_list=output)
+    if hasattr(self.builder, "get_final_states"):
+      self._final_states = self.builder.get_final_states()
+    else:
+      self._final_states = [FinalTransducerState(output[-1])]
+    return output
+
+  def get_final_states(self):
+    assert self._final_states is not None, "LSTMSeqTransducer.__call__() must be invoked before LSTMSeqTransducer.get_final_states()"
+    return self._final_states
+
+
+class NetworkInNetworkBiRNNBuilder(object):
   """
   Builder for NiN-interleaved RNNs that delegates to regular RNNs and wires them together.
   See http://iamaaditya.github.io/2016/03/one-by-one-convolution/
@@ -568,10 +609,6 @@
       for nin in l:
         self.register_hier_child(nin)
         
-  @recursive
-  def set_train(self, val):
-    pass
-
   def set_dropout(self, p):
     for (fb, bb) in self.builder_layers:
       fb.set_dropout(p)
