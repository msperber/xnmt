--- conflicted
+++ resolved
@@ -53,10 +53,6 @@
     If the model is updated, assume that the indexing result is stale and no longer applicable.
     '''
     pass
-<<<<<<< HEAD
-=======
-
->>>>>>> 5e36a33a
 
   def retrieve(self, src):
     '''Perform retrieval, trying to get the sentence that most closely matches in the database.
@@ -81,10 +77,7 @@
   '''
   A retriever trains using max-margin methods.
   '''
-<<<<<<< HEAD
-=======
 
->>>>>>> 5e36a33a
   yaml_tag = u'!DotProductRetriever'
 
 
@@ -149,7 +142,7 @@
   def retrieve(self, src, return_type="idxscore", nbest=5):
     src_embedding = self.src_embedder.embed_sent(src)
     src_encoding = dy.transpose(self.exprseq_pooling(self.src_encoder.transduce(src_embedding))).npvalue()
-    
+
     scores = np.dot(src_encoding, self.database.indexed)
     kbest = np.argsort(scores, axis=1)[0,-nbest:][::-1]
     if return_type == "idxscore":
