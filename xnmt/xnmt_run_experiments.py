#!/usr/bin/env python3

"""
Reads experiments descriptions in the passed configuration file
and runs them sequentially, logging outputs
"""
import logging
logger = logging.getLogger('xnmt')
import argparse
import os
import random
import sys
import faulthandler
faulthandler.enable()

import numpy as np
if not any(a.startswith("--settings") for a in sys.argv): sys.argv.insert(1, "--settings=settings.standard")
from simple_settings import settings
if settings.RESOURCE_WARNINGS:
  import warnings
  warnings.simplefilter('always', ResourceWarning)

from xnmt.serialize.options import OptionParser
from xnmt.tee import Tee
from xnmt.serialize.serializer import YamlSerializer

def main(overwrite_args=None):
  with Tee(), Tee(error=True):
    argparser = argparse.ArgumentParser()
    argparser.add_argument("--dynet-mem", type=str)
    argparser.add_argument("--dynet-seed", type=int)
    argparser.add_argument("--dynet-autobatch", type=int)
    argparser.add_argument("--dynet-devices", type=str)
    argparser.add_argument("--dynet-viz", action='store_true', help="use visualization")
    argparser.add_argument("--dynet-gpu", action='store_true', help="use GPU acceleration")
    argparser.add_argument("--dynet-gpu-ids", type=int)
    argparser.add_argument("--dynet-gpus", type=int)
    argparser.add_argument("--dynet-weight-decay", type=float)
    argparser.add_argument("--dynet-profiling", type=int)
    argparser.add_argument("--settings", type=str, default="standard")
    argparser.add_argument("experiments_file")
    argparser.add_argument("experiment_name", nargs='*', help="Run only the specified experiments")
    argparser.set_defaults(generate_doc=False)
    args = argparser.parse_args(overwrite_args)
  
    config_parser = OptionParser()
  
    if args.dynet_seed:
      random.seed(args.dynet_seed)
      np.random.seed(args.dynet_seed)
  
    import xnmt.serialize.imports
    config_experiment_names = config_parser.experiment_names_from_file(args.experiments_file)
  
    results = []
  
    # Check ahead of time that all experiments exist, to avoid bad surprises
    experiment_names = args.experiment_name or config_experiment_names
  
    if args.experiment_name:
      nonexistent = set(experiment_names).difference(config_experiment_names)
      if len(nonexistent) != 0:
        raise Exception("Experiments {} do not exist".format(",".join(list(nonexistent))))
  
    for experiment_name in experiment_names:
      uninitialized_exp_args = config_parser.parse_experiment(args.experiments_file, experiment_name)
  
      logger.info("=> Running {}".format(experiment_name))
  
      yaml_serializer = YamlSerializer()
  
      glob_args = uninitialized_exp_args.data.exp_global
<<<<<<< HEAD
      out_file = glob_args.out_file
      
      if os.path.isfile(out_file) and not settings.OVERWRITE_LOG:
        logger.warning(f"log file {out_file} already exists; please delete by hand if you want to overwrite it (or use --settings=settings.debug or otherwise set OVERWRITE_LOG=True); skipping experiment..")
        continue
  
      xnmt.tee.set_out_file(out_file)
=======
      log_file = glob_args.log_file
      
      if os.path.isfile(log_file) and not settings.OVERWRITE_LOG:
        logger.warning(f"log file {log_file} already exists; please delete by hand if you want to overwrite it (or use --settings=settings.debug or otherwise set OVERWRITE_LOG=True); skipping experiment..")
        continue
  
      xnmt.tee.set_out_file(log_file)
>>>>>>> 980680b2
  
      model_file = glob_args.model_file
  
      uninitialized_exp_args.data.exp_global.commandline_args = args
  
      # Create the model
      experiment = yaml_serializer.initialize_if_needed(uninitialized_exp_args)
  
      # Run the experiment
      eval_scores = experiment(save_fct = lambda: yaml_serializer.save_to_file(model_file, experiment,
                                                                               experiment.exp_global.dynet_param_collection))
      results.append((experiment_name, eval_scores))
      print_results(results)
      
      xnmt.tee.unset_out_file()
    
def print_results(results):
  print("")
  print("{:<30}|{:<40}".format("Experiment", " Final Scores"))
  print("-" * (70 + 1))

  for experiment_name, eval_scores in results:
    for i in range(len(eval_scores)):
      print("{:<30}| {:<40}".format((experiment_name if i==0 else ""), str(eval_scores[i])))
  

if __name__ == '__main__':
  import _dynet
  dyparams = _dynet.DynetParams()
  dyparams.from_args()
  sys.exit(main())<|MERGE_RESOLUTION|>--- conflicted
+++ resolved
@@ -70,15 +70,6 @@
       yaml_serializer = YamlSerializer()
   
       glob_args = uninitialized_exp_args.data.exp_global
-<<<<<<< HEAD
-      out_file = glob_args.out_file
-      
-      if os.path.isfile(out_file) and not settings.OVERWRITE_LOG:
-        logger.warning(f"log file {out_file} already exists; please delete by hand if you want to overwrite it (or use --settings=settings.debug or otherwise set OVERWRITE_LOG=True); skipping experiment..")
-        continue
-  
-      xnmt.tee.set_out_file(out_file)
-=======
       log_file = glob_args.log_file
       
       if os.path.isfile(log_file) and not settings.OVERWRITE_LOG:
@@ -86,7 +77,6 @@
         continue
   
       xnmt.tee.set_out_file(log_file)
->>>>>>> 980680b2
   
       model_file = glob_args.model_file
   
