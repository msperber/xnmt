#!/usr/bin/env python3

"""
Reads experiments descriptions in the passed configuration file
and runs them sequentially, logging outputs to files called <experimentname>.log
and <experimentname>.err.log, and reporting on final perplexity metrics.
"""

import argparse
import sys
import six
import random
import shutil
import numpy as np

# XNMT imports
import xnmt.xnmt_preproc, xnmt.xnmt_evaluate, xnmt.training_regimen, xnmt.training_task
from xnmt.options import OptionParser
from xnmt.tee import Tee
from xnmt.serializer import YamlSerializer, UninitializedYamlObject
from xnmt.model_context import ModelContext, PersistentParamCollection

def main(overwrite_args=None):
  argparser = argparse.ArgumentParser()
  argparser.add_argument("--dynet-mem", type=int)
  argparser.add_argument("--dynet-seed", type=int)
  argparser.add_argument("--dynet-autobatch", type=int)
  argparser.add_argument("--dynet-devices", type=str)
  argparser.add_argument("--dynet-viz", action='store_true', help="use visualization")
  argparser.add_argument("--dynet-gpu", action='store_true', help="use GPU acceleration")
  argparser.add_argument("--dynet-gpu-ids", type=int)
  argparser.add_argument("--dynet-gpus", type=int)
  argparser.add_argument("--dynet-weight-decay", type=float)
  argparser.add_argument("--dynet-profiling", type=int)
  argparser.add_argument("--generate-doc", action='store_true', help="Do not run, output documentation instead")
  argparser.add_argument("experiments_file")
  argparser.add_argument("experiment_name", nargs='*', help="Run only the specified experiments")
  argparser.set_defaults(generate_doc=False)
  args = argparser.parse_args(overwrite_args)

  config_parser = OptionParser()

  if args.generate_doc:
    print(config_parser.generate_options_table())
    exit(0)

  if args.dynet_seed:
    random.seed(args.dynet_seed)
    np.random.seed(args.dynet_seed)

  config_experiment_names = config_parser.experiment_names_from_file(args.experiments_file)

  results = []

  # Check ahead of time that all experiments exist, to avoid bad surprises
  experiment_names = args.experiment_name or config_experiment_names

  if args.experiment_name:
    nonexistent = set(experiment_names).difference(config_experiment_names)
    if len(nonexistent) != 0:
      raise Exception("Experiments {} do not exist".format(",".join(list(nonexistent))))

  for experiment_name in experiment_names:
    exp_tasks = config_parser.parse_experiment(args.experiments_file, experiment_name)

    print("=> Running {}".format(experiment_name))
    
    exp_args = exp_tasks.get("experiment", {})
    model_file = exp_args.pop("model_file", "<EXP>.mod")
    hyp_file = exp_args.pop("hyp_file", "<EXP>.hyp")
    out_file = exp_args.pop("out_file", "<EXP>.out")
    err_file = exp_args.pop("err_file", "<EXP>.err")
    eval_only = exp_args.pop("eval_only", False)
    eval_metrics = exp_args.pop("eval_metrics", "bleu")
    save_num_checkpoints = exp_args.pop("save_num_checkpoints", 1)
    cfg_file = exp_args.pop("cfg_file", None)
    if len(exp_args)>0:
      raise ValueError("unsupported experiment arguments: {}".format(str(exp_args)))
    if cfg_file:
      shutil.copyfile(args.experiments_file, cfg_file)

    preproc_args = exp_tasks.get("preproc", {})
    # Do preprocessing
    print("> Preprocessing")
    xnmt.xnmt_preproc.xnmt_preproc(**preproc_args)

    print("> Initializing TrainingRegimen")
    train_args = exp_tasks["train"]
    train_args.dynet_profiling = args.dynet_profiling
    model_context = ModelContext()
    model_context.dynet_param_collection = PersistentParamCollection(model_file, save_num_checkpoints)
    if hasattr(train_args, "glob"):
      for k in train_args.glob:
        setattr(model_context, k, train_args.glob[k])
    train_args = YamlSerializer().initialize_if_needed(UninitializedYamlObject(train_args), model_context)
    
    inference = exp_tasks.get("inference", {})
    inference.trg_file = hyp_file
    inference = YamlSerializer().initialize_if_needed(UninitializedYamlObject(inference), model_context)

    evaluate_args = exp_tasks.get("evaluate", {})
    evaluate_args["hyp_file"] = hyp_file
    evaluators = map(lambda s: s.lower(), eval_metrics.split(","))

    output = Tee(out_file, 3)
    err_output = Tee(err_file, 3, error=True)

    # Do training
    if "random_search_report" in exp_tasks:
      print("> instantiated random parameter search: %s" % exp_tasks["random_search_report"])

    print("> Training")
    training_regimen = train_args

    eval_scores = "Not evaluated"
    if not eval_only:
      training_regimen.run_training()

    if not eval_only:
      print('reverting learned weights to best checkpoint..')
      training_regimen.yaml_context.dynet_param_collection.revert_to_best_model()
    if evaluators:
      print("> Evaluating test set")
      output.indent += 2
<<<<<<< HEAD
      xnmt_decoder(model_elements=(training_regimen.corpus_parser, training_regimen.model, training_regimen.batcher))
=======
      inference(training_regimen.corpus_parser, training_regimen.model)
>>>>>>> 9d7ab188
      eval_scores = []
      for evaluator in evaluators:
        evaluate_args["evaluator"] = evaluator
        eval_score = xnmt.xnmt_evaluate.xnmt_evaluate(**evaluate_args)
        print(eval_score)
        eval_scores.append(eval_score)
      output.indent -= 2

    results.append((experiment_name, eval_scores))

    output.close()
    err_output.close()

  print("")
  print("{:<30}|{:<40}".format("Experiment", " Final Scores"))
  print("-" * (70 + 1))

  for line in results:
    experiment_name, eval_scores = line
    for i in range(len(eval_scores)):
      print("{:<30}| {:<40}".format((experiment_name if i==0 else ""), str(eval_scores[i])))

if __name__ == '__main__':
  import _dynet
  dyparams = _dynet.DynetParams()
  dyparams.from_args()
  sys.exit(main())<|MERGE_RESOLUTION|>--- conflicted
+++ resolved
@@ -122,11 +122,7 @@
     if evaluators:
       print("> Evaluating test set")
       output.indent += 2
-<<<<<<< HEAD
-      xnmt_decoder(model_elements=(training_regimen.corpus_parser, training_regimen.model, training_regimen.batcher))
-=======
-      inference(training_regimen.corpus_parser, training_regimen.model)
->>>>>>> 9d7ab188
+      inference(training_regimen.corpus_parser, training_regimen.model, training_regimen.batcher)
       eval_scores = []
       for evaluator in evaluators:
         evaluate_args["evaluator"] = evaluator
