--- conflicted
+++ resolved
@@ -68,19 +68,9 @@
     print("=> Running {}".format(experiment_name))
     
     exp_args = exp_tasks.get("experiment", {})
-<<<<<<< HEAD
     if os.path.isfile(exp_args.get("out_file", None)) and not os.environ.get('TEST_FLAG'): 
       print("ERROR: log file %s already exists; please delete by hand if you want to overwrite it; skipping experiment.." % (exp_args["out_file"],))
       continue
-    model_file = exp_args.get("model_file", "<EXP>.mod")
-    hyp_file = exp_args.get("hyp_file", "<EXP>.hyp")
-    out_file = exp_args.get("out_file", "<EXP>.out")
-    err_file = exp_args.get("model_file", "<EXP>.err")
-    eval_only = exp_args.get("eval_only", False)
-    eval_metrics = exp_args.get("eval_metrics", "bleu")
-    save_num_checkpoints = exp_args.get("save_num_checkpoints", 1)
-    cfg_file = exp_args.get("cfg_file", None)
-=======
     model_file = exp_args.pop("model_file", "<EXP>.mod")
     hyp_file = exp_args.pop("hyp_file", "<EXP>.hyp")
     out_file = exp_args.pop("out_file", "<EXP>.out")
@@ -91,7 +81,6 @@
     cfg_file = exp_args.pop("cfg_file", None)
     if len(exp_args)>0:
       raise ValueError("unsupported experiment arguments: {}".format(str(exp_args)))
->>>>>>> 41317db0
     if cfg_file:
       shutil.copyfile(args.experiments_file, cfg_file)
 
