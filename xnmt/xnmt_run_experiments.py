--- conflicted
+++ resolved
@@ -49,14 +49,11 @@
       random.seed(args.dynet_seed)
       np.random.seed(args.dynet_seed)
 
-<<<<<<< HEAD
-=======
     if args.dynet_gpu:
       if settings.CHECK_VALIDITY:
         settings.CHECK_VALIDITY = False
         logger.warn("disabling CHECK_VALIDITY because it is not supported on GPU currently")
   
->>>>>>> f2b4e562
     import xnmt.serialize.imports
     config_experiment_names = config_parser.experiment_names_from_file(args.experiments_file)
 
