import yaml


class Serializable(yaml.YAMLObject):
  """
  All model components that appear in a YAML file must inherit from Serializable.
  Implementing classes must specify a unique yaml_tag class attribute, e.g. yaml_tag = u"!Serializable"
  """
  def __init__(self):
    # below attributes are automatically set when deserializing (i.e., creating actual objects based on a YAML file)
    # should never be changed manually

    # attributes that are in the YAML file (see Serializable.overwrite_serialize_param() for customizing this)
    self.serialize_params = {}

  def shared_params(self):
    """
    This can be overwritten to specify what parameters of this component and its subcomponents are shared.
    Parameter sharing is performed before any components are initialized, and can therefore only
    include basic data types that are already present in the YAML file (e.g. # dimensions, etc.)
    Sharing is performed if at least one parameter is specified and multiple shared parameters don't conflict.
    In case of conflict a warning is printed, and no sharing is performed.
    The ordering of shared parameters is irrelevant.

    :returns: list of sets referencing params of this component or a subcompononent
              e.g.:
              return [set(["input_dim", "sub_module.input_dim", submodules_list.0.input_dim"])]
              (the '.0' syntax is available to access elements in a list of subcomponents)
    """
    return []

  def overwrite_serialize_param(self, key, val):
    if not hasattr(self, "serialize_params"):
      self.serialize_params = {}
    self.serialize_params[key] = val
<<<<<<< HEAD
  
  def __repr__(self):
    return f"{self.__class__.__name__}@{id(self)}"
    
=======

  def __repr__(self):
    return f"{self.__class__.__name__}@{id(self)}"

>>>>>>> ac96499d

class UninitializedYamlObject(object):
  """
  Wrapper class to indicate an object created by the YAML parser that still needs initialization.
  """
  def __init__(self, data):
    if isinstance(data, UninitializedYamlObject):
      raise AssertionError
    self.data = data
  def get(self, key, default):
    return self.data.get(key, default)

def bare(class_type, **kwargs):
  """
  Returns object of the given class type that looks almost exactly like objects
  created by the YAML parser: object attributes are set, but __init__ has never
  been called.
  """
  obj = class_type.__new__(class_type)
  assert isinstance(obj, Serializable)
  for key, val in kwargs.items():
    setattr(obj, key, val)
  setattr(obj, "_is_bare", True)
  return obj<|MERGE_RESOLUTION|>--- conflicted
+++ resolved
@@ -33,17 +33,10 @@
     if not hasattr(self, "serialize_params"):
       self.serialize_params = {}
     self.serialize_params[key] = val
-<<<<<<< HEAD
-  
-  def __repr__(self):
-    return f"{self.__class__.__name__}@{id(self)}"
-    
-=======
 
   def __repr__(self):
     return f"{self.__class__.__name__}@{id(self)}"
 
->>>>>>> ac96499d
 
 class UninitializedYamlObject(object):
   """
