from __future__ import division, generators

import numpy as np
import dynet as dy

from xnmt.batcher import Mask
from xnmt.lstm import UniLSTMSeqTransducer
from xnmt.expression_sequence import ExpressionSequence, ReversedExpressionSequence
from xnmt.serialize.serializable import Serializable
from xnmt.serialize.tree_tools import Ref, Path
from xnmt.events import register_handler, handle_xnmt_event
from xnmt.transducer import SeqTransducer, FinalTransducerState


class PyramidalLSTMSeqTransducer(SeqTransducer, Serializable):
  """
  Builder for pyramidal RNNs that delegates to regular RNNs and wires them together.
  See https://arxiv.org/abs/1508.01211

  Every layer (except the first) reduces sequence length by factor 2.

      builder = PyramidalRNNBuilder(4, 128, 100, model, VanillaLSTMBuilder)
      [o1,o2,o3] = builder.transduce([i1,i2,i3])
  """
  yaml_tag = u'!PyramidalLSTMSeqTransducer'
<<<<<<< HEAD
  
=======

>>>>>>> ac96499d
  def __init__(self, exp_global=Ref(Path("exp_global")), layers=1, input_dim=None, hidden_dim=None,
               downsampling_method="concat", reduce_factor=2, dropout=None):
    """
    :param layers: depth of the PyramidalRNN
    :param input_dim: size of the inputs
    :param hidden_dim: size of the outputs (and intermediate layer representations)
    :param model
    :param rnn_builder_factory: RNNBuilder subclass, e.g. VanillaLSTMBuilder
    :param downsampling_method: how to perform downsampling (concat|skip)
    :param reduce_factor: integer, or list of ints (different skip for each layer)
    """
    register_handler(self)
    hidden_dim = hidden_dim or exp_global.default_layer_dim
    input_dim = input_dim or exp_global.default_layer_dim
    self.dropout = dropout or exp_global.dropout
    assert layers > 0
    assert hidden_dim % 2 == 0
    assert type(reduce_factor)==int or (type(reduce_factor)==list and len(reduce_factor)==layers-1)
    assert downsampling_method in ["concat", "skip"]
    self.builder_layers = []
    self.downsampling_method = downsampling_method
    self.reduce_factor = reduce_factor
    self.input_dim = input_dim
    f = UniLSTMSeqTransducer(exp_global=exp_global, input_dim=input_dim, hidden_dim=hidden_dim / 2, dropout=dropout)
    b = UniLSTMSeqTransducer(exp_global=exp_global, input_dim=input_dim, hidden_dim=hidden_dim / 2, dropout=dropout)
    self.builder_layers.append((f, b))
    for _ in range(layers - 1):
      layer_input_dim = hidden_dim if downsampling_method=="skip" else hidden_dim*reduce_factor
      f = UniLSTMSeqTransducer(exp_global=exp_global, input_dim=layer_input_dim, hidden_dim=hidden_dim / 2, dropout=dropout)
      b = UniLSTMSeqTransducer(exp_global=exp_global, input_dim=layer_input_dim, hidden_dim=hidden_dim / 2, dropout=dropout)
      self.builder_layers.append((f, b))

  @handle_xnmt_event
  def on_start_sent(self, src):
    self._final_states = None

  def get_final_states(self):
    return self._final_states

  def _reduce_factor_for_layer(self, layer_i):
    if layer_i >= len(self.builder_layers)-1:
      return 1
    elif type(self.reduce_factor)==int:
      return self.reduce_factor
    else:
      return self.reduce_factor[layer_i]

  def __call__(self, es):
    """
    returns the list of output Expressions obtained by adding the given inputs
    to the current state, one by one, to both the forward and backward RNNs,
    and concatenating.

    :param es: an ExpressionSequence
    """

    es_list = [es]

    for layer_i, (fb, bb) in enumerate(self.builder_layers):
      reduce_factor = self._reduce_factor_for_layer(layer_i)

      if es_list[0].mask is None: mask_out = None
      else: mask_out = es_list[0].mask.lin_subsampled(reduce_factor)

      if self.downsampling_method=="concat" and len(es_list[0]) % reduce_factor != 0:
        raise ValueError("For 'concat' subsampling, sequence lengths must be multiples of the total reduce factor, but got sequence length={} for reduce_factor={}. Set Batcher's pad_src_to_multiple argument accordingly.".format(len(es_list[0]), reduce_factor))
      fs = fb(es_list)
      bs = bb([ReversedExpressionSequence(es_item) for es_item in es_list])
      if layer_i < len(self.builder_layers) - 1:
        if self.downsampling_method=="skip":
          es_list = [ExpressionSequence(expr_list=fs[::reduce_factor], mask=mask_out), ExpressionSequence(expr_list=bs[::reduce_factor][::-1], mask=mask_out)]
        elif self.downsampling_method=="concat":
          es_len = len(es_list[0])
          es_list_fwd = []
          es_list_bwd = []
          for i in range(0, es_len, reduce_factor):
            for j in range(reduce_factor):
              if i==0:
                es_list_fwd.append([])
                es_list_bwd.append([])
              es_list_fwd[j].append(fs[i+j])
              es_list_bwd[j].append(bs[len(es_list[0])-reduce_factor+j-i])
          es_list = [ExpressionSequence(expr_list=es_list_fwd[j], mask=mask_out) for j in range(reduce_factor)] + [ExpressionSequence(expr_list=es_list_bwd[j], mask=mask_out) for j in range(reduce_factor)]
        else:
          raise RuntimeError("unknown downsampling_method %s" % self.downsampling_method)
      else:
        # concat final outputs
        ret_es = ExpressionSequence(expr_list=[dy.concatenate([f, b]) for f, b in zip(fs, ReversedExpressionSequence(bs))], mask=mask_out)

    self._final_states = [FinalTransducerState(dy.concatenate([fb.get_final_states()[0].main_expr(),
                                                            bb.get_final_states()[0].main_expr()]),
                                            dy.concatenate([fb.get_final_states()[0].cell_expr(),
                                                            bb.get_final_states()[0].cell_expr()])) \
                          for (fb, bb) in self.builder_layers]

    return ret_es<|MERGE_RESOLUTION|>--- conflicted
+++ resolved
@@ -23,11 +23,7 @@
       [o1,o2,o3] = builder.transduce([i1,i2,i3])
   """
   yaml_tag = u'!PyramidalLSTMSeqTransducer'
-<<<<<<< HEAD
-  
-=======
 
->>>>>>> ac96499d
   def __init__(self, exp_global=Ref(Path("exp_global")), layers=1, input_dim=None, hidden_dim=None,
                downsampling_method="concat", reduce_factor=2, dropout=None):
     """
