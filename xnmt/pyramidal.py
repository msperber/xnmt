--- conflicted
+++ resolved
@@ -83,7 +83,6 @@
 
     for layer_i, (fb, bb) in enumerate(self.builder_layers):
       reduce_factor = self._reduce_factor_for_layer(layer_i)
-<<<<<<< HEAD
       
       if self.downsampling_method == "random-skip":
         downsample_sel = np.nonzero(np.random.binomial(1, 1.0 / reduce_factor, len(es_list[0])))[0]
@@ -95,17 +94,8 @@
         else:
           mask_out = es_list[0].mask.lin_subsampled(reduce_factor)
       
-      while self.downsampling_method=="concat" and len(es_list[0]) % reduce_factor != 0:
-        for es_i in range(len(es_list)):
-          expr_list = es_list[es_i].as_list()
-          if zero_pad is None or zero_pad.dim()[0][0] != expr_list[0].dim()[0][0]:
-            zero_pad = dy.zeros(dim=expr_list[0].dim()[0][0], batch_size=batch_size)
-          expr_list.append(zero_pad)
-          es_list[es_i] = ExpressionSequence(expr_list = expr_list)
-=======
       if self.downsampling_method=="concat" and len(es_list[0]) % reduce_factor != 0:
         raise ValueError("For 'concat' subsampling, sequence lengths must be multiples of the total reduce factor. Configure batcher accordingly.")
->>>>>>> e7853d03
       fs = fb(es_list)
       bs = bb([ReversedExpressionSequence(es_item) for es_item in es_list])
       if layer_i < len(self.builder_layers) - 1:
