--- conflicted
+++ resolved
@@ -2,13 +2,8 @@
 
 import numpy as np
 import dynet as dy
-<<<<<<< HEAD
 from xnmt.batcher import Mask
-from xnmt.lstm import CustomCompactLSTMBuilder, PseudoState
-=======
-
 from xnmt.lstm import UniLSTMSeqTransducer
->>>>>>> c6fac72d
 from xnmt.expression_sequence import ExpressionSequence, ReversedExpressionSequence
 from xnmt.serializer import Serializable
 from xnmt.events import register_handler, handle_xnmt_event
@@ -45,13 +40,8 @@
     self.dropout = dropout or yaml_context.dropout
     assert layers > 0
     assert hidden_dim % 2 == 0
-<<<<<<< HEAD
-    assert type(reduce_factor)==int or (type(reduce_factor)==list and len(reduce_factor)==num_layers-1)
     assert downsampling_method in ["concat", "skip", "random-skip"]
-=======
     assert type(reduce_factor)==int or (type(reduce_factor)==list and len(reduce_factor)==layers-1)
-    assert downsampling_method in ["concat", "skip"]
->>>>>>> c6fac72d
     self.builder_layers = []
     self.downsampling_method = downsampling_method
     self.reduce_factor = reduce_factor
@@ -59,17 +49,10 @@
     f = UniLSTMSeqTransducer(yaml_context, input_dim, hidden_dim / 2, dropout=dropout)
     b = UniLSTMSeqTransducer(yaml_context, input_dim, hidden_dim / 2, dropout=dropout)
     self.builder_layers.append((f, b))
-<<<<<<< HEAD
-    for _ in range(num_layers - 1):
+    for _ in range(layers - 1):
       layer_input_dim = hidden_dim if downsampling_method in ["skip","random-skip"] else hidden_dim*reduce_factor
-      f = CustomCompactLSTMBuilder(1, layer_input_dim, hidden_dim / 2, model)
-      b = CustomCompactLSTMBuilder(1, layer_input_dim, hidden_dim / 2, model)
-=======
-    for _ in range(layers - 1):
-      layer_input_dim = hidden_dim if downsampling_method=="skip" else hidden_dim*reduce_factor
       f = UniLSTMSeqTransducer(yaml_context, layer_input_dim, hidden_dim / 2, dropout=dropout)
       b = UniLSTMSeqTransducer(yaml_context, layer_input_dim, hidden_dim / 2, dropout=dropout)
->>>>>>> c6fac72d
       self.builder_layers.append((f, b))
 
   @handle_xnmt_event
