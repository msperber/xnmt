--- conflicted
+++ resolved
@@ -2,10 +2,7 @@
 
 import numpy as np
 import dynet as dy
-<<<<<<< HEAD
-=======
 
->>>>>>> 2f0ad47e
 from xnmt.batcher import Mask
 from xnmt.lstm import UniLSTMSeqTransducer
 from xnmt.expression_sequence import ExpressionSequence, ReversedExpressionSequence
@@ -13,7 +10,6 @@
 from xnmt.serialize.tree_tools import Ref, Path
 from xnmt.events import register_handler, handle_xnmt_event
 from xnmt.transducer import SeqTransducer, FinalTransducerState
-
 
 
 class PyramidalLSTMSeqTransducer(SeqTransducer, Serializable):
@@ -36,7 +32,7 @@
     :param hidden_dim: size of the outputs (and intermediate layer representations)
     :param model
     :param rnn_builder_factory: RNNBuilder subclass, e.g. VanillaLSTMBuilder
-    :param downsampling_method: how to perform downsampling (concat|skip|random-skip)
+    :param downsampling_method: how to perform downsampling (concat|skip)
     :param reduce_factor: integer, or list of ints (different skip for each layer)
     """
     register_handler(self)
@@ -45,8 +41,8 @@
     self.dropout = dropout or xnmt_global.dropout
     assert layers > 0
     assert hidden_dim % 2 == 0
-    assert downsampling_method in ["concat", "skip", "random-skip"]
     assert type(reduce_factor)==int or (type(reduce_factor)==list and len(reduce_factor)==layers-1)
+    assert downsampling_method in ["concat", "skip"]
     self.builder_layers = []
     self.downsampling_method = downsampling_method
     self.reduce_factor = reduce_factor
@@ -55,15 +51,9 @@
     b = UniLSTMSeqTransducer(xnmt_global=xnmt_global, input_dim=input_dim, hidden_dim=hidden_dim / 2, dropout=dropout)
     self.builder_layers.append((f, b))
     for _ in range(layers - 1):
-<<<<<<< HEAD
-      layer_input_dim = hidden_dim if downsampling_method in ["skip","random-skip"] else hidden_dim*reduce_factor
-      f = UniLSTMSeqTransducer(yaml_context, layer_input_dim, hidden_dim / 2, dropout=dropout)
-      b = UniLSTMSeqTransducer(yaml_context, layer_input_dim, hidden_dim / 2, dropout=dropout)
-=======
       layer_input_dim = hidden_dim if downsampling_method=="skip" else hidden_dim*reduce_factor
       f = UniLSTMSeqTransducer(xnmt_global=xnmt_global, input_dim=layer_input_dim, hidden_dim=hidden_dim / 2, dropout=dropout)
       b = UniLSTMSeqTransducer(xnmt_global=xnmt_global, input_dim=layer_input_dim, hidden_dim=hidden_dim / 2, dropout=dropout)
->>>>>>> 2f0ad47e
       self.builder_layers.append((f, b))
 
   @handle_xnmt_event
@@ -95,20 +85,8 @@
     for layer_i, (fb, bb) in enumerate(self.builder_layers):
       reduce_factor = self._reduce_factor_for_layer(layer_i)
       
-<<<<<<< HEAD
-      if self.downsampling_method == "random-skip":
-        downsample_sel = np.nonzero(np.random.binomial(1, 1.0 / reduce_factor, len(es_list[0])))[0]
-        
-      if es_list[0].mask is None: mask_out = None
-      else:
-        if self.downsampling_method == "random-skip":
-          mask_out = Mask(es_list[0].mask.np_arr[:,downsample_sel])
-        else:
-          mask_out = es_list[0].mask.lin_subsampled(reduce_factor)
-=======
       if es_list[0].mask is None: mask_out = None
       else: mask_out = es_list[0].mask.lin_subsampled(reduce_factor)
->>>>>>> 2f0ad47e
       
       if self.downsampling_method=="concat" and len(es_list[0]) % reduce_factor != 0:
         raise ValueError("For 'concat' subsampling, sequence lengths must be multiples of the total reduce factor, but got sequence length={} for reduce_factor={}. Set Batcher's pad_src_to_multiple argument accordingly.".format(len(es_list[0]), reduce_factor))
@@ -117,11 +95,6 @@
       if layer_i < len(self.builder_layers) - 1:
         if self.downsampling_method=="skip":
           es_list = [ExpressionSequence(expr_list=fs[::reduce_factor], mask=mask_out), ExpressionSequence(expr_list=bs[::reduce_factor][::-1], mask=mask_out)]
-<<<<<<< HEAD
-        elif self.downsampling_method == "random-skip":
-          es_list = [ExpressionSequence(expr_list=[fs[i] for i in downsample_sel], mask=mask_out), ExpressionSequence(expr_list=[bs[i] for i in downsample_sel][::-1], mask=mask_out)]
-=======
->>>>>>> 2f0ad47e
         elif self.downsampling_method=="concat":
           es_len = len(es_list[0])
           es_list_fwd = []
@@ -139,10 +112,6 @@
       else:
         # concat final outputs
         ret_es = ExpressionSequence(expr_list=[dy.concatenate([f, b]) for f, b in zip(fs, ReversedExpressionSequence(bs))], mask=mask_out)
-<<<<<<< HEAD
-    
-=======
->>>>>>> 2f0ad47e
 
     self._final_states = [FinalTransducerState(dy.concatenate([fb.get_final_states()[0].main_expr(),
                                                             bb.get_final_states()[0].main_expr()]),
