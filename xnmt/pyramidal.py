--- conflicted
+++ resolved
@@ -80,15 +80,12 @@
 
     for layer_i, (fb, bb) in enumerate(self.builder_layers):
       reduce_factor = self._reduce_factor_for_layer(layer_i)
-<<<<<<< HEAD
       
       if es_list[0].mask is None: mask_out = None
       else:
         len_out = int(math.ceil(len(es_list[0])/float(reduce_factor)))
         mask_out = np.array([[es_list[0].mask[b,int(i*reduce_factor)] for i in range(len_out)] for b in range(batch_size)])
       
-=======
->>>>>>> 69ed6c29
       while self.downsampling_method=="concat" and len(es_list[0]) % reduce_factor != 0:
         for es_i in range(len(es_list)):
           expr_list = es_list[es_i].as_list()
@@ -100,11 +97,7 @@
       bs = bb.initial_state().transduce([ReversedExpressionSequence(es_item) for es_item in es_list])
       if layer_i < len(self.builder_layers) - 1:
         if self.downsampling_method=="skip":
-<<<<<<< HEAD
           es_list = [ExpressionSequence(expr_list=fs[::reduce_factor], mask=mask_out), ExpressionSequence(expr_list=bs[::reduce_factor][::-1], mask=mask_out)]
-=======
-          es_list = [ExpressionSequence(expr_list=fs[::reduce_factor]), ExpressionSequence(expr_list=bs[::reduce_factor][::-1])]
->>>>>>> 69ed6c29
         elif self.downsampling_method=="concat":
           es_len = len(es_list[0])
           es_list_fwd = []
@@ -116,22 +109,14 @@
                 es_list_bwd.append([])
               es_list_fwd[j].append(fs[i+j])
               es_list_bwd[j].append(bs[len(es_list[0])-reduce_factor+j-i])
-<<<<<<< HEAD
           es_list = [ExpressionSequence(expr_list=es_list_fwd[j], mask=mask_out) for j in range(reduce_factor)] + [ExpressionSequence(expr_list=es_list_bwd[j], mask=mask_out) for j in range(reduce_factor)]
-=======
-          es_list = [ExpressionSequence(expr_list=es_list_fwd[j]) for j in range(reduce_factor)] + [ExpressionSequence(expr_list=es_list_bwd[j]) for j in range(reduce_factor)]
->>>>>>> 69ed6c29
         else:
           raise RuntimeError("unknown downsampling_method %s" % self.downsampling_method)
       else:
         # concat final outputs
-<<<<<<< HEAD
         ret_es = ExpressionSequence(expr_list=[dy.concatenate([f, b]) for f, b in zip(fs, ReversedExpressionSequence(bs))], mask=mask_out)
     
-=======
-        ret_es = ExpressionSequence(expr_list=[dy.concatenate([f, b]) for f, b in zip(fs, ReversedExpressionSequence(bs))])
 
->>>>>>> 69ed6c29
     self._final_states = [FinalEncoderState(dy.concatenate([fb.get_final_states()[0].main_expr(),
                                                             bb.get_final_states()[0].main_expr()]),
                                             dy.concatenate([fb.get_final_states()[0].cell_expr(),
