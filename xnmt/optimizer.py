--- conflicted
+++ resolved
@@ -26,59 +26,35 @@
 
 class SimpleSGDTrainer(XnmtOptimizer, Serializable):
   yaml_tag = u'!SimpleSGDTrainer'
-<<<<<<< HEAD
-  def __init__(self, exp_global=Ref(Path("exp_global")), e0 = 0.1):
-    self.optimizer = dy.SimpleSGDTrainer(exp_global.dynet_param_collection.param_col, 
-=======
 
   def __init__(self, exp_global=Ref(Path("exp_global")), e0 = 0.1):
     self.optimizer = dy.SimpleSGDTrainer(exp_global.dynet_param_collection.param_col,
->>>>>>> ac96499d
                                          e0)
 class MomentumSGDTrainer(XnmtOptimizer, Serializable):
   yaml_tag = u'!MomentumSGDTrainer'
   def __init__(self, exp_global=Ref(Path("exp_global")), e0 = 0.01, mom = 0.9):
-<<<<<<< HEAD
-    self.optimizer = dy.MomentumSGDTrainer(exp_global.dynet_param_collection.param_col, 
-=======
     self.optimizer = dy.MomentumSGDTrainer(exp_global.dynet_param_collection.param_col,
->>>>>>> ac96499d
                                            e0, mom)
 
 class AdagradTrainer(XnmtOptimizer, Serializable):
   yaml_tag = u'!AdagradTrainer'
-<<<<<<< HEAD
-  def __init__(self, exp_global=Ref(Path("exp_global")), e0 = 0.1, eps = 1e-20):
-    self.optimizer = dy.AdagradTrainer(exp_global.dynet_param_collection.param_col, 
-=======
 
   def __init__(self, exp_global=Ref(Path("exp_global")), e0 = 0.1, eps = 1e-20):
     self.optimizer = dy.AdagradTrainer(exp_global.dynet_param_collection.param_col,
->>>>>>> ac96499d
                                        e0, eps=eps)
 
 class AdadeltaTrainer(XnmtOptimizer, Serializable):
   yaml_tag = u'!AdadeltaTrainer'
-<<<<<<< HEAD
-  def __init__(self, exp_global=Ref(Path("exp_global")), eps = 1e-6, rho = 0.95):
-    self.optimizer = dy.AdadeltaTrainer(exp_global.dynet_param_collection.param_col, 
-=======
 
   def __init__(self, exp_global=Ref(Path("exp_global")), eps = 1e-6, rho = 0.95):
     self.optimizer = dy.AdadeltaTrainer(exp_global.dynet_param_collection.param_col,
->>>>>>> ac96499d
                                         eps, rho)
 
 class AdamTrainer(XnmtOptimizer, Serializable):
   yaml_tag = u'!AdamTrainer'
-<<<<<<< HEAD
-  def __init__(self, exp_global=Ref(Path("exp_global")), alpha = 0.001, beta_1 = 0.9, beta_2 = 0.999, eps = 1e-8):
-    self.optimizer = dy.AdamTrainer(exp_global.dynet_param_collection.param_col, 
-=======
 
   def __init__(self, exp_global=Ref(Path("exp_global")), alpha = 0.001, beta_1 = 0.9, beta_2 = 0.999, eps = 1e-8):
     self.optimizer = dy.AdamTrainer(exp_global.dynet_param_collection.param_col,
->>>>>>> ac96499d
                                     alpha, beta_1, beta_2, eps)
 
 class TransformerAdamTrainer(XnmtOptimizer, Serializable):
