# coding: utf-8

import io
import sys

import dynet as dy

from xnmt.output import *
from xnmt.serializer import *
from xnmt.retriever import *
from xnmt.translator import *
from xnmt.search_strategy import *
from xnmt.options import OptionParser, Option
<<<<<<< HEAD
from xnmt import loss_calculator
from xnmt.loss_calculator import LossCalculator
=======
from xnmt.serializer import Serializable
>>>>>>> 2e745aaf

'''
This will be the main class to perform decoding.
'''

NO_DECODING_ATTEMPTED = u"@@NO_DECODING_ATTEMPTED@@"

<<<<<<< HEAD
def xnmt_decode(src_file, trg_file, model_elements=None, model_file=None, ref_file=None, max_src_len=None,
                input_format="text", post_process="none", candidate_id_file=None, report_path=None, report_type="html",
                beam=1, max_len=100, len_norm_type=None, mode="onebest", loss_calculator=LossCalculator()):
  """
  :param src_file: path of input src file to be translated
  :param trg_file: path of file where trg translatons will be written
  :param model_elements: If None, the model will be loaded from model_file. If set, should equal (corpus_parser, generator).
  :param model_file: pretrained (saved) model path (required onless model_elements is given)
  :param ref_file: path of file with reference translations, e.g. for forced decoding
  :param max_src_len (int): Remove sentences from data to decode that are longer than this on the source side
  :param input_format: format of input data: text/contvec
  :param post_process: post-processing of translation outputs: none/join-char/join-bpe
  :param candidate_id_file: if we are doing something like retrieval where we select from fixed candidates, sometimes we want to limit our candidates to a certain subset of the full set. this setting allows us to do this.
  :param report_path: a path to which decoding reports will be written
  :param report_type: report to generate file/html. Can be multiple, separate with comma.
  :param beam (int):
  :param max_len (int):
  :param len_norm_type:
  :param mode: type of decoding to perform. onebest: generate one best. forced: perform forced decoding. forceddebug: perform forced decoding, calculate training loss, and make suer the scores are identical for debugging purposes.
  """
  if model_elements is None:
    raise RuntimeError("xnmt_decode with model_element=None needs to be updated to run with the new YamlSerializer")
#    TODO: These lines need to be updated / removed!
#    model = dy.Model()
#    model_serializer = JSONSerializer()
#    serialize_container = model_serializer.load_from_file(args.model_file, model)
#
#    src_vocab = Vocab(serialize_container.src_vocab)
#    trg_vocab = Vocab(serialize_container.trg_vocab)
#
#    generator = DefaultTranslator(serialize_container.src_embedder, serialize_container.encoder,
#                                  serialize_container.attender, serialize_container.trg_embedder,
#                                  serialize_container.decoder)
#
  else:
    corpus_parser, generator = model_elements
  
  args = dict(model_file=model_file, src_file=src_file, trg_file=trg_file, ref_file=ref_file, max_src_len=max_src_len,
                input_format=input_format, post_process=post_process, candidate_id_file=candidate_id_file, report_path=report_path, report_type=report_type,
                beam=beam, max_len=max_len, len_norm_type=len_norm_type, mode=mode)

  is_reporting = issubclass(generator.__class__, Reportable) and args["report_path"] is not None
  # Corpus
  src_corpus = list(corpus_parser.src_reader.read_sents(args["src_file"]))
  # Get reference if it exists and is necessary
  if args["mode"] == "forced" or args["mode"] == "forceddebug":
    if args["ref_file"] == None:
      raise RuntimeError("When performing {} decoding, must specify reference file".format(args["mode"]))
    ref_corpus = list(corpus_parser.trg_reader.read_sents(args["ref_file"]))
  else:
    ref_corpus = None
  # Vocab
  src_vocab = corpus_parser.src_reader.vocab if hasattr(corpus_parser.src_reader, "vocab") else None
  trg_vocab = corpus_parser.trg_reader.vocab if hasattr(corpus_parser.trg_reader, "vocab") else None
  # Perform initialization
  generator.set_train(False)
  generator.initialize_generator(**args)

  # TODO: Structure it better. not only Translator can have post processes
  if issubclass(generator.__class__, Translator):
    generator.set_post_processor(output_processor_for_spec(args["post_process"]))
    generator.set_trg_vocab(trg_vocab)
    generator.set_reporting_src_vocab(src_vocab)

  if is_reporting:
    generator.set_report_resource("src_vocab", src_vocab)
    generator.set_report_resource("trg_vocab", trg_vocab)

  # If we're debugging, calculate the loss for each target sentence
  ref_scores = None
  if args["mode"] == 'forceddebug':
    batcher = xnmt.batcher.InOrderBatcher(32) # Arbitrary
    batched_src, batched_ref = batcher.pack(src_corpus, ref_corpus)
    ref_scores = []
    for src, ref in zip(batched_src, batched_ref):
      dy.renew_cg()
      loss_expr = generator.calc_loss(src, ref, loss_calculator)
      ref_scores.extend(loss_expr.value())
    ref_scores = [-x for x in ref_scores]

  # Perform generation of output
  with io.open(args["trg_file"], 'wt', encoding='utf-8') as fp:  # Saving the translated output to a trg file
    for i, src in enumerate(src_corpus):
      # Do the decoding
      if args["max_src_len"] is not None and len(src) > args["max_src_len"]:
        output_txt = NO_DECODING_ATTEMPTED
      else:
=======
class XnmtDecoder(Serializable):
  yaml_tag = u'!XnmtDecoder'
  def __init__(self, model_file=None, src_file=None, trg_file=None, ref_file=None, max_src_len=None,
                  input_format="text", post_process="none", report_path=None, report_type="html",
                  beam=1, max_len=100, len_norm_type=None, mode="onebest"):
    """
    :param model_file: pretrained (saved) model path (required onless model_elements is given)
    :param src_file: path of input src file to be translated
    :param trg_file: path of file where trg translatons will be written
    :param ref_file: path of file with reference translations, e.g. for forced decoding
    :param max_src_len (int): Remove sentences from data to decode that are longer than this on the source side
    :param input_format: format of input data: text/contvec
    :param post_process: post-processing of translation outputs: none/join-char/join-bpe
    :param report_path: a path to which decoding reports will be written
    :param report_type: report to generate file/html. Can be multiple, separate with comma.
    :param beam (int):
    :param max_len (int):
    :param len_norm_type:
    :param mode: type of decoding to perform. onebest: generate one best. forced: perform forced decoding. forceddebug: perform forced decoding, calculate training loss, and make suer the scores are identical for debugging purposes.
    """
    self.model_file = model_file
    self.src_file = src_file
    self.trg_file = trg_file
    self.ref_file = ref_file
    self.max_src_len = max_src_len
    self.input_format = input_format
    self.post_process = post_process
    self.report_path = report_path
    self.report_type = report_type
    self.beam = beam
    self.max_len = max_len
    self.len_norm_type = len_norm_type
    self.mode = mode
    

  def __call__(self, src_file=None, trg_file=None, candidate_id_file=None, model_elements=None):
    """
    :param src_file: path of input src file to be translated
    :param trg_file: path of file where trg translatons will be written
    :param candidate_id_file: if we are doing something like retrieval where we select from fixed candidates, sometimes we want to limit our candidates to a certain subset of the full set. this setting allows us to do this.
    :param model_elements: If None, the model will be loaded from model_file. If set, should equal (corpus_parser, generator).
    """
    if model_elements is None:
      raise RuntimeError("xnmt_decode with model_element=None needs to be updated to run with the new YamlSerializer")
  #    TODO: These lines need to be updated / removed!
  #    model = dy.Model()
  #    model_serializer = JSONSerializer()
  #    serialize_container = model_serializer.load_from_file(args.model_file, model)
  #
  #    src_vocab = Vocab(serialize_container.src_vocab)
  #    trg_vocab = Vocab(serialize_container.trg_vocab)
  #
  #    generator = DefaultTranslator(serialize_container.src_embedder, serialize_container.encoder,
  #                                  serialize_container.attender, serialize_container.trg_embedder,
  #                                  serialize_container.decoder)
  #
    else:
      corpus_parser, generator = model_elements
    
    args = dict(model_file=self.model_file, src_file=src_file or self.src_file, trg_file=trg_file or self.trg_file, ref_file=self.ref_file, max_src_len=self.max_src_len,
                  input_format=self.input_format, post_process=self.post_process, candidate_id_file=candidate_id_file, report_path=self.report_path, report_type=self.report_type,
                  beam=self.beam, max_len=self.max_len, len_norm_type=self.len_norm_type, mode=self.mode)
  
    is_reporting = issubclass(generator.__class__, Reportable) and args["report_path"] is not None
    # Corpus
    src_corpus = list(corpus_parser.src_reader.read_sents(args["src_file"]))
    # Get reference if it exists and is necessary
    if args["mode"] == "forced" or args["mode"] == "forceddebug":
      if args["ref_file"] == None:
        raise RuntimeError("When performing {} decoding, must specify reference file".format(args["mode"]))
      ref_corpus = list(corpus_parser.trg_reader.read_sents(args["ref_file"]))
    else:
      ref_corpus = None
    # Vocab
    src_vocab = corpus_parser.src_reader.vocab if hasattr(corpus_parser.src_reader, "vocab") else None
    trg_vocab = corpus_parser.trg_reader.vocab if hasattr(corpus_parser.trg_reader, "vocab") else None
    # Perform initialization
    generator.set_train(False)
    generator.initialize_generator(**args)
  
    # TODO: Structure it better. not only Translator can have post processes
    if issubclass(generator.__class__, Translator):
      generator.set_post_processor(self.get_output_processor())
      generator.set_trg_vocab(trg_vocab)
      generator.set_reporting_src_vocab(src_vocab)
  
    if is_reporting:
      generator.set_report_resource("src_vocab", src_vocab)
      generator.set_report_resource("trg_vocab", trg_vocab)
  
    # If we're debugging, calculate the loss for each target sentence
    ref_scores = None
    if args["mode"] == 'forceddebug':
      batcher = xnmt.batcher.InOrderBatcher(32) # Arbitrary
      batched_src, batched_ref = batcher.pack(src_corpus, ref_corpus)
      ref_scores = []
      for src, ref in zip(batched_src, batched_ref):
>>>>>>> 2e745aaf
        dy.renew_cg()
        loss_expr = generator.calc_loss(src, ref)
        ref_scores.extend(loss_expr.value())
      ref_scores = [-x for x in ref_scores]
  
    # Perform generation of output
    with io.open(args["trg_file"], 'wt', encoding='utf-8') as fp:  # Saving the translated output to a trg file
      for i, src in enumerate(src_corpus):
        # Do the decoding
        if args["max_src_len"] is not None and len(src) > args["max_src_len"]:
          output_txt = NO_DECODING_ATTEMPTED
        else:
          dy.renew_cg()
          ref_ids = ref_corpus[i] if ref_corpus != None else None
          output = generator.generate_output(src, i, forced_trg_ids=ref_ids)
          # If debugging forced decoding, make sure it matches
          if ref_scores != None and (abs(output[0].score-ref_scores[i]) / abs(ref_scores[i])) > 1e-5:
            print('Forced decoding score {} and loss {} do not match at sentence {}'.format(output[0].score, ref_scores[i], i))
          output_txt = output[0].plaintext
        # Printing to trg file
        fp.write(u"{}\n".format(output_txt))
  
  def get_output_processor(self):
    spec = self.post_process
    if spec == "none":
      return PlainTextOutputProcessor()
    elif spec == "join-char":
      return JoinedCharTextOutputProcessor()
    elif spec == "join-bpe":
      return JoinedBPETextOutputProcessor()
    else:
      raise RuntimeError("Unknown postprocessing argument {}".format(spec))
  
if __name__ == "__main__":
  raise NotImplementedError()
#   # Parse arguments
#   parser = OptionParser()
#   args = parser.args_from_command_line("decode", sys.argv[1:])
#   # Load model
#   xnmt_decode(args)
<|MERGE_RESOLUTION|>--- conflicted
+++ resolved
@@ -11,12 +11,9 @@
 from xnmt.translator import *
 from xnmt.search_strategy import *
 from xnmt.options import OptionParser, Option
-<<<<<<< HEAD
 from xnmt import loss_calculator
 from xnmt.loss_calculator import LossCalculator
-=======
 from xnmt.serializer import Serializable
->>>>>>> 2e745aaf
 
 '''
 This will be the main class to perform decoding.
@@ -24,100 +21,11 @@
 
 NO_DECODING_ATTEMPTED = u"@@NO_DECODING_ATTEMPTED@@"
 
-<<<<<<< HEAD
-def xnmt_decode(src_file, trg_file, model_elements=None, model_file=None, ref_file=None, max_src_len=None,
-                input_format="text", post_process="none", candidate_id_file=None, report_path=None, report_type="html",
-                beam=1, max_len=100, len_norm_type=None, mode="onebest", loss_calculator=LossCalculator()):
-  """
-  :param src_file: path of input src file to be translated
-  :param trg_file: path of file where trg translatons will be written
-  :param model_elements: If None, the model will be loaded from model_file. If set, should equal (corpus_parser, generator).
-  :param model_file: pretrained (saved) model path (required onless model_elements is given)
-  :param ref_file: path of file with reference translations, e.g. for forced decoding
-  :param max_src_len (int): Remove sentences from data to decode that are longer than this on the source side
-  :param input_format: format of input data: text/contvec
-  :param post_process: post-processing of translation outputs: none/join-char/join-bpe
-  :param candidate_id_file: if we are doing something like retrieval where we select from fixed candidates, sometimes we want to limit our candidates to a certain subset of the full set. this setting allows us to do this.
-  :param report_path: a path to which decoding reports will be written
-  :param report_type: report to generate file/html. Can be multiple, separate with comma.
-  :param beam (int):
-  :param max_len (int):
-  :param len_norm_type:
-  :param mode: type of decoding to perform. onebest: generate one best. forced: perform forced decoding. forceddebug: perform forced decoding, calculate training loss, and make suer the scores are identical for debugging purposes.
-  """
-  if model_elements is None:
-    raise RuntimeError("xnmt_decode with model_element=None needs to be updated to run with the new YamlSerializer")
-#    TODO: These lines need to be updated / removed!
-#    model = dy.Model()
-#    model_serializer = JSONSerializer()
-#    serialize_container = model_serializer.load_from_file(args.model_file, model)
-#
-#    src_vocab = Vocab(serialize_container.src_vocab)
-#    trg_vocab = Vocab(serialize_container.trg_vocab)
-#
-#    generator = DefaultTranslator(serialize_container.src_embedder, serialize_container.encoder,
-#                                  serialize_container.attender, serialize_container.trg_embedder,
-#                                  serialize_container.decoder)
-#
-  else:
-    corpus_parser, generator = model_elements
-  
-  args = dict(model_file=model_file, src_file=src_file, trg_file=trg_file, ref_file=ref_file, max_src_len=max_src_len,
-                input_format=input_format, post_process=post_process, candidate_id_file=candidate_id_file, report_path=report_path, report_type=report_type,
-                beam=beam, max_len=max_len, len_norm_type=len_norm_type, mode=mode)
-
-  is_reporting = issubclass(generator.__class__, Reportable) and args["report_path"] is not None
-  # Corpus
-  src_corpus = list(corpus_parser.src_reader.read_sents(args["src_file"]))
-  # Get reference if it exists and is necessary
-  if args["mode"] == "forced" or args["mode"] == "forceddebug":
-    if args["ref_file"] == None:
-      raise RuntimeError("When performing {} decoding, must specify reference file".format(args["mode"]))
-    ref_corpus = list(corpus_parser.trg_reader.read_sents(args["ref_file"]))
-  else:
-    ref_corpus = None
-  # Vocab
-  src_vocab = corpus_parser.src_reader.vocab if hasattr(corpus_parser.src_reader, "vocab") else None
-  trg_vocab = corpus_parser.trg_reader.vocab if hasattr(corpus_parser.trg_reader, "vocab") else None
-  # Perform initialization
-  generator.set_train(False)
-  generator.initialize_generator(**args)
-
-  # TODO: Structure it better. not only Translator can have post processes
-  if issubclass(generator.__class__, Translator):
-    generator.set_post_processor(output_processor_for_spec(args["post_process"]))
-    generator.set_trg_vocab(trg_vocab)
-    generator.set_reporting_src_vocab(src_vocab)
-
-  if is_reporting:
-    generator.set_report_resource("src_vocab", src_vocab)
-    generator.set_report_resource("trg_vocab", trg_vocab)
-
-  # If we're debugging, calculate the loss for each target sentence
-  ref_scores = None
-  if args["mode"] == 'forceddebug':
-    batcher = xnmt.batcher.InOrderBatcher(32) # Arbitrary
-    batched_src, batched_ref = batcher.pack(src_corpus, ref_corpus)
-    ref_scores = []
-    for src, ref in zip(batched_src, batched_ref):
-      dy.renew_cg()
-      loss_expr = generator.calc_loss(src, ref, loss_calculator)
-      ref_scores.extend(loss_expr.value())
-    ref_scores = [-x for x in ref_scores]
-
-  # Perform generation of output
-  with io.open(args["trg_file"], 'wt', encoding='utf-8') as fp:  # Saving the translated output to a trg file
-    for i, src in enumerate(src_corpus):
-      # Do the decoding
-      if args["max_src_len"] is not None and len(src) > args["max_src_len"]:
-        output_txt = NO_DECODING_ATTEMPTED
-      else:
-=======
 class XnmtDecoder(Serializable):
   yaml_tag = u'!XnmtDecoder'
   def __init__(self, model_file=None, src_file=None, trg_file=None, ref_file=None, max_src_len=None,
                   input_format="text", post_process="none", report_path=None, report_type="html",
-                  beam=1, max_len=100, len_norm_type=None, mode="onebest"):
+                  beam=1, max_len=100, len_norm_type=None, mode="onebest", loss_calculator=LossCalculator()):
     """
     :param model_file: pretrained (saved) model path (required onless model_elements is given)
     :param src_file: path of input src file to be translated
@@ -210,9 +118,8 @@
       batched_src, batched_ref = batcher.pack(src_corpus, ref_corpus)
       ref_scores = []
       for src, ref in zip(batched_src, batched_ref):
->>>>>>> 2e745aaf
         dy.renew_cg()
-        loss_expr = generator.calc_loss(src, ref)
+        loss_expr = generator.calc_loss(src, ref, loss_calculator=LossCalculator())
         ref_scores.extend(loss_expr.value())
       ref_scores = [-x for x in ref_scores]
   
