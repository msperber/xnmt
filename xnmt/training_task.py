from __future__ import division, generators

from subprocess import Popen
import random
import io

import numpy as np
import dynet as dy

from xnmt.serializer import Serializable, YamlSerializer, DependentInitParam
from xnmt.loss import LossBuilder
from xnmt.inference import SimpleInference
from xnmt.events import register_xnmt_event
from xnmt.loss_calculator import LossCalculator, MLELoss
from xnmt.batcher import SrcBatcher
from xnmt.loss_tracker import BatchLossTracker
import xnmt.xnmt_evaluate
from xnmt.evaluator import LossScore

class TrainingTask(object):
  """
  Base class for a training task. Training tasks can perform training steps
  and keep track of the training state, but may not implement the actual training
  loop.
  """
  def __init__(self, model):
    self.model = model
  
  def should_stop_training(self):
    """
    :returns: True iff training is finished, i.e. training_step(...) should not be called again
    """
    raise NotImplementedError("")
  
  def training_step(self, src, trg):
    """
    Performs forward pass corresponding to a single training step.
    Training logic like switching epochs, reshuffling batches, etc. must be
    handled as well.
    
    :param src: src minibatch
    :param trg: trg minibatch
    :returns: Loss
    """
    raise NotImplementedError("")

  def update_weights(self, loss, trainer, dynet_profiling):
    """
    Standardized way to perform backward pass and parameter updates.
    Can be sidestepped e.g. for custom multitask training logic.
    
    :param loss: Result of self.training_step(...)
    :param trainer: DyNet trainer / xnmt.optimizer object
    :param dynet_profiling: if > 0, print the computation graph 
    """
    if dynet_profiling and dynet_profiling > 0:
      dy.print_text_graphviz()
    loss.backward()
    trainer.update()
  
  def checkpoint_needed(self):
    raise NotImplementedError()

  def checkpoint(self, control_learning_schedule=False, out_ext=".dev_hyp", ref_ext=".dev_ref", 
                 encoding='utf-8'):
    """
    Performs a dev checkpoint
    :param control_learning_schedule: If False, only evaluate dev data.
                                      If True, also perform model saving, LR decay etc. if needed.
    :param out_ext:
    :param ref_ext:
    :param encoding:
    :returns: True if the model needs saving, False otherwise
    """
    raise NotImplementedError()


class SimpleTrainingTask(TrainingTask, Serializable):
  yaml_tag = u'!SimpleTrainingTask'
  def __init__(self, yaml_context, corpus_parser, model, glob={},
               dev_every=0, batcher=None, loss_calculator=None, 
               pretrained_model_file="", src_format="text", trainer=None, 
               run_for_epochs=None, lr_decay=1.0, lr_decay_times=3, attempts_before_lr_decay=1,
               dev_metrics="", schedule_metric="loss", restart_trainer=False,
               reload_command=None, name=None, inference=None):
    """
    :param yaml_context:
    :param corpus_parser: an input.InputReader object
    :param model: a generator.GeneratorModel object
    :param dev_every (int): dev checkpoints every n sentences (0 for only after epoch)
    :param batcher: Type of batcher. Defaults to SrcBatcher of batch size 32.
    :param loss_calculator:
    :param pretrained_model_file: Path of pre-trained model file
    :param src_format: Format of input data: text/contvec
    :param lr_decay (float):
    :param lr_decay_times (int):  Early stopping after decaying learning rate a certain number of times
    :param attempts_before_lr_decay (int): apply LR decay after dev scores haven't improved over this many checkpoints
    :param dev_metrics: Comma-separated list of evaluation metrics (bleu/wer/cer)
    :param schedule_metric: determine learning schedule based on this dev_metric (loss/bleu/wer/cer)
    :param restart_trainer: Restart trainer (useful for Adam) and revert weights to best dev checkpoint when applying LR decay (https://arxiv.org/pdf/1706.09733.pdf)
    :param reload_command: Command to change the input data after each epoch.
                           --epoch EPOCH_NUM will be appended to the command.
                           To just reload the data after each epoch set the command to 'true'.
    :param name: will be prepended to log outputs if given
    :param inference: used for inference during dev checkpoints if dev_metrics are specified
    """
    assert yaml_context is not None
    self.yaml_context = yaml_context
    self.model_file = self.yaml_context.dynet_param_collection.model_file
    self.yaml_serializer = YamlSerializer()

    if lr_decay > 1.0 or lr_decay <= 0.0:
      raise RuntimeError("illegal lr_decay, must satisfy: 0.0 < lr_decay <= 1.0")
    self.lr_decay = lr_decay
    self.attempts_before_lr_decay = attempts_before_lr_decay
    self.lr_decay_times = lr_decay_times
    self.restart_trainer = restart_trainer
    self.run_for_epochs = run_for_epochs
    
    self.early_stopping_reached = False
    # training state
    self.training_state = TrainingState()

    self.evaluators = [s.lower() for s in dev_metrics.split(",") if s.strip()!=""]
    if schedule_metric.lower() not in self.evaluators:
              self.evaluators.append(schedule_metric.lower())
    if "loss" not in self.evaluators: self.evaluators.append("loss")
    if dev_metrics:
      self.inference = inference or SimpleInference()

    self.reload_command = reload_command
    if reload_command is not None:
        self._augmentation_handle = None
        self._augment_data_initial()

    self.model = model
    self.corpus_parser = corpus_parser
    self.loss_calculator = loss_calculator or LossCalculator(MLELoss())
    self.pretrained_model_file = pretrained_model_file
    if self.pretrained_model_file:
      self.yaml_context.dynet_param_collection.load_from_data_file(self.pretrained_model_file + '.data')

    self.batcher = batcher or SrcBatcher(32)
    if src_format == "contvec":
      self.batcher.pad_token = np.zeros(self.model.src_embedder.emb_dim)
    self.pack_batches()
    self.logger = BatchLossTracker(self, dev_every, name)

    self.schedule_metric = schedule_metric.lower()

  def dependent_init_params(self, initialized_subcomponents):
    """
    Overwrite Serializable.dependent_init_params() to realize sharing of vocab size between embedders and corpus parsers
    """
    return [DependentInitParam(param_descr="model.src_embedder.vocab_size", value_fct=lambda: initialized_subcomponents["corpus_parser"].src_reader.vocab_size()),
            DependentInitParam(param_descr="model.decoder.vocab_size", value_fct=lambda: initialized_subcomponents["corpus_parser"].trg_reader.vocab_size()),
            DependentInitParam(param_descr="model.trg_embedder.vocab_size", value_fct=lambda: initialized_subcomponents["corpus_parser"].trg_reader.vocab_size()),
            DependentInitParam(param_descr="model.src_embedder.vocab", value_fct=lambda: initialized_subcomponents["corpus_parser"].src_reader.vocab),
            DependentInitParam(param_descr="model.trg_embedder.vocab", value_fct=lambda: initialized_subcomponents["corpus_parser"].trg_reader.vocab)]

  def pack_batches(self):
    """
    Packs src/trg examples into batches, possibly randomized. No shuffling performed here.
    """
    self.train_src, self.train_trg = \
      self.batcher.pack(self.corpus_parser.get_training_corpus().train_src_data, self.corpus_parser.get_training_corpus().train_trg_data)
    self.dev_src, self.dev_trg = \
      self.batcher.pack(self.corpus_parser.get_training_corpus().dev_src_data, self.corpus_parser.get_training_corpus().dev_trg_data)

  def _augment_data_initial(self):
    """
    Called before loading corpus for the first time, if reload_command is given
    """
<<<<<<< HEAD
    return self.tasks[0].model
  @property
  def batcher(self):
    """
    Allow access to batcher of main task
    """
    return self.tasks[0].batcher
=======
    augment_command = self.reload_command
    print('initial augmentation')
    if self._augmentation_handle is None:
      # first run
      self._augmentation_handle = Popen(augment_command + " --epoch 0", shell=True)
      self._augmentation_handle.wait()
>>>>>>> aa18ded5

  def _augment_data_next_epoch(self):
    """
    This is run in the background if reload_command is given to prepare data for the next epoch
    """
    augment_command = self.reload_command
    if self._augmentation_handle is None:
      # first run
      self._augmentation_handle = Popen(augment_command + " --epoch %d" % self.training_state.epoch_num, shell=True)
      self._augmentation_handle.wait()
   
    self._augmentation_handle.poll()
    retcode = self._augmentation_handle.returncode
    if retcode is not None:
      if self.training_state.epoch_num > 0:
        print('using reloaded data')
      # reload the data   
      self.corpus_parser._read_training_corpus(self.corpus_parser.training_corpus) # TODO: fix
      # restart data generation
      self._augmentation_handle = Popen(augment_command + " --epoch %d" % self.training_state.epoch_num, shell=True)
    else:
      print('new data set is not ready yet, using data from last epoch.')

  @register_xnmt_event
  def new_epoch(self, training_regimen, num_sents):
    """
    New epoch event.
    :param training_regimen: Indicates which training regimen is advancing to the next epoch.
    :param num_sents: Number of sentences in the upcoming epoch (may change between epochs)
    """
    pass

  def should_stop_training(self):
    """
    Signal stopping if self.early_stopping_reached is marked or we exhausted the number of requested epochs.
    """
    return self.early_stopping_reached \
      or self.training_state.epoch_num > self.run_for_epochs \
      or (self.training_state.epoch_num == self.run_for_epochs and self.training_state.steps_into_epoch >= self.cur_num_minibatches()-1)
  
  def cur_num_minibatches(self):
    """
    Current number of minibatches (may change between epochs, e.g. for randomizing batchers or if reload_command is given)
    """
    return len(self.train_src)
  
  def cur_num_sentences(self):
    """
    Current number of parallel sentences (may change between epochs, e.g. if reload_command is given)
    """
    return len(self.corpus_parser.training_corpus.train_src_data)
  
  def advance_epoch(self):
    """
    Shifts internal state to the next epoch, including batch re-packing and shuffling.
    """
    if self.reload_command is not None:
      self._augment_data_next_epoch()
    self.training_state.epoch_seed = random.randint(1,2147483647)
    random.seed(self.training_state.epoch_seed)
    np.random.seed(self.training_state.epoch_seed)
    self.pack_batches()
    self.training_state.epoch_num += 1
    self.training_state.steps_into_epoch = 0
    self.minibatch_order = list(range(0, self.cur_num_minibatches()))
    np.random.shuffle(self.minibatch_order)
    self.new_epoch(training_regimen=self, num_sents=self.cur_num_sentences())
  
  def next_minibatch(self):
    """
    Infinitely loops over training minibatches and calls advance_epoch() after every complete sweep over the corpus.
    :returns: Generator yielding (src_batch,trg_batch) tuples 
    """
    while True:
      self.advance_epoch()
      for batch_num in self.minibatch_order:
        src = self.train_src[batch_num]
        trg = self.train_trg[batch_num]
        yield src, trg
        self.training_state.steps_into_epoch += 1
  
  def training_step(self, src, trg):
    """
    Performs forward pass, backward pass, parameter update for the given minibatch
    """
    loss_builder = LossBuilder()
    standard_loss = self.model.calc_loss(src, trg, self.loss_calculator)
    if standard_loss.__class__ == LossBuilder:
      loss = None
      for loss_name, loss_expr in standard_loss.loss_nodes:
        loss_builder.add_loss(loss_name, loss_expr)
        loss = loss_expr if not loss else loss + loss_expr
      standard_loss = loss

    else:
      loss_builder.add_loss("loss", standard_loss)

    additional_loss = self.model.calc_additional_loss(dy.nobackprop(-standard_loss))
    if additional_loss != None:
      loss_builder.add_loss("additional_loss", additional_loss)

    loss_value = loss_builder.compute()
    self.logger.update_epoch_loss(src, trg, loss_builder)
    self.logger.report_train_process()

    return loss_value
    
  def checkpoint_needed(self):
    return self.logger.should_report_dev()

  def checkpoint(self, control_learning_schedule=True, out_ext=".dev_hyp", ref_ext=".dev_ref", encoding='utf-8'):
    """
    Performs a dev checkpoint
    :param control_learning_schedule: If False, only evaluate dev data.
                                      If True, also perform model saving, LR decay etc. if needed.
    :param out_ext:
    :param ref_ext:
    :param encoding:
    :returns: True if the model needs saving, False otherwise
    """
    ret = False
    self.logger.new_dev()
    trg_words_cnt, loss_score = self.compute_dev_loss() # forced decoding loss

    eval_scores = {"loss" : loss_score}
    if len(list(filter(lambda e: e!="loss", self.evaluators))) > 0:
      trg_file = None
      if self.model_file:
        evaluate_args = {}
        out_file = self.model_file + out_ext
        out_file_ref = self.model_file + ref_ext
        trg_file = out_file
        evaluate_args["hyp_file"] = out_file
        evaluate_args["ref_file"] = out_file_ref
      # Decoding + post_processing
      self.inference(corpus_parser = self.corpus_parser, generator = self.model,
                        src_file = self.corpus_parser.training_corpus.dev_src,
                        trg_file = trg_file,
                        candidate_id_file = self.corpus_parser.training_corpus.dev_id_file)
      output_processor = self.inference.get_output_processor() # TODO: hack, refactor
      # Copy Trg to Ref
      processed = []
      with io.open(self.corpus_parser.training_corpus.dev_trg, encoding=encoding) as fin:
        for line in fin:
          processed.append(output_processor.words_to_string(line.strip().split()) + u"\n")
      with io.open(out_file_ref, 'wt', encoding=encoding) as fout:
        for line in processed:
          fout.write(line)
      # Evaluation
      for evaluator in self.evaluators:
        if evaluator=="loss": continue
        evaluate_args["evaluator"] = evaluator
        eval_score = xnmt.xnmt_evaluate.xnmt_evaluate(**evaluate_args)
        eval_scores[evaluator] = eval_score
    # Logging
    if self.schedule_metric == "loss":
      self.logger.set_dev_score(trg_words_cnt, loss_score)
    else:
      self.logger.set_dev_score(trg_words_cnt, eval_scores[self.schedule_metric])

    # print previously computed metrics
    for metric in self.evaluators:
      if metric != self.schedule_metric:
        self.logger.report_auxiliary_score(eval_scores[metric])
    
    if control_learning_schedule:
      print("> Checkpoint")
      # Write out the model if it's the best one
      if self.logger.report_dev_and_check_model(self.model_file):
        if self.model_file is not None:
          ret = True
        self.training_state.cur_attempt = 0
      else:
        # otherwise: learning rate decay / early stopping
        self.training_state.cur_attempt += 1
        if self.lr_decay < 1.0 and self.training_state.cur_attempt >= self.attempts_before_lr_decay:
          self.training_state.num_times_lr_decayed += 1
          if self.training_state.num_times_lr_decayed > self.lr_decay_times:
            print('  Early stopping')
            self.early_stopping_reached = True
          else:
            self.trainer.learning_rate *= self.lr_decay
            print('  new learning rate: %s' % self.trainer.learning_rate)
            if self.restart_trainer:
              print('  restarting trainer and reverting learned weights to best checkpoint..')
              self.trainer.restart()
              self.yaml_context.dynet_param_collection.revert_to_best_model()

    return ret

  def compute_dev_loss(self):
    loss_builder = LossBuilder()
    trg_words_cnt = 0
    for src, trg in zip(self.dev_src, self.dev_trg):
      dy.renew_cg()
      standard_loss = self.model.calc_loss(src, trg, self.loss_calculator)
      loss_builder.add_loss("loss", standard_loss)
      trg_words_cnt += self.logger.count_trg_words(trg)
      loss_builder.compute()
    return trg_words_cnt, LossScore(loss_builder.sum() / trg_words_cnt)


class TrainingState(object):
  """
  This holds the state of the training loop.
  """
  def __init__(self):
    self.num_times_lr_decayed = 0
    self.cur_attempt = 0
    self.epoch_num = 0
    self.steps_into_epoch = 0
    # used to pack and shuffle minibatches; storing helps resuming crashed trainings
    self.epoch_seed = random.randint(1,2147483647)<|MERGE_RESOLUTION|>--- conflicted
+++ resolved
@@ -142,7 +142,7 @@
 
     self.batcher = batcher or SrcBatcher(32)
     if src_format == "contvec":
-      self.batcher.pad_token = np.zeros(self.model.src_embedder.emb_dim)
+      self.batcher.src_pad_token = None # np.zeros(self.model.src_embedder.emb_dim)
     self.pack_batches()
     self.logger = BatchLossTracker(self, dev_every, name)
 
@@ -171,22 +171,12 @@
     """
     Called before loading corpus for the first time, if reload_command is given
     """
-<<<<<<< HEAD
-    return self.tasks[0].model
-  @property
-  def batcher(self):
-    """
-    Allow access to batcher of main task
-    """
-    return self.tasks[0].batcher
-=======
     augment_command = self.reload_command
     print('initial augmentation')
     if self._augmentation_handle is None:
       # first run
       self._augmentation_handle = Popen(augment_command + " --epoch 0", shell=True)
       self._augmentation_handle.wait()
->>>>>>> aa18ded5
 
   def _augment_data_next_epoch(self):
     """
@@ -325,6 +315,7 @@
       self.inference(corpus_parser = self.corpus_parser, generator = self.model,
                         src_file = self.corpus_parser.training_corpus.dev_src,
                         trg_file = trg_file,
+                        batcher=self.batcher,
                         candidate_id_file = self.corpus_parser.training_corpus.dev_id_file)
       output_processor = self.inference.get_output_processor() # TODO: hack, refactor
       # Copy Trg to Ref
