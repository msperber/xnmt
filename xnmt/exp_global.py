import logging
logger = logging.getLogger('xnmt')
import os

from simple_settings import settings
import dynet as dy

from xnmt.serialize.serializable import Serializable

class ExpGlobal(Serializable):
  yaml_tag = u'!ExpGlobal'
<<<<<<< HEAD
  def __init__(self, model_file="{EXP_DIR}/models/{EXP}.mod",
               log_file="{EXP_DIR}/logs/{EXP}.log", dropout = 0.0,
               weight_noise = 0.0, default_layer_dim = 512, glorot_gain=1.0,
=======
  def __init__(self, model_file=settings.DEFAULT_MOD_PATH,
               log_file=settings.DEFAULT_LOG_PATH,
               dropout = 0.3, weight_noise = 0.0, default_layer_dim = 512,
>>>>>>> 7b5890e5
               save_num_checkpoints=1, eval_only=False, commandline_args=None,
               dynet_param_collection = None):
    self.model_file = model_file
    self.out_file = log_file
    self.log_file = log_file
    self.dropout = dropout
    self.weight_noise = weight_noise
    self.default_layer_dim = default_layer_dim
    self.glorot_gain = glorot_gain
    self.model_file = None
    self.eval_only = eval_only
    self.dynet_param_collection = dynet_param_collection or PersistentParamCollection(model_file, save_num_checkpoints)
    self.commandline_args = commandline_args

class PersistentParamCollection(object):
  def __init__(self, model_file, save_num_checkpoints=1):
    self.model_file = model_file
    self.param_col = dy.Model()
    self.is_saved = False
    assert save_num_checkpoints >= 1 or (model_file is None and save_num_checkpoints==0)
    if save_num_checkpoints>0: self.data_files = [self.model_file + '.data']
    for i in range(1,save_num_checkpoints):
      self.data_files.append(self.model_file + '.data.' + str(i))
  def revert_to_best_model(self):
    self.param_col.populate(self.model_file + '.data')
  def save(self, fname=None):
    if fname: assert fname == self.data_files[0], "%s != %s" % (fname + '.data', self.data_files[0])
    if not self.is_saved:
      self.remove_existing_history()
    self.shift_safed_checkpoints()
    self.param_col.save(self.data_files[0])
    self.is_saved = True
  def remove_existing_history(self):
    for fname in self.data_files[1:]:
      if os.path.exists(fname):
        os.remove(fname)
  def shift_safed_checkpoints(self):
    for i in range(len(self.data_files)-1)[::-1]:
      if os.path.exists(self.data_files[i]):
        os.rename(self.data_files[i], self.data_files[i+1])
  def load_from_data_file(self, datafile):
    self.param_col.populate(datafile)

class NonPersistentParamCollection(object):
  def __init__(self):
    self.param_col = dy.Model()
    self.model_file = None
  def revert_to_best_model(self):
    logger.warning("reverting a non-persistent param collection has no effect")
  def save(self, fname=None):
    logger.warning("saving a non-persistent param collection has no effect")
  def remove_existing_history(self):
    logger.warning("editing history of a non-persistent param collection has no effect")
  def shift_safed_checkpoints(self):
    logger.warning("editing history of a non-persistent param collection has no effect")
  def load_from_data_file(self, datafile):
    self.param_col.populate(datafile)<|MERGE_RESOLUTION|>--- conflicted
+++ resolved
@@ -9,15 +9,10 @@
 
 class ExpGlobal(Serializable):
   yaml_tag = u'!ExpGlobal'
-<<<<<<< HEAD
-  def __init__(self, model_file="{EXP_DIR}/models/{EXP}.mod",
-               log_file="{EXP_DIR}/logs/{EXP}.log", dropout = 0.0,
-               weight_noise = 0.0, default_layer_dim = 512, glorot_gain=1.0,
-=======
   def __init__(self, model_file=settings.DEFAULT_MOD_PATH,
                log_file=settings.DEFAULT_LOG_PATH,
                dropout = 0.3, weight_noise = 0.0, default_layer_dim = 512,
->>>>>>> 7b5890e5
+               glorot_gain=1.0,
                save_num_checkpoints=1, eval_only=False, commandline_args=None,
                dynet_param_collection = None):
     self.model_file = model_file
