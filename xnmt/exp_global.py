import logging
logger = logging.getLogger('xnmt')
import os

from simple_settings import settings
import dynet as dy

from xnmt.serialize.serializable import Serializable, bare
from xnmt.param_init import ZeroInitializer, GlorotInitializer

class ExpGlobal(Serializable):
  yaml_tag = u'!ExpGlobal'
<<<<<<< HEAD
  def __init__(self,
               model_file="{EXP_DIR}/models/{EXP}.mod",
               log_file="{EXP_DIR}/logs/{EXP}.log",
               dropout = 0.0,
               weight_noise = 0.0,
               default_layer_dim = 512,
               param_init=bare(GlorotInitializer),
               bias_init=bare(ZeroInitializer),
               save_num_checkpoints=1,
               eval_only=False,
               commandline_args=None,
=======
  def __init__(self, model_file=settings.DEFAULT_MOD_PATH,
               log_file=settings.DEFAULT_LOG_PATH,
               dropout = 0.3, weight_noise = 0.0, default_layer_dim = 512,
               save_num_checkpoints=1, eval_only=False, commandline_args=None,
>>>>>>> f2b4e562
               dynet_param_collection = None):
    """
    :param model_file (string): Location to write model file to
    :param log_file (string): Location to write log file to
    :param dropout (float): Default dropout probability that should be used by supporting components but can be overwritten
    :param weight_noise (float): Default weight noise level that should be used by supporting components but can be overwritten
    :param default_layer_dim (int): Default layer dimension that should be used by supporting components but can be overwritten
    :param param_init (xnmt.param_init.ParamInitializer): Default parameter initializer that should be used by supporting components but can be overwritten
    :param bias_init (xnmt.param_init.ParamInitializer): Default initializer for bias parameters that should be used by supporting components but can be overwritten
    :param save_num_checkpoints (int): save DyNet parameters for the most recent n checkpoints, useful for model averaging/ensembling
    :param eval_only (bool): If True, skip the training loop
    :param commandline_args: Holds commandline arguments with which XNMT was launched
    :param dynet_param_collection (xnmt.exp_global.PersistentParamCollection): Manages DyNet weights 
    """
    self.model_file = model_file
    self.log_file = log_file
    self.dropout = dropout
    self.weight_noise = weight_noise
    self.default_layer_dim = default_layer_dim
    self.param_init = param_init
    self.bias_init = bias_init
    self.model_file = None
    self.eval_only = eval_only
    self.dynet_param_collection = dynet_param_collection or PersistentParamCollection(model_file, save_num_checkpoints)
    self.commandline_args = commandline_args

class PersistentParamCollection(object):
  def __init__(self, model_file, save_num_checkpoints=1):
    self.model_file = model_file
    self.param_col = dy.Model()
    self.is_saved = False
    assert save_num_checkpoints >= 1 or (model_file is None and save_num_checkpoints==0)
    if save_num_checkpoints>0: self.data_files = [self.model_file + '.data']
    for i in range(1,save_num_checkpoints):
      self.data_files.append(self.model_file + '.data.' + str(i))
  def revert_to_best_model(self):
    self.param_col.populate(self.model_file + '.data')
  def save(self, fname=None):
    if fname: assert fname == self.data_files[0], "%s != %s" % (fname + '.data', self.data_files[0])
    if not self.is_saved:
      self.remove_existing_history()
    self.shift_safed_checkpoints()
    self.param_col.save(self.data_files[0])
    self.is_saved = True
  def remove_existing_history(self):
    for fname in self.data_files[1:]:
      if os.path.exists(fname):
        os.remove(fname)
  def shift_safed_checkpoints(self):
    for i in range(len(self.data_files)-1)[::-1]:
      if os.path.exists(self.data_files[i]):
        os.rename(self.data_files[i], self.data_files[i+1])
  def load_from_data_file(self, datafile):
    self.param_col.populate(datafile)

class NonPersistentParamCollection(object):
  def __init__(self):
    self.param_col = dy.Model()
    self.model_file = None
  def revert_to_best_model(self):
    logger.warning("reverting a non-persistent param collection has no effect")
  def save(self, fname=None):
    logger.warning("saving a non-persistent param collection has no effect")
  def remove_existing_history(self):
    logger.warning("editing history of a non-persistent param collection has no effect")
  def shift_safed_checkpoints(self):
    logger.warning("editing history of a non-persistent param collection has no effect")
  def load_from_data_file(self, datafile):
    self.param_col.populate(datafile)<|MERGE_RESOLUTION|>--- conflicted
+++ resolved
@@ -10,11 +10,10 @@
 
 class ExpGlobal(Serializable):
   yaml_tag = u'!ExpGlobal'
-<<<<<<< HEAD
   def __init__(self,
-               model_file="{EXP_DIR}/models/{EXP}.mod",
-               log_file="{EXP_DIR}/logs/{EXP}.log",
-               dropout = 0.0,
+               model_file=settings.DEFAULT_MOD_PATH,
+               log_file=settings.DEFAULT_LOG_PATH,
+               dropout = 0.3,
                weight_noise = 0.0,
                default_layer_dim = 512,
                param_init=bare(GlorotInitializer),
@@ -22,12 +21,6 @@
                save_num_checkpoints=1,
                eval_only=False,
                commandline_args=None,
-=======
-  def __init__(self, model_file=settings.DEFAULT_MOD_PATH,
-               log_file=settings.DEFAULT_LOG_PATH,
-               dropout = 0.3, weight_noise = 0.0, default_layer_dim = 512,
-               save_num_checkpoints=1, eval_only=False, commandline_args=None,
->>>>>>> f2b4e562
                dynet_param_collection = None):
     """
     :param model_file (string): Location to write model file to
