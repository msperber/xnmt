import ast
import io
import six

import numpy as np

from xnmt.serialize.serializable import Serializable
from xnmt.vocab import Vocab

###### Classes representing single inputs

class Input(object):
  """
  A template class to represent all inputs.
  """
  def __len__(self):
    raise NotImplementedError("__len__() must be implemented by Input subclasses")

  def __getitem__(self):
    raise NotImplementedError("__getitem__() must be implemented by Input subclasses")

  def get_padded_sent(self, token, pad_len):
    raise NotImplementedError("get_padded_sent() must be implemented by Input subclasses")

class SimpleSentenceInput(Input):
  """
  A simple sent, represented as a list of tokens
  """
  def __init__(self, words):
    self.words = words

  def __len__(self):
    return len(self.words)

  def __getitem__(self, key):
    return self.words[key]

  def get_padded_sent(self, token, pad_len):
    if pad_len == 0:
      return self
    new_words = list(self.words)
    new_words.extend([token] * pad_len)
    return self.__class__(new_words)

  def __str__(self):
    return " ".join(six.moves.map(str, self.words))

class SentenceInput(SimpleSentenceInput):
  def __init__(self, words):
    super(SentenceInput, self).__init__(words)
    self.annotation = {}

  def annotate(self, key, value):
    self.annotation[key] = value

  def get_padded_sent(self, token, pad_len):
    sent = super(SentenceInput, self).get_padded_sent(token, pad_len)
    sent.annotation = self.annotation
    return sent

class ArrayInput(Input):
  """
  A sent based on a single numpy array; first dimension contains tokens
  """
  def __init__(self, nparr):
    self.nparr = nparr

  def __len__(self):
    return self.nparr.shape[1] if len(self.nparr.shape) >= 2 else 1

  def __getitem__(self, key):
    return self.nparr.__getitem__(key)

  def get_padded_sent(self, token, pad_len):
    """
    :param token: None (replicate last frame) or 0 (pad zeros)
    :param pad_len:
    """
    if pad_len == 0:
      return self
<<<<<<< HEAD
    if token is not None: raise NotImplementedError("currently only support None token which causes replication of last frame")
    new_nparr = np.append(self.nparr, np.broadcast_to(np.reshape(self.nparr[:,-1], (self.nparr.shape[0], 1)), (self.nparr.shape[0], pad_len)), axis=1)
=======
    if token is None:
      new_nparr = np.append(self.nparr, np.broadcast_to(np.reshape(self.nparr[:,-1], (self.nparr.shape[0], 1)), (self.nparr.shape[0], pad_len)), axis=1)
    elif token == 0:
      new_nparr = np.append(self.nparr, np.zeros((self.nparr.shape[0], pad_len)), axis=1)
    else:
      raise NotImplementedError(f"currently only support 'None' or '0' as, but got '{token}'")
>>>>>>> 2f0ad47e
    return ArrayInput(new_nparr)

  def get_array(self):
    return self.nparr

###### Classes that will read in a file and turn it into an input

class InputReader(object):
  def read_sents(self, filename, filter_ids=None):
    """
    :param filename: data file
    :param filter_ids: only read sentences with these ids (0-indexed)
    :returns: iterator over sentences from filename
    """
    raise RuntimeError("Input readers must implement the read_sents function")

  def count_sents(self, filename):
    """
    :param filename: data file
    :returns: number of sentences in the data file
    """
    raise RuntimeError("Input readers must implement the count_sents function")

  def freeze(self):
    pass

class BaseTextReader(InputReader):
  def count_sents(self, filename):
    f = io.open(filename, encoding='utf-8')
    try:
      return sum(1 for _ in f)
    finally:
      f.close()

  def iterate_filtered(self, filename, filter_ids=None):
    """
    :param filename: data file (text file)
    :param filter_ids:
    :returns: iterator over lines as strings (useful for subclasses to implement read_sents)
    """
    sent_count = 0
    max_id = None
    if filter_ids is not None:
      max_id = max(filter_ids)
      filter_ids = set(filter_ids)
    with io.open(filename, encoding='utf-8') as f:
      for line in f:
        if filter_ids is None or sent_count in filter_ids:
          yield line
        sent_count += 1
        if max_id is not None and sent_count > max_id:
          break

class PlainTextReader(BaseTextReader, Serializable):
  """
  Handles the typical case of reading plain text files,
  with one sent per line.
  """
  yaml_tag = u'!PlainTextReader'
  def __init__(self, vocab=None):
    self.vocab = vocab
    if vocab is not None:
      self.vocab.freeze()
      self.vocab.set_unk(Vocab.UNK_STR)

  def read_sents(self, filename, filter_ids=None):
    if self.vocab is None:
      self.vocab = Vocab()
    return six.moves.map(lambda l: SimpleSentenceInput([self.vocab.convert(word) for word in l.strip().split()] + \
                                                      [self.vocab.convert(Vocab.ES_STR)]),
               self.iterate_filtered(filename, filter_ids))

  def freeze(self):
    self.vocab.freeze()
    self.vocab.set_unk(Vocab.UNK_STR)
    self.overwrite_serialize_param("vocab", self.vocab)

  def count_words(self, trg_words):
    trg_cnt = 0
    for x in trg_words:
      if type(x) == int:
        trg_cnt += 1 if x != Vocab.ES else 0
      else:
        trg_cnt += sum([1 if y != Vocab.ES else 0 for y in x])
    return trg_cnt

  def vocab_size(self):
    return len(self.vocab)

class SegmentationTextReader(PlainTextReader):
  yaml_tag = u'!SegmentationTextReader'

  def read_sents(self, filename, filter_ids=None):
    if self.vocab is None:
      self.vocab = Vocab()
    def convert(line, segmentation):
      line = line.strip().split()
      ret = SentenceInput(list(six.moves.map(self.vocab.convert, line)) + [self.vocab.convert(Vocab.ES_STR)])
      ret.annotate("segment", list(six.moves.map(int, segmentation.strip().split())))
      return ret

    if type(filename) != list:
      try:
        filename = ast.literal_eval(filename)
      except:
        print("Reading %s with a PlainTextReader instead..." % filename)
        return super(SegmentationTextReader, self).read_sents(filename)

    max_id = None
    if filter_ids is not None:
      max_id = max(filter_ids)
      filter_ids = set(filter_ids)
    data = []
    with io.open(filename[0], encoding='utf-8') as char_inp,\
         io.open(filename[1], encoding='utf-8') as seg_inp:
      for sent_count, (char_line, seg_line) in enumerate(zip(char_inp, seg_inp)):
        if filter_ids is None or sent_count in filter_ids:
          data.append(convert(char_line, seg_line))
        if max_id is not None and sent_count > max_id:
          break
    return data

  def count_sents(self, filename):
    return super(SegmentationTextReader, self).count_sents(filename[0])

class ContVecReader(InputReader, Serializable):
  """
  Handles the case where sents are sequences of continuous-space vectors.

  The input is a ".npz" file, which consists of multiply ".npy" files, each
  corresponding to a single sequence of continuous features. This can be
  created in two ways:
  * Use the builtin function numpy.savez_compressed()
  * Create a bunch of .npy files, and run "zip" on them to zip them into an archive.

  The file names should be named XXX_0, XXX_1, etc., where the final number after the underbar
  indicates the order of the sequence in the corpus. This is done automatically by
  numpy.savez_compressed(), in which case the names will be arr_0, arr_1, etc.

  Each numpy file will be a 2D matrix representing a sequence of vectors. They can
  be in either order, depending on the value of the "transpose" variable:
  * sents[sent_id][feat_ind,word_ind] if transpose=False
  * sents[sent_id][word_ind,feat_ind] if transpose=True
  
  The data returned by this reader will then be in [feat_ind, word_ind] order.
  """
  yaml_tag = u"!ContVecReader"

  def __init__(self, transpose=False, feat_from=None, feat_to=None, feat_skip=None, word_skip=None):
    self.transpose = transpose
    self.feat_from = feat_from
    self.feat_to = feat_to
    self.feat_skip = feat_skip
    self.word_skip = word_skip

  def read_sents(self, filename, filter_ids=None):
    npzFile = np.load(filename, mmap_mode=None if filter_ids is None else "r")
    npzKeys = sorted(npzFile.files, key=lambda x: int(x.split('_')[-1]))
    if filter_ids is not None:
      npzKeys = [npzKeys[i] for i in filter_ids]
    for idx, key in enumerate(npzKeys):
      inp = npzFile[key]
      
      if self.transpose:
        inp = inp.transpose()

      sub_inp = inp[self.feat_from : self.feat_to : self.feat_skip, ::self.word_skip]
      if sub_inp.size < inp.size:
        inp = np.empty_like (sub_inp)
        np.copyto(inp, sub_inp)
      else:
        inp = sub_inp
        
      if idx % 1000 == 999:
        print("Read {} lines ({:.2f}%) of {} at {}".format(idx+1, float(idx+1)/len(npzKeys)*100, filename, key))
      yield ArrayInput(inp)
    npzFile.close()

  def count_sents(self, filename):
    npzFile = np.load(filename, mmap_mode="r") # for counting sentences, only read the index
    l = len(npzFile.files)
    npzFile.close()
    return l

class IDReader(BaseTextReader, Serializable):
  """
  Handles the case where we need to read in a single ID (like retrieval problems)
  """
  yaml_tag = u"!IDReader"

  def read_sents(self, filename, filter_ids=None):
    return map(lambda l: int(l.strip()), self.iterate_filtered(filename, filter_ids))

###### A utility function to read a parallel corpus
def read_parallel_corpus(src_reader, trg_reader, src_file, trg_file,
                         batcher=None, sample_sents=None, max_num_sents=None, max_src_len=None, max_trg_len=None):
  '''
  A utility function to read a parallel corpus.

  :returns: A tuple of (src_data, trg_data, src_batches, trg_batches) where *_batches = *_data if batcher=None
  '''
  src_data = []
  trg_data = []
  if sample_sents:
    src_len = src_reader.count_sents(src_file)
    trg_len = trg_reader.count_sents(trg_file)
    if src_len != trg_len: raise RuntimeError(f"training src sentences don't match trg sentences: {src_len} != {trg_len}!")
    filter_ids = np.random.choice(src_len, sample_sents, replace=False)
  else:
    filter_ids = None
    src_len, trg_len = 0, 0
  src_train_iterator = src_reader.read_sents(src_file, filter_ids)
  trg_train_iterator = trg_reader.read_sents(trg_file, filter_ids)
  for src_sent, trg_sent in six.moves.zip_longest(src_train_iterator, trg_train_iterator):
    if src_sent is None or trg_sent is None:
      raise RuntimeError(f"training src sentences don't match trg sentences: {src_len or src_reader.count_sents(src_file)} != {trg_len or trg_reader.count_sents(trg_file)}!")
    if max_num_sents and max_num_sents >= len(src_data):
      break
    src_len_ok = max_src_len is None or len(src_sent) <= max_src_len
    trg_len_ok = max_trg_len is None or len(trg_sent) <= max_trg_len
    if src_len_ok and trg_len_ok:
      src_data.append(src_sent)
      trg_data.append(trg_sent)

  # Pack batches
  if batcher != None:
    src_batches, trg_batches = batcher.pack(src_data, trg_data)
  else:
    src_batches, trg_batches = src_data, trg_data

  return src_data, trg_data, src_batches, trg_batches<|MERGE_RESOLUTION|>--- conflicted
+++ resolved
@@ -78,17 +78,12 @@
     """
     if pad_len == 0:
       return self
-<<<<<<< HEAD
-    if token is not None: raise NotImplementedError("currently only support None token which causes replication of last frame")
-    new_nparr = np.append(self.nparr, np.broadcast_to(np.reshape(self.nparr[:,-1], (self.nparr.shape[0], 1)), (self.nparr.shape[0], pad_len)), axis=1)
-=======
     if token is None:
       new_nparr = np.append(self.nparr, np.broadcast_to(np.reshape(self.nparr[:,-1], (self.nparr.shape[0], 1)), (self.nparr.shape[0], pad_len)), axis=1)
     elif token == 0:
       new_nparr = np.append(self.nparr, np.zeros((self.nparr.shape[0], pad_len)), axis=1)
     else:
       raise NotImplementedError(f"currently only support 'None' or '0' as, but got '{token}'")
->>>>>>> 2f0ad47e
     return ArrayInput(new_nparr)
 
   def get_array(self):
@@ -232,17 +227,11 @@
   be in either order, depending on the value of the "transpose" variable:
   * sents[sent_id][feat_ind,word_ind] if transpose=False
   * sents[sent_id][word_ind,feat_ind] if transpose=True
-  
-  The data returned by this reader will then be in [feat_ind, word_ind] order.
   """
   yaml_tag = u"!ContVecReader"
 
-  def __init__(self, transpose=False, feat_from=None, feat_to=None, feat_skip=None, word_skip=None):
+  def __init__(self, transpose=False):
     self.transpose = transpose
-    self.feat_from = feat_from
-    self.feat_to = feat_to
-    self.feat_skip = feat_skip
-    self.word_skip = word_skip
 
   def read_sents(self, filename, filter_ids=None):
     npzFile = np.load(filename, mmap_mode=None if filter_ids is None else "r")
@@ -251,17 +240,8 @@
       npzKeys = [npzKeys[i] for i in filter_ids]
     for idx, key in enumerate(npzKeys):
       inp = npzFile[key]
-      
       if self.transpose:
         inp = inp.transpose()
-
-      sub_inp = inp[self.feat_from : self.feat_to : self.feat_skip, ::self.word_skip]
-      if sub_inp.size < inp.size:
-        inp = np.empty_like (sub_inp)
-        np.copyto(inp, sub_inp)
-      else:
-        inp = sub_inp
-        
       if idx % 1000 == 999:
         print("Read {} lines ({:.2f}%) of {} at {}".format(idx+1, float(idx+1)/len(npzKeys)*100, filename, key))
       yield ArrayInput(inp)
