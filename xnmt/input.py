import numpy as np
import os
import io
import six
from collections import defaultdict
from six.moves import zip_longest, map
from serializer import Serializable
from vocab import *
###### Classes representing single inputs

class Input(object):
  """
  A template class to represent all inputs.
  """
  def __len__(self):
    raise NotImplementedError("__len__() must be implemented by Input subclasses")
  def __getitem__(self):
    raise NotImplementedError("__getitem__() must be implemented by Input subclasses")
  def get_padded_sent(self, token, pad_len):
    raise NotImplementedError("get_padded_sent() must be implemented by Input subclasses")

class SimpleSentenceInput(Input):
  """
  A simple sent, represented as a list of tokens
  """
  def __init__(self, l):
    self.l = l
  def __len__(self):
    return self.l.__len__()
  def __getitem__(self, key):
    return self.l.__getitem__(key)
  def get_padded_sent(self, token, pad_len):
    self.l.extend([token] * pad_len)
    return self
  def __str__(self):
    return " ".join(six.moves.map(str, self.l))

class ArrayInput(Input):
  """
  A sent based on a single numpy array; first dimension contains tokens
  """
  def __init__(self, nparr):
    self.nparr = nparr
  def __len__(self):
    return self.nparr.__len__()
  def __getitem__(self, key):
    return self.nparr.__getitem__(key)
  def get_padded_sent(self, token, pad_len):
    if pad_len > 0:
      self.nparr = np.append(self.nparr, np.zeros((pad_len, self.nparr.shape[1])), axis=0)
    return self
  def get_array(self):
    return self.nparr

###### Classes that will read in a file and turn it into an input

class InputReader(object):

  def read_sents(self, filename, filter_ids=None):
    """
    :param filename: data file
    :param filter_ids: only read sentences with these ids (0-indexed)
    :returns: iterator over sentences from filename
    """
    raise RuntimeError("Input readers must implement the read_sents function")
  def count_sents(self, filename):
    """
    :param filename: data file
    :returns: number of sentences in the data file
    """
    raise RuntimeError("Input readers must implement the count_sents function")
  def freeze(self):
    pass

class BaseTextReader(InputReader):
  def count_sents(self, filename):
    i = 0
    with io.open(filename, encoding='utf-8') as f:
      for _ in f:
        i+=1
    return i
  def iterate_filtered(self, filename, filter_ids=None):
    """
    :param filename: data file (text file)
    :param filter_ids:
    :returns: iterator over lines as strings (useful for subclasses to implement read_sents)
    """
    sent_count = 0
    max_id = None
    if filter_ids is not None:
      max_id = max(filter_ids)
      filter_ids = set(filter_ids)
    with io.open(filename, encoding='utf-8') as f:
      for line in f:
        if filter_ids is None or sent_count in filter_ids:
          yield line
        sent_count += 1
        if max_id is not None and sent_count > max_id:
          break

class PlainTextReader(BaseTextReader, Serializable):
  """
  Handles the typical case of reading plain text files,
  with one sent per line.
  """
  yaml_tag = u'!PlainTextReader'
  def __init__(self, vocab=None):
    self.vocab = vocab
    if vocab is not None:
      self.vocab.freeze()
      self.vocab.set_unk(Vocab.UNK_STR)

  def read_sents(self, filename, filter_ids=None):
    if self.vocab is None:
      self.vocab = Vocab()
    return map(lambda l: SimpleSentenceInput([self.vocab.convert(word) for word in l.strip().split()] + \
                                                      [self.vocab.convert(Vocab.ES_STR)]),
               self.iterate_filtered(filename, filter_ids))

  def freeze(self):
    self.vocab.freeze()
    self.vocab.set_unk(Vocab.UNK_STR)
    self.serialize_params["vocab"] = self.vocab

  def vocab_size(self):
    return len(self.vocab)

class ContVecReader(InputReader, Serializable):
  """
  Handles the case where sents are sequences of continuous-space vectors.

  We assume a list of matrices (sents) serialized as .npz (with numpy.savez_compressed())
  Sentences should be named arr_0, arr_1, ... (=np default for unnamed archives).
  We can index them as sents[sent_no][word_ind,feat_ind]
  """
  yaml_tag = u"!ContVecReader"

  def __init__(self, transpose=True):
    self.transpose = transpose
<<<<<<< HEAD
  def read_sents(self, filename, filter_ids=None, in_npy_format=False):
    if not in_npy_format:
      npzFile = np.load(filename, mmap_mode=None if filter_ids is None else "r")
      npzKeys = sorted(npzFile.files, key=lambda x: int(x.split('_')[-1]))
      if filter_ids is not None:
        npzKeys = [npzKeys[i] for i in filter_ids]
      for key in npzKeys:
        inp = npzFile[key]
        if self.transpose:
          inp = inp.transpose()
        yield ArrayInput(inp)
      npzFile.close()
    else:
      npyFile = []
      flag = 0
      with open(filename, 'r') as f:
        while not flag:
          cur_file = f.readline().rstrip()
          if not cur_file:
            flag = 1
            break
          else: 
            npyFile.append(cur_file)#np.load(cur_file)
        if filter_ids is not None:
          npyFile = [npyFile[i] for i in filter_ids]
        for f in npyFile:
          #print(f)
          inp = np.load(f) 
          if self.transpose:
            inp = inp.transpose()
          yield ArrayInput(inp)
            
=======
  def read_sents(self, filename, filter_ids=None):
    npzFile = np.load(filename, mmap_mode=None if filter_ids is None else "r")
    npzKeys = sorted(npzFile.files, key=lambda x: int(x.split('_')[-1]))
    if filter_ids is not None:
      npzKeys = [npzKeys[i] for i in filter_ids]
    for idx, key in enumerate(npzKeys):
      inp = npzFile[key]
      if self.transpose:
        inp = inp.transpose()
      if idx % 1000 == 999:
        print("Read {} lines ({:.2f}%) of {} at {}".format(idx+1, float(idx+1)/len(npzKeys)*100, filename, key))
      yield ArrayInput(inp)
    npzFile.close()
>>>>>>> ccff53d1

  def count_sents(self, filename):
    npzFile = np.load(filename, mmap_mode="r") # for counting sentences, only read the index
    l = len(npzFile.files)
    npzFile.close()
    '''l = 0
    with open(filename) as f:
      while True:
        line = f.readline()
        if not line:
          break
        else:
          l += 1'''
    return l

class ContVecNPYReader(InputReader, Serializable):
  yaml_tag = u"!ContVecNPYReader"
  def __init__(self, transpose=True):
      self.transpose = transpose

  def read_sents(self, filename, filter_ids=None):
    npyFile = []
    flag = 0
    with open(filename, 'r') as f:
      while not flag:
        cur_file = f.readline().rstrip()
        if not cur_file:
          flag = 1
          break
        else:
          npyFile.append(cur_file)#np.load(cur_file)
      
      if filter_ids is not None:
        npyFile = [npyFile[i] for i in filter_ids]
      
      for f in npyFile:
        #print(f)
        inp = np.load(f)
        if self.transpose:
          inp = inp.transpose()
        yield ArrayInput(inp)

  def count_sents(self, filename):
    '''npzFile = np.load(filename, mmap_mode="r") # for counting sentences, only read the index
    l = len(npzFile.files)
    npzFile.close()'''
    l = 0
    with open(filename) as f:
      while True:
        line = f.readline()
        if not line:
          break
        else:
          l += 1
    return l
     
class IDReader(BaseTextReader, Serializable):
  """
  Handles the case where we need to read in a single ID (like retrieval problems)
  """
  yaml_tag = u"!IDReader"

  def __init__(self):
    pass

  def read_sents(self, filename, filter_ids=None):
    #print(filename)
    return map(lambda l: int(l.strip()), self.iterate_filtered(filename, filter_ids))

###### CorpusParser

class CorpusParser:
  """A class that can read in corpora for training and testing"""

  def read_training_corpus(self, training_corpus):
    """Read in the training corpus"""
    raise RuntimeError("CorpusParsers must implement read_training_corpus to read in the training/dev corpora")


class BilingualCorpusParser(CorpusParser, Serializable):
  """A class that reads in bilingual corpora, consists of two InputReaders"""

  yaml_tag = u"!BilingualCorpusParser"
  def __init__(self, src_reader, trg_reader, max_src_len=None, max_trg_len=None,
               max_num_train_sents=None, max_num_dev_sents=None, sample_train_sents=None):
    """
    :param src_reader: InputReader for source side
    :param trg_reader: InputReader for target side
    :param max_src_len: filter pairs longer than this on the source side
    :param max_src_len: filter pairs longer than this on the target side
    :param max_num_train_sents: only read the first n training sentences
    :param max_num_dev_sents: only read the first n dev sentences
    :param sample_train_sents: sample n sentences without replacement from the training corpus (should probably be used with a prespecified vocab)
    """
    self.src_reader = src_reader
    self.trg_reader = trg_reader
    self.max_src_len = max_src_len
    self.max_trg_len = max_trg_len
    self.max_num_train_sents = max_num_train_sents
    self.max_num_dev_sents = max_num_dev_sents
    self.sample_train_sents = sample_train_sents
    self.train_src_len, self.train_trg_len = None, None
    self.dev_src_len, self.dev_trg_len = None, None
    if max_num_train_sents is not None and sample_train_sents is not None: raise RuntimeError("max_num_train_sents and sample_train_sents are mutually exclusive!")

  def read_training_corpus(self, training_corpus):
    training_corpus.train_src_data = []
    training_corpus.train_trg_data = []
    if self.sample_train_sents:
      self.train_src_len = self.train_src_len or self.src_reader.count_sents(training_corpus.train_src)
      self.train_trg_len = self.train_trg_len or self.trg_reader.count_sents(training_corpus.train_trg)
      if self.train_src_len != self.train_trg_len: raise RuntimeError("training src sentences don't match trg sentences: %s != %s!" % (self.train_src_len, self.train_trg_len))
      self.sample_train_sents = int(self.sample_train_sents)
      filter_ids = np.random.choice(self.train_src_len, self.sample_train_sents, replace=False)
    elif self.max_num_train_sents:
      self.train_src_len = self.train_src_len or self.src_reader.count_sents(training_corpus.train_src)
      self.train_trg_len = self.train_trg_len or self.trg_reader.count_sents(training_corpus.train_trg)
      if self.train_src_len != self.train_trg_len: raise RuntimeError("training src sentences don't match trg sentences: %s != %s!" % (self.train_src_len, self.train_trg_len))
      filter_ids = list(range(min(self.max_num_train_sents, self.train_trg_len)))
    else:
      filter_ids = None
    src_train_iterator = self.src_reader.read_sents(training_corpus.train_src, filter_ids)
    trg_train_iterator = self.trg_reader.read_sents(training_corpus.train_trg, filter_ids)
    for src_sent, trg_sent in six.moves.zip_longest(src_train_iterator, trg_train_iterator):
      if src_sent is None or trg_sent is None:
        raise RuntimeError("training src sentences don't match trg sentences: %s != %s!" % (self.train_src_len or self.src_reader.count_sents(training_corpus.train_src), self.train_trg_len or self.trg_reader.count_sents(training_corpus.train_trg)))
      src_len_ok = self.max_src_len is None or len(src_sent) <= self.max_src_len
      trg_len_ok = self.max_trg_len is None or len(trg_sent) <= self.max_trg_len
      if src_len_ok and trg_len_ok:
        training_corpus.train_src_data.append(src_sent)
        training_corpus.train_trg_data.append(trg_sent)

    self.src_reader.freeze()
    self.trg_reader.freeze()

    training_corpus.dev_src_data = []
    training_corpus.dev_trg_data = []
    if self.max_num_dev_sents:
      self.dev_src_len = self.dev_src_len or self.src_reader.count_sents(training_corpus.dev_src)
      self.dev_trg_len = self.dev_trg_len or self.trg_reader.count_sents(training_corpus.dev_trg)
      if self.dev_src_len != self.dev_trg_len: raise RuntimeError("dev src sentences don't match trg sentences: %s != %s!" % (self.dev_src_len, self.dev_trg_len))
      filter_ids = list(range(min(self.max_num_dev_sents, self.dev_src_len)))
    else:
      filter_ids = None

    src_dev_iterator = self.src_reader.read_sents(training_corpus.dev_src, filter_ids)
    trg_dev_iterator = self.trg_reader.read_sents(training_corpus.dev_trg, filter_ids)
    for src_sent, trg_sent in six.moves.zip_longest(src_dev_iterator, trg_dev_iterator):
      if src_sent is None or trg_sent is None:
        raise RuntimeError("dev src sentences don't match target trg: %s != %s!" % (self.src_reader.count_sents(training_corpus.dev_src), self.dev_trg_len), self.trg_reader.count_sents(training_corpus.dev_trg))
      src_len_ok = self.max_src_len is None or len(src_sent) <= self.max_src_len
      trg_len_ok = self.max_trg_len is None or len(trg_sent) <= self.max_trg_len
      if src_len_ok and trg_len_ok:
        training_corpus.dev_src_data.append(src_sent)
        training_corpus.dev_trg_data.append(trg_sent)

###### Obsolete Functions

# TODO: The following doesn't follow the current API. If it is necessary, it should be retooled
# class MultilingualAlignedCorpusReader(object):
#     """Handles the case of reading TED talk files
#     """
#
#     def __init__(self, corpus_path, vocab=None, delimiter='\t', trg_token=True, bilingual=True,
#                  lang_dict={'src': ['fr'], 'trg': ['en']}, zero_shot=False, eval_lang_dict=None):
#
#         self.empty_line_flag = '__NULL__'
#         self.corpus_path = corpus_path
#         self.delimiter = delimiter
#         self.bilingual = bilingual
#         self.lang_dict = lang_dict
#         self.lang_set = set()
#         self.trg_token = trg_token
#         self.zero_shot = zero_shot
#         self.eval_lang_dict = eval_lang_dict
#
#         for list_ in self.lang_dict.values():
#             for lang in list_:
#                 self.lang_set.add(lang)
#
#         self.data = dict()
#         self.data['train'] = self.read_aligned_corpus(split_type='train')
#         self.data['test'] = self.read_aligned_corpus(split_type='test')
#         self.data['dev'] = self.read_aligned_corpus(split_type='dev')
#
#
#     def read_data(self, file_loc_):
#         data_list = list()
#         with open(file_loc_) as fp:
#             for line in fp:
#                 try:
#                     text = line.strip()
#                 except IndexError:
#                     text = self.empty_line_flag
#                 data_list.append(text)
#         return data_list
#
#
#     def filter_text(self, dict_):
#         if self.trg_token:
#             field_index = 1
#         else:
#             field_index = 0
#         data_dict = defaultdict(list)
#         list1 = dict_['src']
#         list2 = dict_['trg']
#         for sent1, sent2 in zip(list1, list2):
#             try:
#                 src_sent = ' '.join(sent1.split()[field_index: ])
#             except IndexError:
#                 src_sent = '__NULL__'
#
#             if src_sent.find(self.empty_line_flag) != -1:
#                 continue
#
#             elif sent2.find(self.empty_line_flag) != -1:
#                 continue
#
#             else:
#                 data_dict['src'].append(sent1)
#                 data_dict['trg'].append(sent2)
#         return data_dict
#
#
#     def read_sents(self, split_type, data_type):
#         return self.data[split_type][data_type]
#
#
#     def save_file(self, path_, split_type, data_type):
#         with open(path_, 'w') as fp:
#             for line in self.data[split_type][data_type]:
#                 fp.write(line + '\n')
#
#
#     def add_trg_token(self, list_, lang_id):
#         new_list = list()
#         token = '__' + lang_id + '__'
#         for sent in list_:
#             new_list.append(token + ' ' + sent)
#         return new_list
#
#     def read_aligned_corpus(self, split_type='train'):
#
#         split_type_path = os.path.join(self.corpus_path, split_type)
#         data_dict = defaultdict(list)
#
#         if self.zero_shot:
#             if split_type == "train":
#                 iterable = zip(self.lang_dict['src'], self.lang_dict['trg'])
#             else:
#                 iterable = zip(self.eval_lang_dict['src'], self.eval_lang_dict['trg'])
#
#         elif self.bilingual:
#             iterable = itertools.product(self.lang_dict['src'], self.lang_dict['trg'])
#
#         for s_lang, t_lang in iterable:
#                 for talk_dir in os.listdir(split_type_path):
#                     dir_path = os.path.join(split_type_path, talk_dir)
#
#                     talk_lang_set = set([l.split('.')[0] for l in os.listdir(dir_path)])
#
#                     if s_lang not in talk_lang_set or t_lang not in talk_lang_set:
#                         continue
#
#                     for infile in os.listdir(dir_path):
#                         lang = os.path.splitext(infile)[0]
#
#                         if lang in self.lang_set:
#                             file_path = os.path.join(dir_path, infile)
#                             text = self.read_data(file_path)
#
#                             if lang == s_lang:
#                                 if self.trg_token:
#                                     text = self.add_trg_token(text, t_lang)
#                                     data_dict['src'] += text
#                                 else:
#                                     data_dict['src'] += text
#
#                             elif lang == t_lang:
#                                 data_dict['trg'] += text
#
#         new_data_dict = self.filter_text(data_dict)
#         return new_data_dict
#
#
# if __name__ == "__main__":
#
#     # Testing the code
#     data_path = "/home/devendra/Desktop/Neural_MT/scrapped_ted_talks_dataset/web_data_temp"
#     zs_train_lang_dict={'src': ['pt-br', 'en'], 'trg': ['en', 'es']}
#     zs_eval_lang_dict = {'src': ['pt-br'], 'trg': ['es']}
#
#     obj = MultilingualAlignedCorpusReader(corpus_path=data_path, lang_dict=zs_train_lang_dict, trg_token=True,
#                                           eval_lang_dict=zs_eval_lang_dict, zero_shot=True, bilingual=False)
#
#
#     #src_test_list = obj.read_sents(split_type='test', data_type='src')
#     #trg_test_list = obj.read_sents(split_type='test', data_type='trg')
#
#     #print len(src_test_list)
#     #print len(trg_test_list)
#
#     #for sent_s, sent_t in zip(src_test_list, trg_test_list):
#     #    print sent_s, "\t", sent_t
#
#     obj.save_file("../ted_sample/zs_s.train", split_type='train', data_type='src')
#     obj.save_file("../ted_sample/zs_t.train", split_type='train', data_type='trg')
#
#     obj.save_file("../ted_sample/zs_s.test", split_type='test', data_type='src')
#     obj.save_file("../ted_sample/zs_t.test", split_type='test', data_type='trg')
#
#     obj.save_file("../ted_sample/zs_s.dev", split_type='dev', data_type='src')
#     obj.save_file("../ted_sample/zs_t.dev", split_type='dev', data_type='trg')<|MERGE_RESOLUTION|>--- conflicted
+++ resolved
@@ -135,42 +135,9 @@
   """
   yaml_tag = u"!ContVecReader"
 
-  def __init__(self, transpose=True):
+  def __init__(self, transpose=False):
     self.transpose = transpose
-<<<<<<< HEAD
-  def read_sents(self, filename, filter_ids=None, in_npy_format=False):
-    if not in_npy_format:
-      npzFile = np.load(filename, mmap_mode=None if filter_ids is None else "r")
-      npzKeys = sorted(npzFile.files, key=lambda x: int(x.split('_')[-1]))
-      if filter_ids is not None:
-        npzKeys = [npzKeys[i] for i in filter_ids]
-      for key in npzKeys:
-        inp = npzFile[key]
-        if self.transpose:
-          inp = inp.transpose()
-        yield ArrayInput(inp)
-      npzFile.close()
-    else:
-      npyFile = []
-      flag = 0
-      with open(filename, 'r') as f:
-        while not flag:
-          cur_file = f.readline().rstrip()
-          if not cur_file:
-            flag = 1
-            break
-          else: 
-            npyFile.append(cur_file)#np.load(cur_file)
-        if filter_ids is not None:
-          npyFile = [npyFile[i] for i in filter_ids]
-        for f in npyFile:
-          #print(f)
-          inp = np.load(f) 
-          if self.transpose:
-            inp = inp.transpose()
-          yield ArrayInput(inp)
-            
-=======
+
   def read_sents(self, filename, filter_ids=None):
     npzFile = np.load(filename, mmap_mode=None if filter_ids is None else "r")
     npzKeys = sorted(npzFile.files, key=lambda x: int(x.split('_')[-1]))
@@ -184,20 +151,11 @@
         print("Read {} lines ({:.2f}%) of {} at {}".format(idx+1, float(idx+1)/len(npzKeys)*100, filename, key))
       yield ArrayInput(inp)
     npzFile.close()
->>>>>>> ccff53d1
 
   def count_sents(self, filename):
     npzFile = np.load(filename, mmap_mode="r") # for counting sentences, only read the index
     l = len(npzFile.files)
     npzFile.close()
-    '''l = 0
-    with open(filename) as f:
-      while True:
-        line = f.readline()
-        if not line:
-          break
-        else:
-          l += 1'''
     return l
 
 class ContVecNPYReader(InputReader, Serializable):
@@ -216,21 +174,20 @@
           break
         else:
           npyFile.append(cur_file)#np.load(cur_file)
-      
+
       if filter_ids is not None:
         npyFile = [npyFile[i] for i in filter_ids]
-      
+
       for f in npyFile:
-        #print(f)
         inp = np.load(f)
         if self.transpose:
           inp = inp.transpose()
         yield ArrayInput(inp)
 
   def count_sents(self, filename):
-    '''npzFile = np.load(filename, mmap_mode="r") # for counting sentences, only read the index
-    l = len(npzFile.files)
-    npzFile.close()'''
+    # npzFile = np.load(filename, mmap_mode="r") # for counting sentences, only read the index
+    #l = len(npzFile.files)
+    # npzFile.close()
     l = 0
     with open(filename) as f:
       while True:
@@ -240,7 +197,7 @@
         else:
           l += 1
     return l
-     
+
 class IDReader(BaseTextReader, Serializable):
   """
   Handles the case where we need to read in a single ID (like retrieval problems)
