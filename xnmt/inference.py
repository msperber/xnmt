# coding: utf-8

import io

from simple_settings import settings

import dynet as dy

<<<<<<< HEAD
from xnmt.translator import Translator
from xnmt.output import *
from xnmt.retriever import *
from xnmt.search_strategy import *
=======
>>>>>>> 2f0ad47e
from xnmt.loss_calculator import LossCalculator
import xnmt.output
from xnmt.reports import Reportable
from xnmt.serialize.serializable import Serializable
from xnmt.serialize.tree_tools import Ref, Path

'''
This will be the main class to perform decoding.
'''

NO_DECODING_ATTEMPTED = u"@@NO_DECODING_ATTEMPTED@@"

class SimpleInference(Serializable):
  yaml_tag = u'!SimpleInference'
  def __init__(self, model_file=None, src_file=None, trg_file=None, ref_file=None, max_src_len=None,
                  input_format="text", post_process="none", report_path=None, report_type="html",
                  beam=1, max_len=100, len_norm_type=None, mode="onebest", batcher=Ref(Path("train.batcher"), required=False)):
    """
    :param model_file: pretrained (saved) model path (required onless model_elements is given)
    :param src_file: path of input src file to be translated
    :param trg_file: path of file where trg translatons will be written
    :param ref_file: path of file with reference translations, e.g. for forced decoding
    :param max_src_len (int): Remove sentences from data to decode that are longer than this on the source side
    :param input_format: format of input data: text/contvec
    :param post_process: post-processing of translation outputs: none/join-char/join-bpe/join-piece
    :param report_path: a path to which decoding reports will be written
    :param report_type: report to generate file/html. Can be multiple, separate with comma.
    :param beam (int):
    :param max_len (int):
    :param len_norm_type:
    :param mode: type of decoding to perform. onebest: generate one best. forced: perform forced decoding. forceddebug: perform forced decoding, calculate training loss, and make suer the scores are identical for debugging purposes.
    """
    self.model_file = model_file
    self.src_file = src_file
    self.trg_file = trg_file
    self.ref_file = ref_file
    self.max_src_len = max_src_len
    self.input_format = input_format
    self.post_process = post_process
    self.report_path = report_path
    self.report_type = report_type
    self.beam = beam
    self.max_len = max_len
    self.len_norm_type = len_norm_type
    self.mode = mode
    self.batcher = batcher
    

  def __call__(self, generator, src_file=None, trg_file=None, candidate_id_file=None):
    """
    :param src_file: path of input src file to be translated
    :param trg_file: path of file where trg translatons will be written
    :param candidate_id_file: if we are doing something like retrieval where we select from fixed candidates, sometimes we want to limit our candidates to a certain subset of the full set. this setting allows us to do this.
    :param model_elements: If None, the model will be loaded from model_file. If set, should equal (corpus_parser, generator).
    """
    args = dict(model_file=self.model_file, src_file=src_file or self.src_file, trg_file=trg_file or self.trg_file, ref_file=self.ref_file, max_src_len=self.max_src_len,
                  input_format=self.input_format, post_process=self.post_process, candidate_id_file=candidate_id_file, report_path=self.report_path, report_type=self.report_type,
                  beam=self.beam, max_len=self.max_len, len_norm_type=self.len_norm_type, mode=self.mode)
  
    is_reporting = issubclass(generator.__class__, Reportable) and args["report_path"] is not None
    # Corpus
    src_corpus = list(generator.src_reader.read_sents(args["src_file"]))
    # Get reference if it exists and is necessary
    if args["mode"] == "forced" or args["mode"] == "forceddebug":
      if args["ref_file"] == None:
        raise RuntimeError("When performing {} decoding, must specify reference file".format(args["mode"]))
      ref_corpus = list(generator.trg_reader.read_sents(args["ref_file"]))
    else:
      ref_corpus = None
    # Vocab
    src_vocab = generator.src_reader.vocab if hasattr(generator.src_reader, "vocab") else None
    trg_vocab = generator.trg_reader.vocab if hasattr(generator.trg_reader, "vocab") else None
    # Perform initialization
    generator.set_train(False)
    generator.initialize_generator(**args)
  
    if hasattr(generator, "set_post_processor"):
      generator.set_post_processor(self.get_output_processor())
    if hasattr(generator, "set_trg_vocab"):
      generator.set_trg_vocab(trg_vocab)
    if hasattr(generator, "set_reporting_src_vocab"):
      generator.set_reporting_src_vocab(src_vocab)
      
    if is_reporting:
      generator.set_report_resource("src_vocab", src_vocab)
      generator.set_report_resource("trg_vocab", trg_vocab)
  
    # If we're debugging, calculate the loss for each target sentence
    ref_scores = None
    if args["mode"] == 'forceddebug':
      some_batcher = xnmt.batcher.InOrderBatcher(32) # Arbitrary
      batched_src, batched_ref = some_batcher.pack(src_corpus, ref_corpus)
      ref_scores = []
      for src, ref in zip(batched_src, batched_ref):
        dy.renew_cg(immediate_compute=settings.IMMEDIATE_COMPUTE, check_validity=settings.CHECK_VALIDITY)
        loss_expr = generator.calc_loss(src, ref, loss_calculator=LossCalculator())
        ref_scores.extend(loss_expr.value())
      ref_scores = [-x for x in ref_scores]
  
    # Perform generation of output
    with io.open(args["trg_file"], 'wt', encoding='utf-8') as fp:  # Saving the translated output to a trg file
      src_ret=[]
      for i, src in enumerate(src_corpus):
        # This is necessary when the batcher does some sort of pre-processing, e.g.
        # when the batcher pads to a particular number of dimensions
        if self.batcher:
          self.batcher.add_single_batch(src_curr=[src], trg_curr=None, src_ret=src_ret, trg_ret=None)
          src = src_ret.pop()[0]

        # Do the decoding
        if args["max_src_len"] is not None and len(src) > args["max_src_len"]:
          output_txt = NO_DECODING_ATTEMPTED
        else:
          dy.renew_cg(immediate_compute=settings.IMMEDIATE_COMPUTE, check_validity=settings.CHECK_VALIDITY)
          ref_ids = ref_corpus[i] if ref_corpus != None else None
          output = generator.generate_output(src, i, forced_trg_ids=ref_ids)
          # If debugging forced decoding, make sure it matches
          if ref_scores != None and (abs(output[0].score-ref_scores[i]) / abs(ref_scores[i])) > 1e-5:
            print('Forced decoding score {} and loss {} do not match at sentence {}'.format(output[0].score, ref_scores[i], i))
          output_txt = output[0].plaintext
        # Printing to trg file
        fp.write(u"{}\n".format(output_txt))
  
  def get_output_processor(self):
    spec = self.post_process
    if spec == "none":
      return xnmt.output.PlainTextOutputProcessor()
    elif spec == "join-char":
      return xnmt.output.JoinedCharTextOutputProcessor()
    elif spec == "join-bpe":
      return xnmt.output.JoinedBPETextOutputProcessor()
    elif spec == "join-piece":
      return xnmt.output.JoinedPieceTextOutputProcessor()
    else:
      raise RuntimeError("Unknown postprocessing argument {}".format(spec))<|MERGE_RESOLUTION|>--- conflicted
+++ resolved
@@ -6,13 +6,6 @@
 
 import dynet as dy
 
-<<<<<<< HEAD
-from xnmt.translator import Translator
-from xnmt.output import *
-from xnmt.retriever import *
-from xnmt.search_strategy import *
-=======
->>>>>>> 2f0ad47e
 from xnmt.loss_calculator import LossCalculator
 import xnmt.output
 from xnmt.reports import Reportable
