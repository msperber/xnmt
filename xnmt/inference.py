# coding: utf-8

import logging
logger = logging.getLogger('xnmt')
import io
from collections.abc import Iterable

from simple_settings import settings

import dynet as dy

from xnmt.loss_calculator import LossCalculator
import xnmt.output
from xnmt.reports import Reportable
from xnmt.serialize.serializable import Serializable
from xnmt.serialize.tree_tools import Ref, Path

'''
This will be the main class to perform decoding.
'''

NO_DECODING_ATTEMPTED = u"@@NO_DECODING_ATTEMPTED@@"

class SimpleInference(Serializable):
  yaml_tag = u'!SimpleInference'
  def __init__(self, model_file=None, src_file=None, trg_file=None, ref_file=None, max_src_len=None,
                  input_format="text", post_process="none", report_path=None, report_type="html",
                  beam=1, max_len=100, len_norm_type=None, mode="onebest", batcher=Ref(Path("train.batcher"), required=False)):
    """
    :param model_file: pretrained (saved) model path (required onless model_elements is given)
    :param src_file: path of input src file to be translated
    :param trg_file: path of file where trg translatons will be written
    :param ref_file: path of file with reference translations, e.g. for forced decoding
    :param max_src_len (int): Remove sentences from data to decode that are longer than this on the source side
    :param input_format: format of input data: text/contvec
    :param post_process: post-processing of translation outputs: none/join-char/join-bpe/join-piece
    :param report_path: a path to which decoding reports will be written
    :param report_type: report to generate file/html. Can be multiple, separate with comma.
    :param beam (int):
    :param max_len (int):
    :param len_norm_type:
    :param mode: type of decoding to perform. onebest: generate one best. forced: perform forced decoding. forceddebug: perform forced decoding, calculate training loss, and make suer the scores are identical for debugging purposes.
    """
    self.model_file = model_file
    self.src_file = src_file
    self.trg_file = trg_file
    self.ref_file = ref_file
    self.max_src_len = max_src_len
    self.input_format = input_format
    self.post_process = post_process
    self.report_path = report_path
    self.report_type = report_type
    self.beam = beam
    self.max_len = max_len
    self.len_norm_type = len_norm_type
    self.mode = mode
    self.batcher = batcher


  def __call__(self, generator, src_file=None, trg_file=None, candidate_id_file=None):
    """
    :param src_file: path of input src file to be translated
    :param trg_file: path of file where trg translatons will be written
    :param candidate_id_file: if we are doing something like retrieval where we select from fixed candidates, sometimes we want to limit our candidates to a certain subset of the full set. this setting allows us to do this.
    :param model_elements: If None, the model will be loaded from model_file. If set, should equal (corpus_parser, generator).
    """
    args = dict(model_file=self.model_file, src_file=src_file or self.src_file, trg_file=trg_file or self.trg_file, ref_file=self.ref_file, max_src_len=self.max_src_len,
                  input_format=self.input_format, post_process=self.post_process, candidate_id_file=candidate_id_file, report_path=self.report_path, report_type=self.report_type,
                  beam=self.beam, max_len=self.max_len, len_norm_type=self.len_norm_type, mode=self.mode)

    is_reporting = issubclass(generator.__class__, Reportable) and args["report_path"] is not None
    # Corpus
    src_corpus = list(generator.src_reader.read_sents(args["src_file"]))
    # Get reference if it exists and is necessary
    if args["mode"] == "forced" or args["mode"] == "forceddebug":
      if args["ref_file"] == None:
        raise RuntimeError("When performing {} decoding, must specify reference file".format(args["mode"]))
      ref_corpus = list(generator.trg_reader.read_sents(args["ref_file"]))
      if self.max_len and any(len(s)>self.max_len for s in ref_corpus):
        logger.warning("Forced decoding with some targets being longer than max_len. Increase max_len to avoid unexpected behavior.")
    else:
      ref_corpus = None
    # Vocab
    src_vocab = generator.src_reader.vocab if hasattr(generator.src_reader, "vocab") else None
    trg_vocab = generator.trg_reader.vocab if hasattr(generator.trg_reader, "vocab") else None
    # Perform initialization
    generator.set_train(False)
    generator.initialize_generator(**args)

    if hasattr(generator, "set_post_processor"):
      generator.set_post_processor(self.get_output_processor())
    if hasattr(generator, "set_trg_vocab"):
      generator.set_trg_vocab(trg_vocab)
    if hasattr(generator, "set_reporting_src_vocab"):
      generator.set_reporting_src_vocab(src_vocab)

    if is_reporting:
      generator.set_report_resource("src_vocab", src_vocab)
      generator.set_report_resource("trg_vocab", trg_vocab)

    # If we're debugging, calculate the loss for each target sentence
    ref_scores = None
    if args["mode"] == 'forceddebug':
      some_batcher = self.batcher or xnmt.batcher.InOrderBatcher(32) # Arbitrary
      if not isinstance(some_batcher, xnmt.batcher.InOrderBatcher):
        raise ValueError(f"forceddebug requires InOrderBatcher, got: {some_batcher}")
      batched_src, batched_ref = some_batcher.pack(src_corpus, ref_corpus)
      ref_scores = []
      for src, ref in zip(batched_src, batched_ref):
        dy.renew_cg(immediate_compute=settings.IMMEDIATE_COMPUTE, check_validity=settings.CHECK_VALIDITY)
        loss_expr = generator.calc_loss(src, ref, loss_calculator=LossCalculator())
        if isinstance(loss_expr.value(), Iterable):
          ref_scores.extend(loss_expr.value())
        else:
          ref_scores.append(loss_expr.value())
      ref_scores = [-x for x in ref_scores]

    # Perform generation of output
    with io.open(args["trg_file"], 'wt', encoding='utf-8') as fp:  # Saving the translated output to a trg file
      src_ret=[]
      for i, src in enumerate(src_corpus):
        # This is necessary when the batcher does some sort of pre-processing, e.g.
        # when the batcher pads to a particular number of dimensions
        if self.batcher:
          self.batcher.add_single_batch(src_curr=[src], trg_curr=None, src_ret=src_ret, trg_ret=None)
          src = src_ret.pop()[0]

        # Do the decoding
        if args["max_src_len"] is not None and len(src) > args["max_src_len"]:
          output_txt = NO_DECODING_ATTEMPTED
        else:
          dy.renew_cg(immediate_compute=settings.IMMEDIATE_COMPUTE, check_validity=settings.CHECK_VALIDITY)
          ref_ids = ref_corpus[i] if ref_corpus != None else None
          output = generator.generate_output(src, i, forced_trg_ids=ref_ids)
          # If debugging forced decoding, make sure it matches
          if ref_scores != None and (abs(output[0].score-ref_scores[i]) / abs(ref_scores[i])) > 1e-5:
            logger.error(f'Forced decoding score {output[0].score} and loss {ref_scores[i]} do not match at sentence {i}')
          output_txt = output[0].plaintext
        # Printing to trg file
<<<<<<< HEAD
        fp.write(f"{output_txt}\n")
  
=======
        fp.write(u"{}\n".format(output_txt))

>>>>>>> ac96499d
  def get_output_processor(self):
    spec = self.post_process
    if spec == "none":
      return xnmt.output.PlainTextOutputProcessor()
    elif spec == "join-char":
      return xnmt.output.JoinedCharTextOutputProcessor()
    elif spec == "join-bpe":
      return xnmt.output.JoinedBPETextOutputProcessor()
    elif spec == "join-piece":
      return xnmt.output.JoinedPieceTextOutputProcessor()
    else:
      raise RuntimeError("Unknown postprocessing argument {}".format(spec))<|MERGE_RESOLUTION|>--- conflicted
+++ resolved
@@ -137,13 +137,8 @@
             logger.error(f'Forced decoding score {output[0].score} and loss {ref_scores[i]} do not match at sentence {i}')
           output_txt = output[0].plaintext
         # Printing to trg file
-<<<<<<< HEAD
         fp.write(f"{output_txt}\n")
   
-=======
-        fp.write(u"{}\n".format(output_txt))
-
->>>>>>> ac96499d
   def get_output_processor(self):
     spec = self.post_process
     if spec == "none":
