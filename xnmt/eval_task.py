from simple_settings import settings

import dynet as dy

from xnmt.serialize.serializer import Serializable
from xnmt.loss_calculator import LossCalculator, MLELoss
from xnmt.evaluator import LossScore
from xnmt.serialize.tree_tools import Path, Ref
import xnmt.xnmt_evaluate

class EvalTask:
  '''
  An EvalTask is a task that does evaluation and returns one or more EvalScore objects.
  '''
  def eval(self):
    raise NotImplementedError("EvalTask.eval needs to be implemented in child classes")

class LossEvalTask(Serializable):
  '''
  A task that does evaluation of the loss function.
  '''

  yaml_tag = u'!LossEvalTask'
  
  def __init__(self, src_file, ref_file, model=Ref(path=Path("model")),
                batcher=Ref(path=Path("train.batcher"), required=False),
<<<<<<< HEAD
                loss_calculator=None, max_src_len=None, max_trg_len=None):
=======
                loss_calculator=None, max_src_len=None, max_trg_len=None,
                desc=None):
>>>>>>> b5dd09da
    self.model = model
    self.loss_calculator = loss_calculator or LossCalculator(MLELoss())
    self.src_file = src_file
    self.ref_file = ref_file
    self.batcher = batcher
    self.src_data = None
    self.max_src_len = max_src_len
    self.max_trg_len = max_trg_len
<<<<<<< HEAD
=======
    self.desc=desc
>>>>>>> b5dd09da

  def eval(self):
    if self.src_data == None:
      self.src_data, self.ref_data, self.src_batches, self.ref_batches = \
        xnmt.input.read_parallel_corpus(self.model.src_reader, self.model.trg_reader,
                                        self.src_file, self.ref_file, batcher=self.batcher,
                                        max_src_len=self.max_src_len, max_trg_len=self.max_trg_len)
    loss_val = 0
    ref_words_cnt = 0 
    for src, trg in zip(self.src_batches, self.ref_batches):
      dy.renew_cg(immediate_compute=settings.IMMEDIATE_COMPUTE, check_validity=settings.CHECK_VALIDITY)
      standard_loss = dy.sum_batches(self.model.calc_loss(src, trg, self.loss_calculator))
      ref_words_cnt += self.model.trg_reader.count_words(trg)
      loss_val += standard_loss.value()
    return LossScore(loss_val / ref_words_cnt, desc=self.desc), ref_words_cnt

class AccuracyEvalTask(Serializable):
  '''
  A task that does evaluation of some measure of accuracy.
  '''

  yaml_tag = u'!AccuracyEvalTask'

  def __init__(self, src_file, ref_file, hyp_file, model=Ref(path=Path("model")),
               eval_metrics="bleu", inference=None, candidate_id_file=None,
               desc=None):
    self.model = model
    self.eval_metrics = [s.lower() for s in eval_metrics.split(",")]
    self.src_file = src_file
    self.ref_file = ref_file
    self.hyp_file = hyp_file
    self.candidate_id_file = candidate_id_file
    self.inference = inference or self.model.inference
    self.desc=desc
   
  def eval(self):
    self.inference(generator = self.model,
                   src_file = self.src_file,
                   trg_file = self.hyp_file,
                   candidate_id_file = self.candidate_id_file)
    # TODO: This is not ideal because it requires reading the data
    #       several times. Is there a better way?
    evaluate_args = {}
    evaluate_args["hyp_file"] = self.hyp_file
    evaluate_args["ref_file"] = self.ref_file
    evaluate_args["desc"] = self.desc
    # Evaluate
    eval_scores = []
    for eval_metric in self.eval_metrics:
      evaluate_args["evaluator"] = eval_metric
      eval_scores.append(xnmt.xnmt_evaluate.xnmt_evaluate(**evaluate_args))
    # Calculate the reference file size
    ref_words_cnt = 0
    for ref_sent in self.model.trg_reader.read_sents(self.ref_file):
      ref_words_cnt += self.model.trg_reader.count_words(ref_sent)
      ref_words_cnt += 0
    return eval_scores, ref_words_cnt
<|MERGE_RESOLUTION|>--- conflicted
+++ resolved
@@ -24,12 +24,8 @@
   
   def __init__(self, src_file, ref_file, model=Ref(path=Path("model")),
                 batcher=Ref(path=Path("train.batcher"), required=False),
-<<<<<<< HEAD
-                loss_calculator=None, max_src_len=None, max_trg_len=None):
-=======
                 loss_calculator=None, max_src_len=None, max_trg_len=None,
                 desc=None):
->>>>>>> b5dd09da
     self.model = model
     self.loss_calculator = loss_calculator or LossCalculator(MLELoss())
     self.src_file = src_file
@@ -38,10 +34,7 @@
     self.src_data = None
     self.max_src_len = max_src_len
     self.max_trg_len = max_trg_len
-<<<<<<< HEAD
-=======
     self.desc=desc
->>>>>>> b5dd09da
 
   def eval(self):
     if self.src_data == None:
