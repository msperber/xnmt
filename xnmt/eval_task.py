--- conflicted
+++ resolved
@@ -43,13 +43,8 @@
         xnmt.input.read_parallel_corpus(self.model.src_reader, self.model.trg_reader,
                                         self.src_file, self.ref_file, batcher=self.batcher,
                                         max_src_len=self.max_src_len, max_trg_len=self.max_trg_len)
-<<<<<<< HEAD
-    loss_val = 0
-    ref_words_cnt = 0 
-=======
     loss_val = LossScalarBuilder()
     ref_words_cnt = 0
->>>>>>> ac96499d
     for src, trg in zip(self.src_batches, self.ref_batches):
       dy.renew_cg(immediate_compute=settings.IMMEDIATE_COMPUTE, check_validity=settings.CHECK_VALIDITY)
 
@@ -60,10 +55,6 @@
       loss_builder.add_loss("additional_loss", additional_loss)
 
       ref_words_cnt += self.model.trg_reader.count_words(trg)
-<<<<<<< HEAD
-      loss_val += standard_loss.value()
-    return LossScore(loss_val / ref_words_cnt, desc=self.desc), ref_words_cnt
-=======
       loss_val += loss_builder.get_loss_stats()
 
     loss_stats = {k: v/ref_words_cnt for k, v in loss_val.items()}
@@ -72,7 +63,6 @@
       return LossScore(loss_stats[self.model.get_primary_loss()], loss_stats=loss_stats, desc=self.desc), ref_words_cnt
     except KeyError:
       raise RuntimeError("Did you wrap your loss calculation with LossBuilder({'primary_loss': loss_value}) ?")
->>>>>>> ac96499d
 
 class AccuracyEvalTask(Serializable):
   '''
@@ -92,11 +82,7 @@
     self.candidate_id_file = candidate_id_file
     self.inference = inference or self.model.inference
     self.desc=desc
-<<<<<<< HEAD
-   
-=======
 
->>>>>>> ac96499d
   def eval(self):
     self.inference(generator = self.model,
                    src_file = self.src_file,
