--- conflicted
+++ resolved
@@ -60,8 +60,8 @@
       if multiplicator is not None:
         mask_expr = dy.inputTensor(np.reshape(self.np_arr.transpose(), reshape_size) * multiplicator, batched=True)
       else:
-<<<<<<< HEAD
         mask_expr = dy.inputTensor(np.reshape(self.np_arr.transpose(), reshape_size), batched=True)
+        # merge conflict, not sure which one is correct/better: mask_expr = dy.inputTensor(np.expand_dims(self.np_arr.transpose(), axis=1), batched=True)
       ret = tensor_expr + mask_expr
       assert dim_before == ret.dim()
       return ret
@@ -99,16 +99,6 @@
       ret = unmasked + mask_expr
       assert ret.dim() == dim_before
       return ret
-=======
-        mask_expr = dy.inputTensor(np.expand_dims(self.np_arr.transpose(), axis=1), batched=True)
-      return tensor_expr + mask_expr
-  
-  def lin_subsampled(self, reduce_factor=None, trg_len=None):
-    if reduce_factor:
-      return Mask(np.array([[self.np_arr[b,int(i*reduce_factor)] for i in range(int(math.ceil(len(self)/float(reduce_factor))))] for b in range(self.batch_size())]))
-    else:
-      return Mask(np.array([[self.np_arr[b,int(i*len(self)/float(trg_len))] for i in range(trg_len)] for b in range(self.batch_size())]))
->>>>>>> 2f0ad47e
 
   def cmult_by_timestep_expr(self, expr, timestep, inverse=False):
     # TODO: might cache these expressions to save memory
