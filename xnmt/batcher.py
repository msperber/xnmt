--- conflicted
+++ resolved
@@ -25,7 +25,6 @@
   def __init__(self, np_arr):
     assert len(np_arr.shape)==2
     self.np_arr = np_arr
-<<<<<<< HEAD
   
   def __len__(self):
     return self.np_arr.shape[1]
@@ -45,13 +44,6 @@
   
   def add_to_tensor_expr(self, tensor_expr, multiplicator=None, time_first=False):
     assert tensor_expr.dim()[1]>1 or self.np_arr.shape[0]==1
-=======
-
-  def reversed(self):
-    return Mask(self.np_arr[:,::-1])
-
-  def add_to_tensor_expr(self, tensor_expr, multiplicator=None):
->>>>>>> c6fac72d
     # TODO: might cache these expressions to save memory
     if np.count_nonzero(self.np_arr) == 0:
       return tensor_expr
