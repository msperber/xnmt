from __future__ import division, generators

<<<<<<< HEAD
import six
import random
=======
>>>>>>> 7b5890e5
import dynet as dy
import numpy as np

from xnmt.loss import LossBuilder
from xnmt.serialize.serializer import Serializable
from xnmt.vocab import Vocab
from xnmt.serialize.tree_tools import Ref, Path
import xnmt.evaluator
import xnmt.linear as linear
import xnmt.batcher

class LossCalculator(Serializable):
  '''
  A template class implementing the training strategy and corresponding loss calculation.
  '''
  yaml_tag = u'!LossCalculator'

  def __init__(self, loss_calculator = None):
    if loss_calculator is None:
      self.loss_calculator = MLELoss()
    else:
      self.loss_calculator = loss_calculator

  def __call__(self, translator, dec_state, src, trg, trg_sampling_prob=0.0):
    return self.loss_calculator(translator, dec_state, src, trg, trg_sampling_prob=trg_sampling_prob)


class MLELoss(Serializable):
  yaml_tag = '!MLELoss'

  def __call__(self, translator, dec_state, src, trg, trg_sampling_prob=0.0):
    trg_mask = trg.mask if xnmt.batcher.is_batched(trg) else None
    losses = []
    seq_len = len(trg[0]) if xnmt.batcher.is_batched(src) else len(trg)
    if xnmt.batcher.is_batched(src):
      for j, single_trg in enumerate(trg):
        assert len(single_trg) == seq_len # assert consistent length
        assert 1==len([i for i in range(seq_len) if (trg_mask is None or trg_mask.np_arr[j,i]==0) and single_trg[i]==Vocab.ES]) # assert exactly one unmasked ES token
    for i in range(seq_len):
      ref_word = trg[i] if not xnmt.batcher.is_batched(src) \
                      else xnmt.batcher.mark_as_batch([single_trg[i] for single_trg in trg])

      dec_state.context = translator.attender.calc_context(dec_state.rnn_state.output())
      word_loss = translator.decoder.calc_loss(dec_state, ref_word)
      if xnmt.batcher.is_batched(src) and trg_mask is not None:
        word_loss = trg_mask.cmult_by_timestep_expr(word_loss, i, inverse=True)
      losses.append(word_loss)
      if i < seq_len-1:
        if trg_sampling_prob > 0.0:
          sampled_word = translator.decoder.sample_trg(dec_state, trg_sampling_prob)
          ref_word = xnmt.batcher.Batch([sampled_word[b] if random.random() < trg_sampling_prob else ref_word[b] for b in range(len(sampled_word))])
        dec_state = translator.decoder.add_input(dec_state, translator.trg_embedder.embed(ref_word))
    return dy.esum(losses)

class ReinforceLoss(Serializable):
  yaml_tag = '!ReinforceLoss'

  def __init__(self, exp_global=Ref(Path("exp_global")), evaluation_metric=None, sample_length=50, use_baseline=False, decoder_hidden_dim=None):
    self.sample_length = sample_length
    if evaluation_metric is None:
      self.evaluation_metric = xnmt.evaluator.BLEUEvaluator(ngram=4, smooth=1)
    else:
      self.evaluation_metric = evaluation_metric
    self.use_baseline = use_baseline
    if self.use_baseline:
      model = exp_global.dynet_param_collection.param_col
      decoder_hidden_dim = decoder_hidden_dim or exp_global.default_layer_dim
      self.baseline = linear.Linear(input_dim=decoder_hidden_dim, output_dim=1, model=model)

  def __call__(self, translator, dec_state, src, trg, trg_sampling_prob=0.0):
    # TODO: apply trg.mask ?
    samples = []
    logsofts = []
    self.bs = []
    done = [False for _ in range(len(trg))]
    for _ in range(self.sample_length):
      dec_state.context = translator.attender.calc_context(dec_state.rnn_state.output())
      if self.use_baseline:
        h_t = dy.tanh(translator.decoder.context_projector(dy.concatenate([dec_state.rnn_state.output(), dec_state.context])))
        self.bs.append(self.baseline(dy.nobackprop(h_t)))
      logsoft = dy.log_softmax(translator.decoder.get_scores(dec_state))
      sample = logsoft.tensor_value().categorical_sample_log_prob().as_numpy()[0]
      # Keep track of previously sampled EOS
      sample = [sample_i if not done_i else Vocab.ES for sample_i, done_i in zip(sample, done)]
      # Appending and feeding in the decoder
      logsoft = dy.pick_batch(logsoft, sample)
      logsofts.append(logsoft)
      samples.append(sample)
      dec_state = translator.decoder.add_input(dec_state, translator.trg_embedder.embed(xnmt.batcher.mark_as_batch(sample)))
      # Check if we are done.
      if all([x == Vocab.ES for x in sample]):
        break

    samples = np.stack(samples, axis=1).tolist()
    self.eval_score = []
    for trg_i, sample_i in zip(trg, samples):
      # Removing EOS
      try:
        idx = sample_i.index(Vocab.ES)
        sample_i = sample_i[:idx]
      except ValueError:
        pass
      try:
        idx = trg_i.words.index(Vocab.ES)
        trg_i.words = trg_i.words[:idx]
      except ValueError:
        pass
      # Calculate the evaluation score
      score = 0 if not len(sample_i) else self.evaluation_metric.evaluate_fast(trg_i.words, sample_i)
      self.eval_score.append(score)
    self.true_score = dy.inputTensor(self.eval_score, batched=True)
    loss = LossBuilder()

    if self.use_baseline:
      for i, (score, _) in enumerate(zip(self.bs, logsofts)):
        logsofts[i] = dy.cmult(logsofts[i], score - self.true_score)
      loss.add_loss("Reinforce", dy.sum_elems(dy.esum(logsofts)))
    else:
      loss.add_loss("Reinforce", dy.sum_elems(dy.cmult(-self.true_score, dy.esum(logsofts))))

    if self.use_baseline:
      baseline_loss = []
      for bs in self.bs:
        baseline_loss.append(dy.squared_distance(self.true_score, bs))
      loss.add_loss("Baseline", dy.sum_elems(dy.esum(baseline_loss)))
    return loss

# To be implemented
class MinRiskLoss(Serializable):
  yaml_tag = 'MinRiskLoss'<|MERGE_RESOLUTION|>--- conflicted
+++ resolved
@@ -1,10 +1,4 @@
-from __future__ import division, generators
-
-<<<<<<< HEAD
-import six
 import random
-=======
->>>>>>> 7b5890e5
 import dynet as dy
 import numpy as np
 
