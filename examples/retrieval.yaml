--- conflicted
+++ resolved
@@ -17,11 +17,7 @@
       train_src: examples/data/train-char.ja
       train_trg: examples/data/train.allids
       train_id_file: examples/data/train.allids
-<<<<<<< HEAD
-      dev_src: examples/data/dev-char.ja
-=======
       dev_src: examples/data/dev.ja
->>>>>>> cb538ce1
       dev_trg: examples/data/dev.allids
       dev_id_file: examples/data/dev.allids
     corpus_parser: !BilingualCorpusParser
@@ -42,11 +38,7 @@
         reader: !PlainTextReader {}
         database_file: examples/data/traindevtest.en
   decode:
-<<<<<<< HEAD
-    src_file: examples/data/test-char.ja
-=======
     src_file: examples/data/test.ja
->>>>>>> cb538ce1
     candidate_id_file: examples/data/test.allids
   evaluate:
     ref_file: examples/data/test.allids
