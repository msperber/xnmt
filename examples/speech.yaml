--- conflicted
+++ resolved
@@ -11,21 +11,16 @@
     eval_metrics: cer,wer
     save_num_checkpoints: 2
   train: !SimpleTrainingRegimen
-    run_for_epochs: 20
+    run_for_epochs: 5
     src_format: contvec
     batcher: !SrcBatcher
       pad_to_multiple: 4
       batch_size: 3
     trainer: !AdamTrainer {}
-<<<<<<< HEAD
-    glob:
-      dropout: 0.5
-=======
     dev_metrics: wer
     glob:
       default_layer_dim: 32
       dropout: 0.4
->>>>>>> 565d2c2d
     corpus_parser: !BilingualCorpusParser
       src_reader: !ContVecReader
         transpose: True
