# This config file replicates the Listen-Attend-Spell architecture: https://arxiv.org/pdf/1508.01211.pdf
# Compared to the conventional attentional model, we remove input embeddings, instead directly read in a feature vector
# the pyramidal LSTM reduces length of the input sequence by a factor of 2 per layer (except for the first layer).
# Output units should be characters according to the paper.
defaults:
  experiment:
    model_file: examples/output/<EXP>.mod
    hyp_file: examples/output/<EXP>.hyp
    out_file: examples/output/<EXP>.out
    err_file: examples/output/<EXP>.err
    run_for_epochs: 20
    eval_metrics: cer,wer
  train:
    src_format: contvec
    training_corpus: !BilingualTrainingCorpus
      train_src: examples/data/synth.contvec.npz
      train_trg: examples/data/synth.char
      dev_src: examples/data/synth.contvec.npz
      dev_trg: examples/data/synth.char
    corpus_parser: !BilingualCorpusParser
      src_reader: !ContVecReader
        transpose: True
      trg_reader: !PlainTextReader {}
    model: !DefaultTranslator
      src_embedder: !NoopEmbedder
        emb_dim: 240
<<<<<<< HEAD
      encoder: !PyramidalLSTMEncoder
        layers: 2
        downsampling_method: random-skip
=======
      encoder: !PyramidalLSTMSeqTransducer
        layers: 1
        downsampling_method: skip
>>>>>>> ec12f907
        input_dim: 240
        hidden_dim: 64
      attender: !StandardAttender
        state_dim: 64
        hidden_dim: 64
        input_dim: 64
      trg_embedder: !SimpleWordEmbedder
        emb_dim: 64
      decoder: !MlpSoftmaxDecoder
        layers: 1
        mlp_hidden_dim: 64
        bridge: !CopyBridge {}
  decode:
    src_file: examples/data/synth.contvec.npz
  evaluate:
    ref_file: examples/data/synth.char

speech-2layers:
<|MERGE_RESOLUTION|>--- conflicted
+++ resolved
@@ -24,15 +24,9 @@
     model: !DefaultTranslator
       src_embedder: !NoopEmbedder
         emb_dim: 240
-<<<<<<< HEAD
-      encoder: !PyramidalLSTMEncoder
+      encoder: !PyramidalLSTMSeqTransducer
         layers: 2
         downsampling_method: random-skip
-=======
-      encoder: !PyramidalLSTMSeqTransducer
-        layers: 1
-        downsampling_method: skip
->>>>>>> ec12f907
         input_dim: 240
         hidden_dim: 64
       attender: !StandardAttender
