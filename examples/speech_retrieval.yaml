--- conflicted
+++ resolved
@@ -2,11 +2,7 @@
 speech-retrieval: !Experiment
   exp_global: !ExpGlobal
     model_file: examples/output/{EXP}.mod
-<<<<<<< HEAD
-    out_file: examples/output/{EXP}.out
-=======
     log_file: examples/output/{EXP}.log
->>>>>>> 980680b2
     default_layer_dim: 512
     dropout: 0.1
   model: !DotProductRetriever
