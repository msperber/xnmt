standard:
  experiment:
    model_file: examples/output/<EXP>.mod
    hyp_file: examples/output/<EXP>.hyp
    out_file: examples/output/<EXP>.out
    err_file: examples/output/<EXP>.err
    cfg_file: examples/output/<EXP>.yaml
    run_for_epochs: 20
    eval_metrics: bleu
  train: !TrainingRegimen
    batcher: !WordSrcBatcher
      avg_batch_size: 10
    glob:
      dropout: 0.1
      default_layer_dim: 512
    restart_trainer: True
    trainer: !AdamTrainer
      alpha: 0.0002
    lr_decay: 0.5
    dev_metrics: bleu
    corpus_parser: !BilingualCorpusParser
      src_reader: !PlainTextReader {}
      trg_reader: !PlainTextReader {}
      training_corpus: !BilingualTrainingCorpus
        train_src: examples/data/train.ja
        train_trg: examples/data/train.en
        dev_src: examples/data/dev.ja
        dev_trg: examples/data/dev.en
    model: !DefaultTranslator
      src_embedder: !SimpleWordEmbedder {}
      encoder: !BiLSTMSeqTransducer
        layers: 1
<<<<<<< HEAD
      attender: !StandardAttender
        dropout: 0.5
        dropout_scores: False
=======
      attender: !MlpAttender {}
>>>>>>> c6fac72d
      trg_embedder: !SimpleWordEmbedder {}
      decoder: !MlpSoftmaxDecoder
        layers: 1
        mlp_hidden_dim: 512
        bridge: !CopyBridge {}
  decode:
    beam: 5
    len_norm_type: !PolynomialNormalization
      apply_during_search: true
    src_file: examples/data/test.ja
  evaluate:
    ref_file: examples/data/test.en<|MERGE_RESOLUTION|>--- conflicted
+++ resolved
@@ -30,13 +30,9 @@
       src_embedder: !SimpleWordEmbedder {}
       encoder: !BiLSTMSeqTransducer
         layers: 1
-<<<<<<< HEAD
-      attender: !StandardAttender
+      attender: !MlpAttender {}
         dropout: 0.5
         dropout_scores: False
-=======
-      attender: !MlpAttender {}
->>>>>>> c6fac72d
       trg_embedder: !SimpleWordEmbedder {}
       decoder: !MlpSoftmaxDecoder
         layers: 1
