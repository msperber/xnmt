--- conflicted
+++ resolved
@@ -9,11 +9,7 @@
     eval_metrics: bleu
   train:
     batcher: !WordSrcBatcher
-<<<<<<< HEAD
-      words_per_batch: 1
-=======
       avg_batch_size: 10
->>>>>>> 5b58ef9e
     dropout: 0.1
     default_layer_dim: 512
     restart_trainer: True
