--- conflicted
+++ resolved
@@ -25,37 +25,6 @@
         m: 5
   train: !SimpleTrainingRegimen
     trainer: !AdamTrainer
-<<<<<<< HEAD
-      alpha: 0.0002
-    lr_decay: 0.5
-    dev_metrics: bleu
-    corpus_parser: !BilingualCorpusParser
-      src_reader: !PlainTextReader {}
-      trg_reader: !PlainTextReader {}
-      training_corpus: !BilingualTrainingCorpus
-        train_src: examples/data/train.ja
-        train_trg: examples/data/train.en
-        dev_src: examples/data/dev.ja
-        dev_trg: examples/data/dev.en
-    model: !DefaultTranslator
-      src_embedder: !SimpleWordEmbedder {}
-      encoder: !BiLSTMSeqTransducer
-        layers: 1
-      attender: !MlpAttender
-        dropout: 0.5
-        dropout_scores: False
-      trg_embedder: !SimpleWordEmbedder {}
-      decoder: !MlpSoftmaxDecoder
-        layers: 1
-        mlp_hidden_dim: 512
-        bridge: !CopyBridge {}
-        label_smoothing: 0.1
-  inference: !SimpleInference
-    beam: 5
-    len_norm_type: !PolynomialNormalization
-      apply_during_search: true
-    src_file: examples/data/test.ja
-=======
       alpha: 0.001
     run_for_epochs: 20
     src_file: examples/data/head.ja
@@ -64,7 +33,6 @@
       - !LossEvalTask
         src_file: examples/data/head.ja
         ref_file: examples/data/head.en
->>>>>>> 2f0ad47e
   evaluate:
     - !AccuracyEvalTask
       eval_metrics: bleu,wer
