standard-dropout0.1:
  experiment:
    model_file: examples/output/{EXP}.mod
    hyp_file: examples/output/{EXP}.hyp
<<<<<<< HEAD
    out_file: examples/output/{EXP}.out
=======
    log_file: examples/output/{EXP}.log
>>>>>>> 980680b2
    eval_metrics: bleu
  train: !SimpleTrainingRegimen
    run_for_epochs: 20
    glob:
      default_layer_dim: 512
      dropout: 0.1
    restart_trainer: True
    trainer: !AdamTrainer
      alpha: 0.0002
    lr_decay: 0.5
    dev_metrics: bleu
    corpus_parser: !BilingualCorpusParser
      src_reader: !PlainTextReader {}
      trg_reader: !PlainTextReader {}
      training_corpus: !BilingualTrainingCorpus
        train_src: examples/data/train.ja
        train_trg: examples/data/train.en
        dev_src: examples/data/dev.ja
        dev_trg: examples/data/dev.en
    model: !DefaultTranslator
      src_embedder: !PretrainedSimpleWordEmbedder
        filename: examples/data/wiki.ja.vec.small
        emb_dim: 300
      encoder: !BiLSTMSeqTransducer
        layers: 1
      attender: !MlpAttender
        hidden_dim: 512
        state_dim: 512
        input_dim: 512
      trg_embedder: !SimpleWordEmbedder
        emb_dim: 512
      decoder: !MlpSoftmaxDecoder
        layers: 1
        mlp_hidden_dim: 512
        bridge: !CopyBridge {}
  inference: !SimpleInference
    src_file: examples/data/test.ja
  evaluate:
    ref_file: examples/data/test.en<|MERGE_RESOLUTION|>--- conflicted
+++ resolved
@@ -2,11 +2,7 @@
   experiment:
     model_file: examples/output/{EXP}.mod
     hyp_file: examples/output/{EXP}.hyp
-<<<<<<< HEAD
-    out_file: examples/output/{EXP}.out
-=======
     log_file: examples/output/{EXP}.log
->>>>>>> 980680b2
     eval_metrics: bleu
   train: !SimpleTrainingRegimen
     run_for_epochs: 20
