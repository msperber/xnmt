import unittest

import numpy as np
import dynet as dy
import xnmt.batcher
import xnmt.input

class TestBatcher(unittest.TestCase):

  def test_batch_src(self):
    src_sents = [xnmt.input.SimpleSentenceInput([0] * i) for i in range(1,7)]
    trg_sents = [xnmt.input.SimpleSentenceInput([0] * ((i+3)%6 + 1)) for i in range(1,7)]
    my_batcher = xnmt.batcher.from_spec("src", 3, src_pad_token=1, trg_pad_token=2)
    src, trg = my_batcher.pack(src_sents, trg_sents)
    self.assertEqual([[0, 1, 1], [0, 0, 1], [0, 0, 0]], [x.words for x in src[0]])
    self.assertEqual([[0, 0, 0, 0, 0, 2], [0, 0, 0, 0, 0, 0], [0, 2, 2, 2, 2, 2]], [x.words for x in trg[0]])
    self.assertEqual([[0, 0, 0, 0, 1, 1], [0, 0, 0, 0, 0, 1], [0, 0, 0, 0, 0, 0]], [x.words for x in src[1]])
    self.assertEqual([[0, 0, 2, 2], [0, 0, 0, 2], [0, 0, 0, 0]], [x.words for x in trg[1]])

  def test_batch_word_src(self):
    src_sents = [xnmt.input.SimpleSentenceInput([0] * i) for i in range(1,7)]
    trg_sents = [xnmt.input.SimpleSentenceInput([0] * ((i+3)%6 + 1)) for i in range(1,7)]
    my_batcher = xnmt.batcher.from_spec("word_src", 12, src_pad_token=1, trg_pad_token=2)
    src, trg = my_batcher.pack(src_sents, trg_sents)
    self.assertEqual([[0]], [x.words for x in src[0]])
    self.assertEqual([[0, 0, 0, 0, 0]], [x.words for x in trg[0]])
    self.assertEqual([[0, 0, 1], [0, 0, 0]], [x.words for x in src[1]])
    self.assertEqual([[0, 0, 0, 0, 0, 0], [0, 2, 2, 2, 2, 2]], [x.words for x in trg[1]])
    self.assertEqual([[0, 0, 0, 0]], [x.words for x in src[2]])
    self.assertEqual([[0, 0]], [x.words for x in trg[2]])
    self.assertEqual([[0, 0, 0, 0, 0]], [x.words for x in src[3]])
    self.assertEqual([[0, 0, 0]], [x.words for x in trg[3]])
    self.assertEqual([[0, 0, 0, 0, 0, 0]], [x.words for x in src[4]])
    self.assertEqual([[0, 0, 0, 0]], [x.words for x in trg[4]])

<<<<<<< HEAD
class TestMask(unittest.TestCase):
  def test_lin_reversed(self):
    mask = xnmt.batcher.Mask(np.asarray([[0, 1, 1], [0, 0, 0]]))
    rev = mask.reversed()
    np.testing.assert_array_equal(rev.np_arr, [[1,1,0], [0,0,0]])
    rev_rev = rev.reversed()
    np.testing.assert_array_equal(rev_rev.np_arr, mask.np_arr)

  def test_lin_subsampled(self):
    mask = xnmt.batcher.Mask(np.asarray([[0, 1, 1], [0, 0, 0]]))
    lin_subsampled = mask.lin_subsampled(2)
    np.testing.assert_array_equal(lin_subsampled.np_arr, [[0,1], [0,0]])
    lin_subsampled2 = mask.lin_subsampled(trg_len=1)
    np.testing.assert_array_equal(lin_subsampled2.np_arr, [[0], [0]])

  def test_lin_subsampled(self):
    mask = xnmt.batcher.Mask(np.asarray([[0, 1, 1], [0, 0, 0]]))
    lin_subsampled = mask.lin_subsampled(2)
    np.testing.assert_array_equal(lin_subsampled.np_arr, [[0,1], [0,0]])
    lin_subsampled2 = mask.lin_subsampled(trg_len=1)
    np.testing.assert_array_equal(lin_subsampled2.np_arr, [[0], [0]])

  def test_add_to_tensor_expr_inv(self):
    mask = xnmt.batcher.Mask(np.asarray([[0, 1, 1], [0, 0, 0]]))
    tensor_expr = dy.inputTensor(np.random.normal(size=(2,4)))
    self.assertRaises(Exception, mask.add_to_tensor_expr, tensor_expr)
    
  def test_add_to_tensor_expr(self):
    mask = xnmt.batcher.Mask(np.asarray([[0, 1, 1], [0, 0, 0]]))
    val = np.random.normal(size=(3,2))
    tensor_expr = dy.inputTensor(val, batched=True)
    added = mask.add_to_tensor_expr(tensor_expr, multiplicator=None)
    np.testing.assert_array_almost_equal(added.npvalue(), mask.np_arr.transpose()+val)

  def test_add_to_tensor_expr_mult(self):
    mask = xnmt.batcher.Mask(np.asarray([[0, 1, 1], [0, 0, 0]]))
    val = np.random.normal(size=(3,2))
    tensor_expr = dy.inputTensor(val, batched=True)
    added = mask.add_to_tensor_expr(tensor_expr, multiplicator=-10)
    np.testing.assert_array_almost_equal(added.npvalue(), (mask.np_arr.transpose()*(-10))+val)

  def test_add_to_tensor_expr_broadcast(self):
    mask = xnmt.batcher.Mask(np.asarray([[0, 1, 1], [0, 0, 0]]))
    val = np.random.normal(size=(10, 3, 2))
    tensor_expr = dy.inputTensor(val, batched=True)
    added = mask.add_to_tensor_expr(tensor_expr, multiplicator=None)
    np.testing.assert_array_almost_equal(added.npvalue(), np.reshape(mask.np_arr.transpose(), (1,3,2))+val)

  def test_set_masked_to_mean(self):
    mask = xnmt.batcher.Mask(np.asarray([[0, 1, 1], [0, 0, 0]]))
    val = np.random.normal(size=(10, 3, 2))
    tensor_expr = dy.inputTensor(val, batched=True)
    meaned = mask.set_masked_to_mean(tensor_expr)
    mean_manual = sum(val[:,0,0] + val[:,0,1] + val[:,1,1] + val[:,2,1]) / 40.0
    self.assertAlmostEqual(sum(meaned.npvalue()[:,0,0]), sum(val[:,0,0]), 5)
    self.assertAlmostEqual(sum(meaned.npvalue()[:,0,1]), sum(val[:,0,1]), 5)
    self.assertAlmostEqual(sum(meaned.npvalue()[:,1,1]), sum(val[:,1,1]), 5)
    self.assertAlmostEqual(sum(meaned.npvalue()[:,2,1]), sum(val[:,2,1]), 5)
    self.assertAlmostEqual(meaned.npvalue()[0,1,0], mean_manual, 5)
    self.assertAlmostEqual(meaned.npvalue()[0,2,0], mean_manual, 5)
    self.assertAlmostEqual(meaned.npvalue()[4,1,0], mean_manual, 5)

=======
  def test_batch_random_no_ties(self):
    src_sents = [xnmt.input.SimpleSentenceInput([0] * i) for i in range(1,7)]
    trg_sents = [xnmt.input.SimpleSentenceInput([0] * ((i+3)%6 + 1)) for i in range(1,7)]
    my_batcher = xnmt.batcher.from_spec("src", 3, src_pad_token=1, trg_pad_token=2)
    _, trg = my_batcher.pack(src_sents, trg_sents)
    l0 = len(trg[0][0])
    for _ in range(10):
      _, trg = my_batcher.pack(src_sents, trg_sents)
      l = len(trg[0][0])
      self.assertTrue(l==l0)

  def test_batch_random_ties(self):
    src_sents = [xnmt.input.SimpleSentenceInput([0] * 5) for _ in range(1,7)]
    trg_sents = [xnmt.input.SimpleSentenceInput([0] * ((i+3)%6 + 1)) for i in range(1,7)]
    my_batcher = xnmt.batcher.from_spec("src", 3, src_pad_token=1, trg_pad_token=2)
    _, trg = my_batcher.pack(src_sents, trg_sents)
    l0 = len(trg[0][0])
    for _ in range(10):
      _, trg = my_batcher.pack(src_sents, trg_sents)
      l = len(trg[0][0])
      if l!=l0: return
    self.assertTrue(False)
>>>>>>> 8ca06d16

if __name__ == '__main__':
  unittest.main()<|MERGE_RESOLUTION|>--- conflicted
+++ resolved
@@ -33,7 +33,6 @@
     self.assertEqual([[0, 0, 0, 0, 0, 0]], [x.words for x in src[4]])
     self.assertEqual([[0, 0, 0, 0]], [x.words for x in trg[4]])
 
-<<<<<<< HEAD
 class TestMask(unittest.TestCase):
   def test_lin_reversed(self):
     mask = xnmt.batcher.Mask(np.asarray([[0, 1, 1], [0, 0, 0]]))
@@ -96,7 +95,6 @@
     self.assertAlmostEqual(meaned.npvalue()[0,2,0], mean_manual, 5)
     self.assertAlmostEqual(meaned.npvalue()[4,1,0], mean_manual, 5)
 
-=======
   def test_batch_random_no_ties(self):
     src_sents = [xnmt.input.SimpleSentenceInput([0] * i) for i in range(1,7)]
     trg_sents = [xnmt.input.SimpleSentenceInput([0] * ((i+3)%6 + 1)) for i in range(1,7)]
@@ -119,7 +117,6 @@
       l = len(trg[0][0])
       if l!=l0: return
     self.assertTrue(False)
->>>>>>> 8ca06d16
 
 if __name__ == '__main__':
   unittest.main()