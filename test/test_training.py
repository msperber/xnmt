import unittest

<<<<<<< HEAD
import random
import os
import io

import numpy as np
import dynet_config
=======
>>>>>>> ffea59d8
import dynet as dy

from xnmt.translator import DefaultTranslator
from xnmt.embedder import SimpleWordEmbedder
from xnmt.encoder import LSTMEncoder, PyramidalLSTMEncoder
from xnmt.attender import StandardAttender
from xnmt.decoder import MlpSoftmaxDecoder, CopyBridge
from xnmt.training_corpus import BilingualTrainingCorpus
from xnmt.input import BilingualCorpusParser, PlainTextReader
from xnmt.batcher import mark_as_batch, Mask
import xnmt.xnmt_train
from xnmt.options import Args
from xnmt.vocab import Vocab
from xnmt.model_context import ModelContext, PersistentParamCollection

class TestTruncatedBatchTraining(unittest.TestCase):

  def setUp(self):
    self.model_context = ModelContext()
    self.model_context.dynet_param_collection = PersistentParamCollection("some_file", 1)
    self.training_corpus = BilingualTrainingCorpus(train_src = "examples/data/head.ja",
                                              train_trg = "examples/data/head.en",
                                              dev_src = "examples/data/head.ja",
                                              dev_trg = "examples/data/head.en")
    self.corpus_parser = BilingualCorpusParser(src_reader = PlainTextReader(),
                                          trg_reader = PlainTextReader())
    self.corpus_parser.read_training_corpus(self.training_corpus)

  def assert_single_loss_equals_batch_loss(self, model, batch_size=5):
    """
    Tests whether single loss equals batch loss.
    Truncating src / trg sents to same length so no masking is necessary
    """
    batch_size = 5
    src_sents = self.training_corpus.train_src_data[:batch_size]
    src_min = min([len(x) for x in src_sents])
    src_sents_trunc = [s[:src_min] for s in src_sents]
    for single_sent in src_sents_trunc: single_sent[src_min-1] = Vocab.ES
    trg_sents = self.training_corpus.train_trg_data[:batch_size]
    trg_min = min([len(x) for x in trg_sents])
    trg_sents_trunc = [s[:trg_min] for s in trg_sents]
    for single_sent in trg_sents_trunc: single_sent[trg_min-1] = Vocab.ES

    single_loss = 0.0
    for sent_id in range(batch_size):
      dy.renew_cg()
      train_loss = model.calc_loss(src=src_sents_trunc[sent_id],
                                        trg=trg_sents_trunc[sent_id]).value()
      single_loss += train_loss

    dy.renew_cg()

    batched_loss = model.calc_loss(src=mark_as_batch(src_sents_trunc),
                                        trg=mark_as_batch(trg_sents_trunc)).value()
    self.assertAlmostEqual(single_loss, sum(batched_loss), places=4)

  def test_loss_model1(self):
    model = DefaultTranslator(
              src_embedder=SimpleWordEmbedder(self.model_context, vocab_size=100),
              encoder=LSTMEncoder(self.model_context),
              attender=StandardAttender(self.model_context),
              trg_embedder=SimpleWordEmbedder(self.model_context, vocab_size=100),
              decoder=MlpSoftmaxDecoder(self.model_context, vocab_size=100),
            )
    model.set_train(False)
    self.assert_single_loss_equals_batch_loss(model)

  def test_loss_model2(self):
    model = DefaultTranslator(
              src_embedder=SimpleWordEmbedder(self.model_context, vocab_size=100),
              encoder=PyramidalLSTMEncoder(self.model_context, layers=3),
              attender=StandardAttender(self.model_context),
              trg_embedder=SimpleWordEmbedder(self.model_context, vocab_size=100),
              decoder=MlpSoftmaxDecoder(self.model_context, vocab_size=100),
            )
    model.set_train(False)
    self.assert_single_loss_equals_batch_loss(model)

  def test_loss_model3(self):
    model = DefaultTranslator(
              src_embedder=SimpleWordEmbedder(self.model_context, vocab_size=100),
              encoder=LSTMEncoder(self.model_context, layers=3),
              attender=StandardAttender(self.model_context),
              trg_embedder=SimpleWordEmbedder(self.model_context, vocab_size=100),
              decoder=MlpSoftmaxDecoder(self.model_context, vocab_size=100, bridge=CopyBridge(self.model_context, dec_layers=1)),
            )
    model.set_train(False)
    self.assert_single_loss_equals_batch_loss(model)

class TestBatchTraining(unittest.TestCase):

  def setUp(self):
    self.model_context = ModelContext()
    self.model_context.dynet_param_collection = PersistentParamCollection("some_file", 1)
    self.training_corpus = BilingualTrainingCorpus(train_src = "examples/data/head.ja",
                                              train_trg = "examples/data/head.en",
                                              dev_src = "examples/data/head.ja",
                                              dev_trg = "examples/data/head.en")
    self.corpus_parser = BilingualCorpusParser(src_reader = PlainTextReader(),
                                          trg_reader = PlainTextReader())
    self.corpus_parser.read_training_corpus(self.training_corpus)

  def assert_single_loss_equals_batch_loss(self, model, batch_size=5):
    """
    Tests whether single loss equals batch loss.
    Here we don't truncate the target side and use masking.
    """
    batch_size = 5
    src_sents = self.training_corpus.train_src_data[:batch_size]
    src_min = min([len(x) for x in src_sents])
    src_sents_trunc = [s[:src_min] for s in src_sents]
    for single_sent in src_sents_trunc: single_sent[src_min-1] = Vocab.ES
    trg_sents = self.training_corpus.train_trg_data[:batch_size]
    trg_max = max([len(x) for x in trg_sents])
    trg_masks = Mask(np.zeros([batch_size, trg_max]))
    for i in range(batch_size):
      for j in range(len(trg_sents[i]), trg_max):
        trg_masks.np_arr[i,j] = 1.0
    trg_sents_padded = [[w for w in s] + [Vocab.ES]*(trg_max-len(s)) for s in trg_sents]

    single_loss = 0.0
    for sent_id in range(batch_size):
      dy.renew_cg()
      train_loss = model.calc_loss(src=src_sents_trunc[sent_id],
                                   trg=trg_sents[sent_id]).value()
      single_loss += train_loss

    dy.renew_cg()

    batched_loss = model.calc_loss(src=mark_as_batch(src_sents_trunc),
                                   trg=mark_as_batch(trg_sents_padded, trg_masks)).value()
    self.assertAlmostEqual(single_loss, sum(batched_loss), places=4)

  def test_loss_model1(self):
    model = DefaultTranslator(
              src_embedder=SimpleWordEmbedder(self.model_context, vocab_size=100),
              encoder=LSTMEncoder(self.model_context),
              attender=StandardAttender(self.model_context),
              trg_embedder=SimpleWordEmbedder(self.model_context, vocab_size=100),
              decoder=MlpSoftmaxDecoder(self.model_context, vocab_size=100),
            )
    model.set_train(False)
    self.assert_single_loss_equals_batch_loss(model)

  def test_loss_model2(self):
    model = DefaultTranslator(
              src_embedder=SimpleWordEmbedder(self.model_context, vocab_size=100),
              encoder=PyramidalLSTMEncoder(self.model_context, layers=3),
              attender=StandardAttender(self.model_context),
              trg_embedder=SimpleWordEmbedder(self.model_context, vocab_size=100),
              decoder=MlpSoftmaxDecoder(self.model_context, vocab_size=100),
            )
    model.set_train(False)
    self.assert_single_loss_equals_batch_loss(model)

  def test_loss_model3(self):
    model = DefaultTranslator(
              src_embedder=SimpleWordEmbedder(self.model_context, vocab_size=100),
              encoder=LSTMEncoder(self.model_context, layers=3),
              attender=StandardAttender(self.model_context),
              trg_embedder=SimpleWordEmbedder(self.model_context, vocab_size=100),
              decoder=MlpSoftmaxDecoder(self.model_context, vocab_size=100, bridge=CopyBridge(self.model_context, dec_layers=1)),
            )
    model.set_train(False)
    self.assert_single_loss_equals_batch_loss(model)


class TestTrainDevLoss(unittest.TestCase):

  def test_train_dev_loss_equal(self):
    self.model_context = ModelContext()
    self.model_context.dynet_param_collection = PersistentParamCollection("some_file", 1)
    task_options = xnmt.xnmt_train.options
    train_args = dict({opt.name: opt.default_value for opt in task_options if
                                opt.default_value is not None or not opt.required})
    train_args['training_corpus'] = BilingualTrainingCorpus(train_src = "examples/data/head.ja",
                                                            train_trg = "examples/data/head.en",
                                                            dev_src = "examples/data/head.ja",
                                                            dev_trg = "examples/data/head.en")
    train_args['corpus_parser'] = BilingualCorpusParser(src_reader = PlainTextReader(),
                                                        trg_reader = PlainTextReader())
    train_args['model'] = DefaultTranslator(src_embedder=SimpleWordEmbedder(self.model_context, vocab_size=100),
                                            encoder=LSTMEncoder(self.model_context),
                                            attender=StandardAttender(self.model_context),
                                            trg_embedder=SimpleWordEmbedder(self.model_context, vocab_size=100),
                                            decoder=MlpSoftmaxDecoder(self.model_context, vocab_size=100),
                                            )
    train_args['model_file'] = None
    train_args['save_num_checkpoints'] = 0
    xnmt_trainer = xnmt.xnmt_train.XnmtTrainer(args=Args(**train_args), need_deserialization=False, param_collection=self.model_context.dynet_param_collection)
    xnmt_trainer.model_context = self.model_context
    for _ in range(10):
      xnmt_trainer.run_epoch(update_weights=True)
    xnmt_trainer.run_epoch(update_weights=False)
    self.assertAlmostEqual(xnmt_trainer.logger.epoch_loss.loss_values['loss'] / xnmt_trainer.logger.epoch_words,
                           xnmt_trainer.logger.dev_score.loss)

class TestOverfitting(unittest.TestCase):

  def test_overfitting(self):
    self.model_context = ModelContext()
    self.model_context.dynet_param_collection = PersistentParamCollection("some_file", 1)
    self.model_context.default_layer_dim = 16
    task_options = xnmt.xnmt_train.options
    train_args = dict({opt.name: opt.default_value for opt in task_options if
                                opt.default_value is not None or not opt.required})
    train_args['training_corpus'] = BilingualTrainingCorpus(train_src = "examples/data/head.ja",
                                                            train_trg = "examples/data/head.en",
                                                            dev_src = "examples/data/head.ja",
                                                            dev_trg = "examples/data/head.en")
    train_args['corpus_parser'] = BilingualCorpusParser(src_reader = PlainTextReader(),
                                                        trg_reader = PlainTextReader())
    train_args['model'] = DefaultTranslator(src_embedder=SimpleWordEmbedder(self.model_context, vocab_size=100),
                                            encoder=LSTMEncoder(self.model_context),
                                            attender=StandardAttender(self.model_context),
                                            trg_embedder=SimpleWordEmbedder(self.model_context, vocab_size=100),
                                            decoder=MlpSoftmaxDecoder(self.model_context, vocab_size=100),
                                            )
    train_args['model_file'] = None
    train_args['save_num_checkpoints'] = 0
    train_args['trainer'] = "adam"
    train_args['learning_rate'] = 0.1
    xnmt_trainer = xnmt.xnmt_train.XnmtTrainer(args=Args(**train_args), need_deserialization=False, param_collection=self.model_context.dynet_param_collection)
    xnmt_trainer.model_context = self.model_context
    for _ in range(50):
      xnmt_trainer.run_epoch(update_weights=True)
    self.assertAlmostEqual(0.0,
                           xnmt_trainer.logger.epoch_loss.loss_values['loss'] / xnmt_trainer.logger.epoch_words,
                           places=2)

class TestBatchShuffling(unittest.TestCase):
  """
  outputs should not change if we shuffle the order inside a minibatch
  """
  
  def test_shuffled_minibatch(self):
    tmp_dir = "examples/output/"
    self.model_context = ModelContext()
    self.model_context.dynet_param_collection = PersistentParamCollection(tmp_dir + "some_file", 1)
    task_options = xnmt.xnmt_train.options
    train_args = dict({opt.name: opt.default_value for opt in task_options if
                                opt.default_value is not None or not opt.required})
    train_args['training_corpus'] = BilingualTrainingCorpus(train_src = "examples/data/head.ja",
                                                            train_trg = "examples/data/head.en",
                                                            dev_src = "examples/data/head.ja",
                                                            dev_trg = "examples/data/head.en")
    train_args['corpus_parser'] = BilingualCorpusParser(src_reader = PlainTextReader(), 
                                                        trg_reader = PlainTextReader())
    train_args['model'] = DefaultTranslator(src_embedder=SimpleWordEmbedder(self.model_context, vocab_size=100),
                                            encoder=LSTMEncoder(self.model_context),
                                            attender=StandardAttender(self.model_context),
                                            trg_embedder=SimpleWordEmbedder(self.model_context, vocab_size=100),
                                            decoder=MlpSoftmaxDecoder(self.model_context, vocab_size=100),
                                            )
    train_args['model_file'] = None
    train_args['batch_size'] = 10
    train_args['save_num_checkpoints'] = 0
    xnmt_trainer = xnmt.xnmt_train.XnmtTrainer(args=Args(**train_args), need_deserialization=False, param_collection=self.model_context.dynet_param_collection)
    xnmt_trainer.model_context = self.model_context
    
    self.model_context.dynet_param_collection.save()
    os.rename(self.model_context.dynet_param_collection.data_files[0], self.model_context.dynet_param_collection.data_files[0] + ".saved")
    for _ in range(10):
      xnmt_trainer.run_epoch(update_weights=True)
    loss_unshuffled = xnmt_trainer.logger.epoch_loss.loss_values['loss']
    
    os.rename(self.model_context.dynet_param_collection.data_files[0] + ".saved", self.model_context.dynet_param_collection.data_files[0])
    self.model_context.dynet_param_collection.revert_to_best_model()
    order = range(10)
    random.shuffle(order)
    tmp = [xnmt_trainer.train_src[0][i] for i in order]
    tmp_mask = xnmt_trainer.train_src[0].mask.np_arr[order] if xnmt_trainer.train_src[0].mask else None
    xnmt_trainer.train_src[0] = mark_as_batch(tmp, Mask(tmp_mask))
    tmp = [xnmt_trainer.train_trg[0][i] for i in order]
    tmp_mask = xnmt_trainer.train_trg[0].mask.np_arr[order] if xnmt_trainer.train_trg[0].mask else None
    xnmt_trainer.train_trg[0] = mark_as_batch(tmp, Mask(tmp_mask))

    for _ in range(10):
      xnmt_trainer.run_epoch(update_weights=True)
    loss_shuffled = xnmt_trainer.logger.epoch_loss.loss_values['loss']
    
    print(loss_unshuffled)
    self.assertAlmostEqual(loss_unshuffled, loss_shuffled, 4)

class TestFileShuffling(unittest.TestCase):
  """
  outputs should not change if we shuffle the order of training sequences and all sequences fit in the same minibatch
  """
  
  def test_shuffled_trainfile_1(self):
    tmp_dir = "examples/output/"
    self.model_context = ModelContext()
    self.model_context.default_layer_dim = 8
    self.model_context.dynet_param_collection = PersistentParamCollection(tmp_dir + "some_file", 1)
    task_options = xnmt.xnmt_train.options
    train_args = dict({opt.name: opt.default_value for opt in task_options if
                                opt.default_value is not None or not opt.required})
    train_args['training_corpus'] = BilingualTrainingCorpus(train_src = "examples/data/head.ja",
                                                            train_trg = "examples/data/head.en",
                                                            dev_src = "examples/data/head.ja",
                                                            dev_trg = "examples/data/head.en")
    train_args['corpus_parser'] = BilingualCorpusParser(src_reader = PlainTextReader(vocab=Vocab(vocab_file="test/data/head.ja.vocab")), 
                                                        trg_reader = PlainTextReader(vocab=Vocab(vocab_file="test/data/head.en.vocab")))
    train_args['model'] = DefaultTranslator(src_embedder=SimpleWordEmbedder(self.model_context, vocab_size=100),
                                            encoder=LSTMEncoder(self.model_context),
                                            attender=StandardAttender(self.model_context),
                                            trg_embedder=SimpleWordEmbedder(self.model_context, vocab_size=100),
                                            decoder=MlpSoftmaxDecoder(self.model_context, vocab_size=100, bridge=CopyBridge(self.model_context, 1)),
                                            )
    train_args['model_file'] = None
    train_args['batch_size'] = 10
    train_args['save_num_checkpoints'] = 0
    xnmt_trainer = xnmt.xnmt_train.XnmtTrainer(args=Args(**train_args), need_deserialization=False, param_collection=self.model_context.dynet_param_collection)
    xnmt_trainer.model_context = self.model_context
    
    self.model_context.dynet_param_collection.save()
    for _ in range(10):
      xnmt_trainer.run_epoch(update_weights=True)
    loss_unshuffled = xnmt_trainer.logger.epoch_loss.loss_values['loss']
    print("loss_unshuffled:", loss_unshuffled)
    
  def test_shuffled_trainfile_2(self):
    tmp_dir = "examples/output/"
    self.model_context = ModelContext()
    self.model_context.default_layer_dim = 8
    self.model_context.dynet_param_collection = PersistentParamCollection(tmp_dir + "some_file", 1)
    task_options = xnmt.xnmt_train.options
    train_args = dict({opt.name: opt.default_value for opt in task_options if
                                opt.default_value is not None or not opt.required})
    train_src_lines = io.open("examples/data/head.ja").readlines()
    train_trg_lines = io.open("examples/data/head.en").readlines()
    order = range(10)
    random.shuffle(order)
    train_src_lines_shuffled = [train_src_lines[i] for i in order]
    train_trg_lines_shuffled = [train_trg_lines[i] for i in order]
    with io.open(tmp_dir + "head.ja.shuf", "w") as f:
      f.write(u"\n".join([s.strip() for s in train_src_lines_shuffled]))
    with io.open(tmp_dir + "head.en.shuf", "w") as f:
      f.write(u"\n".join([s.strip() for s in train_trg_lines_shuffled]))
    train_args['training_corpus'] = BilingualTrainingCorpus(train_src = tmp_dir + "/head.ja.shuf",
                                                            train_trg = tmp_dir + "/head.en.shuf",
                                                            dev_src = tmp_dir + "/head.ja.shuf",
                                                            dev_trg = tmp_dir + "/head.en.shuf")
    train_args['corpus_parser'] = BilingualCorpusParser(src_reader = PlainTextReader(vocab=Vocab(vocab_file="test/data/head.ja.vocab")), 
                                                        trg_reader = PlainTextReader(vocab=Vocab(vocab_file="test/data/head.en.vocab")))
    train_args['model'] = DefaultTranslator(src_embedder=SimpleWordEmbedder(self.model_context, vocab_size=100),
                                            encoder=LSTMEncoder(self.model_context),
                                            attender=StandardAttender(self.model_context),
                                            trg_embedder=SimpleWordEmbedder(self.model_context, vocab_size=100),
                                            decoder=MlpSoftmaxDecoder(self.model_context, vocab_size=100, bridge=CopyBridge(self.model_context, 1)),
                                            )
    train_args['model_file'] = None
    train_args['batch_size'] = 10
    train_args['batch_strategy'] = 'trg'
    train_args['save_num_checkpoints'] = 0
    xnmt_trainer = xnmt.xnmt_train.XnmtTrainer(args=Args(**train_args), need_deserialization=False, param_collection=self.model_context.dynet_param_collection)
    xnmt_trainer.model_context = self.model_context

    self.model_context.dynet_param_collection.revert_to_best_model()

    for _ in range(10):
      xnmt_trainer.run_epoch(update_weights=True)
    loss_shuffled = xnmt_trainer.logger.epoch_loss.loss_values['loss']
    print("loss_shuffled:", loss_shuffled)





if __name__ == '__main__':
  unittest.main()<|MERGE_RESOLUTION|>--- conflicted
+++ resolved
@@ -1,14 +1,11 @@
 import unittest
 
-<<<<<<< HEAD
 import random
 import os
 import io
 
 import numpy as np
 import dynet_config
-=======
->>>>>>> ffea59d8
 import dynet as dy
 
 from xnmt.translator import DefaultTranslator
