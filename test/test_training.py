import unittest

import random
import os
import io

import numpy as np
import dynet_config
import dynet as dy

from xnmt.translator import DefaultTranslator
from xnmt.embedder import SimpleWordEmbedder
from xnmt.lstm import BiLSTMSeqTransducer
from xnmt.pyramidal import PyramidalLSTMSeqTransducer
from xnmt.attender import MlpAttender, DotAttender
from xnmt.decoder import MlpSoftmaxDecoder, CopyBridge
from xnmt.corpus import BilingualTrainingCorpus
from xnmt.input import BilingualCorpusParser, PlainTextReader
<<<<<<< HEAD
from xnmt.batcher import mark_as_batch, Mask, SrcBatcher, TrgBatcher
import xnmt.train
=======
from xnmt.batcher import mark_as_batch, Mask, SrcBatcher
import xnmt.training_regimen
>>>>>>> 565d2c2d
from xnmt.vocab import Vocab
from xnmt.model_context import ModelContext, NonPersistentParamCollection
from xnmt.loss_calculator import LossCalculator
import xnmt.events
from xnmt.optimizer import AdamTrainer

class TestTruncatedBatchTraining(unittest.TestCase):

  def setUp(self):
    xnmt.events.clear()
    self.model_context = ModelContext()
    self.model_context.dynet_param_collection = NonPersistentParamCollection()
    self.training_corpus = BilingualTrainingCorpus(train_src = "examples/data/head.ja",
                                              train_trg = "examples/data/head.en",
                                              dev_src = "examples/data/head.ja",
                                              dev_trg = "examples/data/head.en")
    self.corpus_parser = BilingualCorpusParser(training_corpus = self.training_corpus,
                                               src_reader = PlainTextReader(),
                                               trg_reader = PlainTextReader())

  def assert_single_loss_equals_batch_loss(self, model, batch_size=5):
    """
    Tests whether single loss equals batch loss.
    Truncating src / trg sents to same length so no masking is necessary
    """
    batch_size = batch_size
    src_sents = self.training_corpus.train_src_data[:batch_size]
    src_min = min([len(x) for x in src_sents])
    src_sents_trunc = [s[:src_min] for s in src_sents]
    for single_sent in src_sents_trunc: single_sent[src_min-1] = Vocab.ES
    trg_sents = self.training_corpus.train_trg_data[:batch_size]
    trg_min = min([len(x) for x in trg_sents])
    trg_sents_trunc = [s[:trg_min] for s in trg_sents]
    for single_sent in trg_sents_trunc: single_sent[trg_min-1] = Vocab.ES

    single_loss = 0.0
    for sent_id in range(batch_size):
      dy.renew_cg()
      train_loss = model.calc_loss(src=src_sents_trunc[sent_id],
                                   trg=trg_sents_trunc[sent_id],
                                   loss_calculator=LossCalculator()).value()
      single_loss += train_loss

    dy.renew_cg()

    batched_loss = model.calc_loss(src=mark_as_batch(src_sents_trunc),
                                   trg=mark_as_batch(trg_sents_trunc),
                                   loss_calculator=LossCalculator()).value()
    self.assertAlmostEqual(single_loss, sum(batched_loss), places=4)

  def test_loss_model1(self):
    model = DefaultTranslator(
              src_embedder=SimpleWordEmbedder(self.model_context, vocab_size=100),
              encoder=BiLSTMSeqTransducer(self.model_context),
              attender=MlpAttender(self.model_context),
              trg_embedder=SimpleWordEmbedder(self.model_context, vocab_size=100),
              decoder=MlpSoftmaxDecoder(self.model_context, vocab_size=100),
            )
    model.set_train(False)
    self.assert_single_loss_equals_batch_loss(model)

  def test_loss_model2(self):
    model = DefaultTranslator(
              src_embedder=SimpleWordEmbedder(self.model_context, vocab_size=100),
              encoder=PyramidalLSTMSeqTransducer(self.model_context, layers=3),
              attender=MlpAttender(self.model_context),
              trg_embedder=SimpleWordEmbedder(self.model_context, vocab_size=100),
              decoder=MlpSoftmaxDecoder(self.model_context, vocab_size=100),
            )
    model.set_train(False)
    self.assert_single_loss_equals_batch_loss(model)

  def test_loss_model3(self):
    model = DefaultTranslator(
              src_embedder=SimpleWordEmbedder(self.model_context, vocab_size=100),
              encoder=BiLSTMSeqTransducer(self.model_context, layers=3),
              attender=MlpAttender(self.model_context),
              trg_embedder=SimpleWordEmbedder(self.model_context, vocab_size=100),
              decoder=MlpSoftmaxDecoder(self.model_context, vocab_size=100, bridge=CopyBridge(self.model_context, dec_layers=1)),
            )
    model.set_train(False)
    self.assert_single_loss_equals_batch_loss(model)

  def test_loss_model4(self):
    model = DefaultTranslator(
              src_embedder=SimpleWordEmbedder(self.model_context, vocab_size=100),
              encoder=BiLSTMSeqTransducer(self.model_context),
              attender=DotAttender(self.model_context),
              trg_embedder=SimpleWordEmbedder(self.model_context, vocab_size=100),
              decoder=MlpSoftmaxDecoder(self.model_context, vocab_size=100),
            )
    model.set_train(False)
    self.assert_single_loss_equals_batch_loss(model)

class TestBatchTraining(unittest.TestCase):

  def setUp(self):
    xnmt.events.clear()
    self.model_context = ModelContext()
    self.model_context.dynet_param_collection = NonPersistentParamCollection()
    self.training_corpus = BilingualTrainingCorpus(train_src = "examples/data/head.ja",
                                              train_trg = "examples/data/head.en",
                                              dev_src = "examples/data/head.ja",
                                              dev_trg = "examples/data/head.en")
    self.corpus_parser = BilingualCorpusParser(training_corpus = self.training_corpus,
                                               src_reader = PlainTextReader(),
                                               trg_reader = PlainTextReader())

  def assert_single_loss_equals_batch_loss(self, model, batch_size=5):
    """
    Tests whether single loss equals batch loss.
    Here we don't truncate the target side and use masking.
    """
    batch_size = 5
    src_sents = self.training_corpus.train_src_data[:batch_size]
    src_min = min([len(x) for x in src_sents])
    src_sents_trunc = [s[:src_min] for s in src_sents]
    for single_sent in src_sents_trunc: single_sent[src_min-1] = Vocab.ES
    trg_sents = self.training_corpus.train_trg_data[:batch_size]
    trg_max = max([len(x) for x in trg_sents])
    trg_masks = Mask(np.zeros([batch_size, trg_max]))
    for i in range(batch_size):
      for j in range(len(trg_sents[i]), trg_max):
        trg_masks.np_arr[i,j] = 1.0
    trg_sents_padded = [[w for w in s] + [Vocab.ES]*(trg_max-len(s)) for s in trg_sents]

    single_loss = 0.0
    for sent_id in range(batch_size):
      dy.renew_cg()
      train_loss = model.calc_loss(src=src_sents_trunc[sent_id],
                                   trg=trg_sents[sent_id],
                                   loss_calculator=LossCalculator()).value()
      single_loss += train_loss

    dy.renew_cg()

    batched_loss = model.calc_loss(src=mark_as_batch(src_sents_trunc),
                                   trg=mark_as_batch(trg_sents_padded, trg_masks),
                                   loss_calculator=LossCalculator()).value()
    self.assertAlmostEqual(single_loss, sum(batched_loss), places=4)

  def test_loss_model1(self):
    model = DefaultTranslator(
              src_embedder=SimpleWordEmbedder(self.model_context, vocab_size=100),
              encoder=BiLSTMSeqTransducer(self.model_context),
              attender=MlpAttender(self.model_context),
              trg_embedder=SimpleWordEmbedder(self.model_context, vocab_size=100),
              decoder=MlpSoftmaxDecoder(self.model_context, vocab_size=100),
            )
    model.set_train(False)
    self.assert_single_loss_equals_batch_loss(model)

  def test_loss_model2(self):
    model = DefaultTranslator(
              src_embedder=SimpleWordEmbedder(self.model_context, vocab_size=100),
              encoder=PyramidalLSTMSeqTransducer(self.model_context, layers=3),
              attender=MlpAttender(self.model_context),
              trg_embedder=SimpleWordEmbedder(self.model_context, vocab_size=100),
              decoder=MlpSoftmaxDecoder(self.model_context, vocab_size=100),
            )
    model.set_train(False)
    self.assert_single_loss_equals_batch_loss(model)

  def test_loss_model3(self):
    model = DefaultTranslator(
              src_embedder=SimpleWordEmbedder(self.model_context, vocab_size=100),
              encoder=BiLSTMSeqTransducer(self.model_context, layers=3),
              attender=MlpAttender(self.model_context),
              trg_embedder=SimpleWordEmbedder(self.model_context, vocab_size=100),
              decoder=MlpSoftmaxDecoder(self.model_context, vocab_size=100, bridge=CopyBridge(self.model_context, dec_layers=1)),
            )
    model.set_train(False)
    self.assert_single_loss_equals_batch_loss(model)


class TestTrainDevLoss(unittest.TestCase):
  
  def setUp(self):
    xnmt.events.clear()

  def test_train_dev_loss_equal(self):
    self.model_context = ModelContext()
    self.model_context.dynet_param_collection = NonPersistentParamCollection()
    train_args = {}
    training_corpus = BilingualTrainingCorpus(train_src = "examples/data/head.ja",
                                                            train_trg = "examples/data/head.en",
                                                            dev_src = "examples/data/head.ja",
                                                            dev_trg = "examples/data/head.en")
    train_args['corpus_parser'] = BilingualCorpusParser(training_corpus = training_corpus,
                                                        src_reader = PlainTextReader(),
                                                        trg_reader = PlainTextReader())
    train_args['loss_calculator'] = LossCalculator()
    train_args['model'] = DefaultTranslator(src_embedder=SimpleWordEmbedder(self.model_context, vocab_size=100),
                                            encoder=BiLSTMSeqTransducer(self.model_context),
                                            attender=MlpAttender(self.model_context),
                                            trg_embedder=SimpleWordEmbedder(self.model_context, vocab_size=100),
                                            decoder=MlpSoftmaxDecoder(self.model_context, vocab_size=100),
                                            )
    train_args['trainer'] = None
    train_args['batcher'] = SrcBatcher(batch_size=5, break_ties_randomly=False)
    train_args['run_for_epochs'] = 1
    training_regimen = xnmt.training_regimen.SimpleTrainingRegimen(yaml_context=self.model_context, **train_args)
    training_regimen.model_context = self.model_context
<<<<<<< HEAD
    for _ in range(10):
      training_regimen.one_epoch(update_weights=True)
    training_regimen.one_epoch(update_weights=False)
=======
    training_regimen.run_training(update_weights=False)
>>>>>>> 565d2c2d
    self.assertAlmostEqual(training_regimen.logger.epoch_loss.loss_values['loss'] / training_regimen.logger.epoch_words,
                           training_regimen.logger.dev_score.loss)

class TestOverfitting(unittest.TestCase):

  def setUp(self):
    xnmt.events.clear()

  def test_overfitting(self):
    self.model_context = ModelContext()
    self.model_context.dynet_param_collection = NonPersistentParamCollection()
    self.model_context.default_layer_dim = 16
    train_args = {}
    training_corpus = BilingualTrainingCorpus(train_src = "examples/data/head.ja",
                                                            train_trg = "examples/data/head.en",
                                                            dev_src = "examples/data/head.ja",
                                                            dev_trg = "examples/data/head.en")
    train_args['corpus_parser'] = BilingualCorpusParser(training_corpus = training_corpus,
                                                        src_reader = PlainTextReader(),
                                                        trg_reader = PlainTextReader())
    train_args['loss_calculator'] = LossCalculator()
    train_args['model'] = DefaultTranslator(src_embedder=SimpleWordEmbedder(self.model_context, vocab_size=100),
                                            encoder=BiLSTMSeqTransducer(self.model_context),
                                            attender=MlpAttender(self.model_context),
                                            trg_embedder=SimpleWordEmbedder(self.model_context, vocab_size=100),
                                            decoder=MlpSoftmaxDecoder(self.model_context, vocab_size=100),
                                            )
    train_args['run_for_epochs'] = 1
    train_args['trainer'] = AdamTrainer(self.model_context, alpha=0.1)
    train_args['batcher'] = SrcBatcher(batch_size=10, break_ties_randomly=False)
    training_regimen = xnmt.training_regimen.SimpleTrainingRegimen(yaml_context=self.model_context, **train_args)
    training_regimen.model_context = self.model_context
    for _ in range(50):
      training_regimen.run_training(update_weights=True)
    self.assertAlmostEqual(0.0,
                           training_regimen.logger.epoch_loss.loss_values['loss'] / training_regimen.logger.epoch_words,
                           places=2)

class TestBatchShuffling(unittest.TestCase):
  """
  outputs should not change if we shuffle the order inside a minibatch
  """
  
  def test_shuffled_minibatch(self):
    tmp_dir = "examples/output/"
    self.model_context = ModelContext()
    self.model_context.dynet_param_collection = PersistentParamCollection(tmp_dir + "some_file", 1)
    train_args = {}
    training_corpus = BilingualTrainingCorpus(train_src = "examples/data/head.ja",
                                                            train_trg = "examples/data/head.en",
                                                            dev_src = "examples/data/head.ja",
                                                            dev_trg = "examples/data/head.en")
    train_args['corpus_parser'] = BilingualCorpusParser(src_reader = PlainTextReader(), 
                                                        trg_reader = PlainTextReader(),
                                                        training_corpus = training_corpus)
    train_args['model'] = DefaultTranslator(src_embedder=SimpleWordEmbedder(self.model_context, vocab_size=100),
                                            encoder=BiLSTMSeqTransducer(self.model_context),
                                            attender=MlpAttender(self.model_context),
                                            trg_embedder=SimpleWordEmbedder(self.model_context, vocab_size=100),
                                            decoder=MlpSoftmaxDecoder(self.model_context, vocab_size=100),
                                            )
    train_args['model_file'] = None
    train_args['batcher'] = SrcBatcher(batch_size=10, break_ties_randomly=False)
    train_args['save_num_checkpoints'] = 0
    training_regimen = xnmt.train.TrainingRegimen(yaml_context=self.model_context, **train_args)
    training_regimen.model_context = self.model_context
    
    self.model_context.dynet_param_collection.save()
    os.rename(self.model_context.dynet_param_collection.data_files[0], self.model_context.dynet_param_collection.data_files[0] + ".saved")
    for _ in range(10):
      training_regimen.one_epoch(update_weights=True)
    loss_unshuffled = training_regimen.logger.epoch_loss.loss_values['loss']
    
    os.rename(self.model_context.dynet_param_collection.data_files[0] + ".saved", self.model_context.dynet_param_collection.data_files[0])
    self.model_context.dynet_param_collection.revert_to_best_model()
    order = range(10)
    random.shuffle(order)
    tmp = [training_regimen.train_src[0][i] for i in order]
    tmp_mask = training_regimen.train_src[0].mask.np_arr[order] if training_regimen.train_src[0].mask else None
    training_regimen.train_src[0] = mark_as_batch(tmp, Mask(tmp_mask))
    tmp = [training_regimen.train_trg[0][i] for i in order]
    tmp_mask = training_regimen.train_trg[0].mask.np_arr[order] if training_regimen.train_trg[0].mask else None
    training_regimen.train_trg[0] = mark_as_batch(tmp, Mask(tmp_mask))

    for _ in range(10):
      training_regimen.one_epoch(update_weights=True)
    loss_shuffled = training_regimen.logger.epoch_loss.loss_values['loss']
    
    print(loss_unshuffled)
    self.assertAlmostEqual(loss_unshuffled, loss_shuffled, 4)

class TestFileShuffling(unittest.TestCase):
  """
  outputs should not change if we shuffle the order of training sequences and all sequences fit in the same minibatch
  """
  
  def test_shuffled_trainfile_1(self):
    tmp_dir = "examples/output/"
    self.model_context = ModelContext()
    self.model_context.default_layer_dim = 8
    self.model_context.dynet_param_collection = PersistentParamCollection(tmp_dir + "some_file", 1)
    train_args = {}
    training_corpus = BilingualTrainingCorpus(train_src = "examples/data/head.ja",
                                                            train_trg = "examples/data/head.en",
                                                            dev_src = "examples/data/head.ja",
                                                            dev_trg = "examples/data/head.en")
    train_args['corpus_parser'] = BilingualCorpusParser(src_reader = PlainTextReader(vocab=Vocab(vocab_file="test/data/head.ja.vocab")), 
                                                        trg_reader = PlainTextReader(vocab=Vocab(vocab_file="test/data/head.en.vocab")),
                                                        training_corpus = training_corpus)
    train_args['model'] = DefaultTranslator(src_embedder=SimpleWordEmbedder(self.model_context, vocab_size=100),
                                            encoder=BiLSTMSeqTransducer(self.model_context),
                                            attender=MlpAttender(self.model_context),
                                            trg_embedder=SimpleWordEmbedder(self.model_context, vocab_size=100),
                                            decoder=MlpSoftmaxDecoder(self.model_context, vocab_size=100, bridge=CopyBridge(self.model_context, 1)),
                                            )
    train_args['model_file'] = None
    train_args['batcher'] = SrcBatcher(batch_size=10, break_ties_randomly=False)
    train_args['save_num_checkpoints'] = 0
    training_regimen = xnmt.train.TrainingRegimen(yaml_context=self.model_context, **train_args)
    training_regimen.model_context = self.model_context
    
    self.model_context.dynet_param_collection.save()
    for _ in range(10):
      training_regimen.one_epoch(update_weights=True)
    loss_unshuffled = training_regimen.logger.epoch_loss.loss_values['loss']
    print("loss_unshuffled:", loss_unshuffled)
    
  def test_shuffled_trainfile_2(self):
    tmp_dir = "examples/output/"
    self.model_context = ModelContext()
    self.model_context.default_layer_dim = 8
    self.model_context.dynet_param_collection = PersistentParamCollection(tmp_dir + "some_file", 1)
    train_args = {}
    train_src_lines = io.open("examples/data/head.ja").readlines()
    train_trg_lines = io.open("examples/data/head.en").readlines()
    order = range(10)
    random.shuffle(order)
    train_src_lines_shuffled = [train_src_lines[i] for i in order]
    train_trg_lines_shuffled = [train_trg_lines[i] for i in order]
    with io.open(tmp_dir + "head.ja.shuf", "w") as f:
      f.write(u"\n".join([s.strip() for s in train_src_lines_shuffled]))
    with io.open(tmp_dir + "head.en.shuf", "w") as f:
      f.write(u"\n".join([s.strip() for s in train_trg_lines_shuffled]))
    training_corpus = BilingualTrainingCorpus(train_src = tmp_dir + "/head.ja.shuf",
                                                            train_trg = tmp_dir + "/head.en.shuf",
                                                            dev_src = tmp_dir + "/head.ja.shuf",
                                                            dev_trg = tmp_dir + "/head.en.shuf")
    train_args['corpus_parser'] = BilingualCorpusParser(src_reader = PlainTextReader(vocab=Vocab(vocab_file="test/data/head.ja.vocab")), 
                                                        trg_reader = PlainTextReader(vocab=Vocab(vocab_file="test/data/head.en.vocab")),
                                                        training_corpus = training_corpus)
    train_args['model'] = DefaultTranslator(src_embedder=SimpleWordEmbedder(self.model_context, vocab_size=100),
                                            encoder=BiLSTMSeqTransducer(self.model_context),
                                            attender=MlpAttender(self.model_context),
                                            trg_embedder=SimpleWordEmbedder(self.model_context, vocab_size=100),
                                            decoder=MlpSoftmaxDecoder(self.model_context, vocab_size=100, bridge=CopyBridge(self.model_context, 1)),
                                            )
    train_args['model_file'] = None
    train_args['batcher'] = TrgBatcher(batch_size=10, break_ties_randomly=False)
    train_args['save_num_checkpoints'] = 0
    training_regimen = xnmt.train.TrainingRegimen(yaml_context=self.model_context, **train_args)
    training_regimen.model_context = self.model_context

    self.model_context.dynet_param_collection.revert_to_best_model()

    for _ in range(10):
      training_regimen.one_epoch(update_weights=True)
    loss_shuffled = training_regimen.logger.epoch_loss.loss_values['loss']
    print("loss_shuffled:", loss_shuffled)





if __name__ == '__main__':
  unittest.main()<|MERGE_RESOLUTION|>--- conflicted
+++ resolved
@@ -16,15 +16,10 @@
 from xnmt.decoder import MlpSoftmaxDecoder, CopyBridge
 from xnmt.corpus import BilingualTrainingCorpus
 from xnmt.input import BilingualCorpusParser, PlainTextReader
-<<<<<<< HEAD
 from xnmt.batcher import mark_as_batch, Mask, SrcBatcher, TrgBatcher
-import xnmt.train
-=======
-from xnmt.batcher import mark_as_batch, Mask, SrcBatcher
 import xnmt.training_regimen
->>>>>>> 565d2c2d
 from xnmt.vocab import Vocab
-from xnmt.model_context import ModelContext, NonPersistentParamCollection
+from xnmt.model_context import ModelContext, PersistentParamCollection, NonPersistentParamCollection
 from xnmt.loss_calculator import LossCalculator
 import xnmt.events
 from xnmt.optimizer import AdamTrainer
@@ -226,13 +221,7 @@
     train_args['run_for_epochs'] = 1
     training_regimen = xnmt.training_regimen.SimpleTrainingRegimen(yaml_context=self.model_context, **train_args)
     training_regimen.model_context = self.model_context
-<<<<<<< HEAD
-    for _ in range(10):
-      training_regimen.one_epoch(update_weights=True)
-    training_regimen.one_epoch(update_weights=False)
-=======
     training_regimen.run_training(update_weights=False)
->>>>>>> 565d2c2d
     self.assertAlmostEqual(training_regimen.logger.epoch_loss.loss_values['loss'] / training_regimen.logger.epoch_words,
                            training_regimen.logger.dev_score.loss)
 
@@ -271,136 +260,6 @@
                            training_regimen.logger.epoch_loss.loss_values['loss'] / training_regimen.logger.epoch_words,
                            places=2)
 
-class TestBatchShuffling(unittest.TestCase):
-  """
-  outputs should not change if we shuffle the order inside a minibatch
-  """
-  
-  def test_shuffled_minibatch(self):
-    tmp_dir = "examples/output/"
-    self.model_context = ModelContext()
-    self.model_context.dynet_param_collection = PersistentParamCollection(tmp_dir + "some_file", 1)
-    train_args = {}
-    training_corpus = BilingualTrainingCorpus(train_src = "examples/data/head.ja",
-                                                            train_trg = "examples/data/head.en",
-                                                            dev_src = "examples/data/head.ja",
-                                                            dev_trg = "examples/data/head.en")
-    train_args['corpus_parser'] = BilingualCorpusParser(src_reader = PlainTextReader(), 
-                                                        trg_reader = PlainTextReader(),
-                                                        training_corpus = training_corpus)
-    train_args['model'] = DefaultTranslator(src_embedder=SimpleWordEmbedder(self.model_context, vocab_size=100),
-                                            encoder=BiLSTMSeqTransducer(self.model_context),
-                                            attender=MlpAttender(self.model_context),
-                                            trg_embedder=SimpleWordEmbedder(self.model_context, vocab_size=100),
-                                            decoder=MlpSoftmaxDecoder(self.model_context, vocab_size=100),
-                                            )
-    train_args['model_file'] = None
-    train_args['batcher'] = SrcBatcher(batch_size=10, break_ties_randomly=False)
-    train_args['save_num_checkpoints'] = 0
-    training_regimen = xnmt.train.TrainingRegimen(yaml_context=self.model_context, **train_args)
-    training_regimen.model_context = self.model_context
-    
-    self.model_context.dynet_param_collection.save()
-    os.rename(self.model_context.dynet_param_collection.data_files[0], self.model_context.dynet_param_collection.data_files[0] + ".saved")
-    for _ in range(10):
-      training_regimen.one_epoch(update_weights=True)
-    loss_unshuffled = training_regimen.logger.epoch_loss.loss_values['loss']
-    
-    os.rename(self.model_context.dynet_param_collection.data_files[0] + ".saved", self.model_context.dynet_param_collection.data_files[0])
-    self.model_context.dynet_param_collection.revert_to_best_model()
-    order = range(10)
-    random.shuffle(order)
-    tmp = [training_regimen.train_src[0][i] for i in order]
-    tmp_mask = training_regimen.train_src[0].mask.np_arr[order] if training_regimen.train_src[0].mask else None
-    training_regimen.train_src[0] = mark_as_batch(tmp, Mask(tmp_mask))
-    tmp = [training_regimen.train_trg[0][i] for i in order]
-    tmp_mask = training_regimen.train_trg[0].mask.np_arr[order] if training_regimen.train_trg[0].mask else None
-    training_regimen.train_trg[0] = mark_as_batch(tmp, Mask(tmp_mask))
-
-    for _ in range(10):
-      training_regimen.one_epoch(update_weights=True)
-    loss_shuffled = training_regimen.logger.epoch_loss.loss_values['loss']
-    
-    print(loss_unshuffled)
-    self.assertAlmostEqual(loss_unshuffled, loss_shuffled, 4)
-
-class TestFileShuffling(unittest.TestCase):
-  """
-  outputs should not change if we shuffle the order of training sequences and all sequences fit in the same minibatch
-  """
-  
-  def test_shuffled_trainfile_1(self):
-    tmp_dir = "examples/output/"
-    self.model_context = ModelContext()
-    self.model_context.default_layer_dim = 8
-    self.model_context.dynet_param_collection = PersistentParamCollection(tmp_dir + "some_file", 1)
-    train_args = {}
-    training_corpus = BilingualTrainingCorpus(train_src = "examples/data/head.ja",
-                                                            train_trg = "examples/data/head.en",
-                                                            dev_src = "examples/data/head.ja",
-                                                            dev_trg = "examples/data/head.en")
-    train_args['corpus_parser'] = BilingualCorpusParser(src_reader = PlainTextReader(vocab=Vocab(vocab_file="test/data/head.ja.vocab")), 
-                                                        trg_reader = PlainTextReader(vocab=Vocab(vocab_file="test/data/head.en.vocab")),
-                                                        training_corpus = training_corpus)
-    train_args['model'] = DefaultTranslator(src_embedder=SimpleWordEmbedder(self.model_context, vocab_size=100),
-                                            encoder=BiLSTMSeqTransducer(self.model_context),
-                                            attender=MlpAttender(self.model_context),
-                                            trg_embedder=SimpleWordEmbedder(self.model_context, vocab_size=100),
-                                            decoder=MlpSoftmaxDecoder(self.model_context, vocab_size=100, bridge=CopyBridge(self.model_context, 1)),
-                                            )
-    train_args['model_file'] = None
-    train_args['batcher'] = SrcBatcher(batch_size=10, break_ties_randomly=False)
-    train_args['save_num_checkpoints'] = 0
-    training_regimen = xnmt.train.TrainingRegimen(yaml_context=self.model_context, **train_args)
-    training_regimen.model_context = self.model_context
-    
-    self.model_context.dynet_param_collection.save()
-    for _ in range(10):
-      training_regimen.one_epoch(update_weights=True)
-    loss_unshuffled = training_regimen.logger.epoch_loss.loss_values['loss']
-    print("loss_unshuffled:", loss_unshuffled)
-    
-  def test_shuffled_trainfile_2(self):
-    tmp_dir = "examples/output/"
-    self.model_context = ModelContext()
-    self.model_context.default_layer_dim = 8
-    self.model_context.dynet_param_collection = PersistentParamCollection(tmp_dir + "some_file", 1)
-    train_args = {}
-    train_src_lines = io.open("examples/data/head.ja").readlines()
-    train_trg_lines = io.open("examples/data/head.en").readlines()
-    order = range(10)
-    random.shuffle(order)
-    train_src_lines_shuffled = [train_src_lines[i] for i in order]
-    train_trg_lines_shuffled = [train_trg_lines[i] for i in order]
-    with io.open(tmp_dir + "head.ja.shuf", "w") as f:
-      f.write(u"\n".join([s.strip() for s in train_src_lines_shuffled]))
-    with io.open(tmp_dir + "head.en.shuf", "w") as f:
-      f.write(u"\n".join([s.strip() for s in train_trg_lines_shuffled]))
-    training_corpus = BilingualTrainingCorpus(train_src = tmp_dir + "/head.ja.shuf",
-                                                            train_trg = tmp_dir + "/head.en.shuf",
-                                                            dev_src = tmp_dir + "/head.ja.shuf",
-                                                            dev_trg = tmp_dir + "/head.en.shuf")
-    train_args['corpus_parser'] = BilingualCorpusParser(src_reader = PlainTextReader(vocab=Vocab(vocab_file="test/data/head.ja.vocab")), 
-                                                        trg_reader = PlainTextReader(vocab=Vocab(vocab_file="test/data/head.en.vocab")),
-                                                        training_corpus = training_corpus)
-    train_args['model'] = DefaultTranslator(src_embedder=SimpleWordEmbedder(self.model_context, vocab_size=100),
-                                            encoder=BiLSTMSeqTransducer(self.model_context),
-                                            attender=MlpAttender(self.model_context),
-                                            trg_embedder=SimpleWordEmbedder(self.model_context, vocab_size=100),
-                                            decoder=MlpSoftmaxDecoder(self.model_context, vocab_size=100, bridge=CopyBridge(self.model_context, 1)),
-                                            )
-    train_args['model_file'] = None
-    train_args['batcher'] = TrgBatcher(batch_size=10, break_ties_randomly=False)
-    train_args['save_num_checkpoints'] = 0
-    training_regimen = xnmt.train.TrainingRegimen(yaml_context=self.model_context, **train_args)
-    training_regimen.model_context = self.model_context
-
-    self.model_context.dynet_param_collection.revert_to_best_model()
-
-    for _ in range(10):
-      training_regimen.one_epoch(update_weights=True)
-    loss_shuffled = training_regimen.logger.epoch_loss.loss_values['loss']
-    print("loss_shuffled:", loss_shuffled)
 
 
 
