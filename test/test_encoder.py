import unittest

import math
import numpy as np
import dynet_config
import dynet as dy

from xnmt.translator import DefaultTranslator
from xnmt.embedder import SimpleWordEmbedder
<<<<<<< HEAD
from xnmt.encoder import LSTMEncoder, ResidualLSTMEncoder, PyramidalLSTMEncoder
=======
from xnmt.lstm import LSTMSeqTransducer
from xnmt.residual import ResidualLSTMSeqTransducer
>>>>>>> ec12f907
from xnmt.attender import StandardAttender
from xnmt.decoder import MlpSoftmaxDecoder
from xnmt.training_corpus import BilingualTrainingCorpus
from xnmt.input import BilingualCorpusParser, PlainTextReader
from xnmt.model_context import ModelContext, PersistentParamCollection
<<<<<<< HEAD
import xnmt.batcher
=======
import xnmt.events
>>>>>>> ec12f907

class TestEncoder(unittest.TestCase):

  def setUp(self):
    xnmt.events.clear()
    self.model_context = ModelContext()
    self.model_context.dynet_param_collection = PersistentParamCollection("some_file", 1)
    self.training_corpus = BilingualTrainingCorpus(train_src = "examples/data/head.ja",
                                              train_trg = "examples/data/head.en",
                                              dev_src = "examples/data/head.ja",
                                              dev_trg = "examples/data/head.en")
    self.corpus_parser = BilingualCorpusParser(src_reader = PlainTextReader(),
                                          trg_reader = PlainTextReader())
    self.corpus_parser.read_training_corpus(self.training_corpus)

  def assert_in_out_len_equal(self, model):
    dy.renew_cg()
    embeddings = model.src_embedder.embed_sent(self.training_corpus.train_src_data[0])
    encodings = model.encoder(embeddings)
    self.assertEqual(len(embeddings), len(encodings))

  def test_uni_lstm_encoder_len(self):
    model = DefaultTranslator(
              src_embedder=SimpleWordEmbedder(self.model_context, vocab_size=100),
              encoder=LSTMSeqTransducer(self.model_context, layers=3, bidirectional=True),
              attender=StandardAttender(self.model_context),
              trg_embedder=SimpleWordEmbedder(self.model_context, vocab_size=100),
              decoder=MlpSoftmaxDecoder(self.model_context, vocab_size=100),
            )
    self.assert_in_out_len_equal(model)

  def test_bi_lstm_encoder_len(self):
    model = DefaultTranslator(
              src_embedder=SimpleWordEmbedder(self.model_context, vocab_size=100),
              encoder=LSTMSeqTransducer(self.model_context, layers=1, bidirectional=False),
              attender=StandardAttender(self.model_context),
              trg_embedder=SimpleWordEmbedder(self.model_context, vocab_size=100),
              decoder=MlpSoftmaxDecoder(self.model_context, vocab_size=100),
            )
    self.assert_in_out_len_equal(model)

  def test_res_lstm_encoder_len(self):
    model = DefaultTranslator(
              src_embedder=SimpleWordEmbedder(self.model_context, vocab_size=100),
              encoder=ResidualLSTMSeqTransducer(self.model_context, layers=3),
              attender=StandardAttender(self.model_context),
              trg_embedder=SimpleWordEmbedder(self.model_context, vocab_size=100),
              decoder=MlpSoftmaxDecoder(self.model_context, vocab_size=100),
            )
    self.assert_in_out_len_equal(model)

  def test_py_lstm_encoder_len(self):
    model = DefaultTranslator(
              src_embedder=SimpleWordEmbedder(self.model_context, vocab_size=100),
              encoder=PyramidalLSTMEncoder(self.model_context, layers=3),
              attender=StandardAttender(self.model_context),
              trg_embedder=SimpleWordEmbedder(self.model_context, vocab_size=100),
              decoder=MlpSoftmaxDecoder(self.model_context, vocab_size=100),
            )
    for sent_i in range(10):
      dy.renew_cg()
      embeddings = model.src_embedder.embed_sent(self.training_corpus.train_src_data[sent_i])
      encodings = model.encoder.transduce(embeddings)
      self.assertEqual(int(math.ceil(len(embeddings) / float(4))), len(encodings))

  def test_py_lstm_mask(self):
    model = DefaultTranslator(
              src_embedder=SimpleWordEmbedder(self.model_context, vocab_size=100),
              encoder=PyramidalLSTMEncoder(self.model_context, layers=1),
              attender=StandardAttender(self.model_context),
              trg_embedder=SimpleWordEmbedder(self.model_context, vocab_size=100),
              decoder=MlpSoftmaxDecoder(self.model_context, vocab_size=100),
            )

    batcher = xnmt.batcher.TrgBatcher(batch_size=3)
    train_src, train_trg = \
      batcher.pack(self.training_corpus.train_src_data, self.training_corpus.train_trg_data)
    
    for sent_i in range(3):
      dy.renew_cg()
      embeddings = model.src_embedder.embed_sent(train_src[sent_i])
      encodings = model.encoder.transduce(embeddings)
      if train_src[sent_i].mask is None:
        assert encodings.mask is None
      else:
        np.testing.assert_array_almost_equal(train_src[sent_i].mask.np_arr, encodings.mask.np_arr)

if __name__ == '__main__':
  unittest.main()<|MERGE_RESOLUTION|>--- conflicted
+++ resolved
@@ -7,22 +7,16 @@
 
 from xnmt.translator import DefaultTranslator
 from xnmt.embedder import SimpleWordEmbedder
-<<<<<<< HEAD
-from xnmt.encoder import LSTMEncoder, ResidualLSTMEncoder, PyramidalLSTMEncoder
-=======
 from xnmt.lstm import LSTMSeqTransducer
+from xnmt.pyramidal import PyramidalLSTMSeqTransducer
 from xnmt.residual import ResidualLSTMSeqTransducer
->>>>>>> ec12f907
 from xnmt.attender import StandardAttender
 from xnmt.decoder import MlpSoftmaxDecoder
 from xnmt.training_corpus import BilingualTrainingCorpus
 from xnmt.input import BilingualCorpusParser, PlainTextReader
 from xnmt.model_context import ModelContext, PersistentParamCollection
-<<<<<<< HEAD
 import xnmt.batcher
-=======
 import xnmt.events
->>>>>>> ec12f907
 
 class TestEncoder(unittest.TestCase):
 
@@ -77,7 +71,7 @@
   def test_py_lstm_encoder_len(self):
     model = DefaultTranslator(
               src_embedder=SimpleWordEmbedder(self.model_context, vocab_size=100),
-              encoder=PyramidalLSTMEncoder(self.model_context, layers=3),
+              encoder=PyramidalLSTMSeqTransducer(self.model_context, layers=3),
               attender=StandardAttender(self.model_context),
               trg_embedder=SimpleWordEmbedder(self.model_context, vocab_size=100),
               decoder=MlpSoftmaxDecoder(self.model_context, vocab_size=100),
@@ -85,13 +79,13 @@
     for sent_i in range(10):
       dy.renew_cg()
       embeddings = model.src_embedder.embed_sent(self.training_corpus.train_src_data[sent_i])
-      encodings = model.encoder.transduce(embeddings)
+      encodings = model.encoder(embeddings)
       self.assertEqual(int(math.ceil(len(embeddings) / float(4))), len(encodings))
 
   def test_py_lstm_mask(self):
     model = DefaultTranslator(
               src_embedder=SimpleWordEmbedder(self.model_context, vocab_size=100),
-              encoder=PyramidalLSTMEncoder(self.model_context, layers=1),
+              encoder=PyramidalLSTMSeqTransducer(self.model_context, layers=1),
               attender=StandardAttender(self.model_context),
               trg_embedder=SimpleWordEmbedder(self.model_context, vocab_size=100),
               decoder=MlpSoftmaxDecoder(self.model_context, vocab_size=100),
@@ -104,7 +98,7 @@
     for sent_i in range(3):
       dy.renew_cg()
       embeddings = model.src_embedder.embed_sent(train_src[sent_i])
-      encodings = model.encoder.transduce(embeddings)
+      encodings = model.encoder(embeddings)
       if train_src[sent_i].mask is None:
         assert encodings.mask is None
       else:
