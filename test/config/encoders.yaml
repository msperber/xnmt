defaults: &defaults
  experiment:
    model_file: examples/output/<EXP>.mod
    hyp_file: examples/output/<EXP>.hyp
    out_file: examples/output/<EXP>.out
    err_file: examples/output/<EXP>.err
    eval_metrics: bleu
  train: !SimpleTrainingRegimen
    kwargs: &defaults_train
      run_for_epochs: 2
      glob:
        default_layer_dim: 64
        dropout: 0.5
        weight_noise: 0.1
      dev_metrics: bleu
      corpus_parser: !BilingualCorpusParser
        src_reader: !PlainTextReader {}
        trg_reader: !PlainTextReader {}
        max_src_len: 15
        max_trg_len: 15
        training_corpus: !BilingualTrainingCorpus
          train_src: examples/data/head.ja
          train_trg: examples/data/head.en
          dev_src: examples/data/head.ja
          dev_trg: examples/data/head.en
  inference: !SimpleInference
    src_file: examples/data/head.ja
  evaluate:
    ref_file: examples/data/head.en

exp1-lstm-encoder:
  << : *defaults
  train: !SimpleTrainingRegimen
    kwargs:
      << : *defaults_train
      model: !DefaultTranslator
        src_embedder: !SimpleWordEmbedder
          emb_dim: 64
          word_dropout: 0.3
        encoder: !BiLSTMSeqTransducer
          layers: 2
          input_dim: 64
        attender: !MlpAttender
          state_dim: 64
          hidden_dim: 64
          input_dim: 64
        trg_embedder: !SimpleWordEmbedder
          emb_dim: 64
          word_dropout: 0.3
        decoder: !MlpSoftmaxDecoder
          layers: 1
          mlp_hidden_dim: 64
          input_feeding: True
          bridge: !CopyBridge {}
exp2-residual-encoder:
  << : *defaults
  train: !SimpleTrainingRegimen
    kwargs:
      << : *defaults_train
      model: !DefaultTranslator
        src_embedder: !SimpleWordEmbedder
          emb_dim: 64
        encoder: !ResidualLSTMSeqTransducer
          layers: 2
          input_dim: 64
        attender: !MlpAttender
          state_dim: 64
          hidden_dim: 64
          input_dim: 64
        trg_embedder: !SimpleWordEmbedder
          emb_dim: 64
        decoder: !MlpSoftmaxDecoder
          layers: 2
          mlp_hidden_dim: 64
          input_feeding: True
          bridge: !CopyBridge {}
exp3-pyramidal-encoder:
  << : *defaults
  train: !SimpleTrainingRegimen
    kwargs:
      << : *defaults_train
      batcher: !SrcBatcher
        batch_size: 5
<<<<<<< HEAD
        pad_to_multiple: 4
=======
        pad_src_to_multiple: 4
>>>>>>> 32c5b608
      model: !DefaultTranslator
        src_embedder: !SimpleWordEmbedder
          emb_dim: 64
        encoder: !PyramidalLSTMSeqTransducer
          layers: 3
          input_dim: 64
          hidden_dim: 64
        attender: !MlpAttender
          state_dim: 64
          hidden_dim: 64
          input_dim: 64
        trg_embedder: !SimpleWordEmbedder
          emb_dim: 64
        decoder: !MlpSoftmaxDecoder
          layers: 2
          mlp_hidden_dim: 64
          input_feeding: True
          bridge: !CopyBridge {}


exp4-modular-encoder:
  << : *defaults
  train: !SimpleTrainingRegimen
    kwargs:
      << : *defaults_train
      batcher: !SrcBatcher
        batch_size: 5
<<<<<<< HEAD
        pad_to_multiple: 2
=======
        pad_src_to_multiple: 2
>>>>>>> 32c5b608
      model: !DefaultTranslator
        src_embedder: !SimpleWordEmbedder
          emb_dim: 64
        encoder: !ModularSeqTransducer
          modules:
          - !BiLSTMSeqTransducer
            input_dim: 64
            hidden_dim: 64
            layers: 1
            dropout: 0.1
          - !PyramidalLSTMSeqTransducer
            input_dim: 64
            hidden_dim: 64
            layers: 2
        attender: !MlpAttender
          state_dim: 64
          hidden_dim: 64
          input_dim: 64
        trg_embedder: !SimpleWordEmbedder
          emb_dim: 64
        decoder: !MlpSoftmaxDecoder
          layers: 3
          mlp_hidden_dim: 64
          input_feeding: True
          bridge: !CopyBridge {}
<|MERGE_RESOLUTION|>--- conflicted
+++ resolved
@@ -81,11 +81,7 @@
       << : *defaults_train
       batcher: !SrcBatcher
         batch_size: 5
-<<<<<<< HEAD
-        pad_to_multiple: 4
-=======
         pad_src_to_multiple: 4
->>>>>>> 32c5b608
       model: !DefaultTranslator
         src_embedder: !SimpleWordEmbedder
           emb_dim: 64
@@ -113,11 +109,7 @@
       << : *defaults_train
       batcher: !SrcBatcher
         batch_size: 5
-<<<<<<< HEAD
-        pad_to_multiple: 2
-=======
         pad_src_to_multiple: 2
->>>>>>> 32c5b608
       model: !DefaultTranslator
         src_embedder: !SimpleWordEmbedder
           emb_dim: 64
