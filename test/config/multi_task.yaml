--- conflicted
+++ resolved
@@ -3,11 +3,7 @@
 exp1-multi_task_exp: !Experiment
   exp_global: !ExpGlobal
     model_file: examples/output/{EXP}.mod
-<<<<<<< HEAD
-    out_file: examples/output/{EXP}.out
-=======
     log_file: examples/output/{EXP}.log
->>>>>>> 980680b2
     default_layer_dim: 64
   train: !SameBatchMultiTaskTrainingRegimen
     trainer: !AdamTrainer {}
