speech-2layers: !Experiment
  exp_global: !ExpGlobal
    model_file: examples/output/{EXP}.mod
    log_file: examples/output/{EXP}.log
    save_num_checkpoints: 2
    default_layer_dim: 32
    dropout: 0.4
  model: !DefaultTranslator
    src_embedder: !NoopEmbedder
      emb_dim: 240
    encoder: !PyramidalLSTMSeqTransducer
      layers: 3
      downsampling_method: concat
      reduce_factor: 2
      input_dim: 240
      hidden_dim: 64
    attender: !MlpAttender
      state_dim: 64
      hidden_dim: 64
      input_dim: 64
    trg_embedder: !SimpleWordEmbedder
      emb_dim: 64
    decoder: !MlpSoftmaxDecoder
      layers: 1
      mlp_hidden_dim: 64
      bridge: !CopyBridge {}
    src_reader: !ContVecReader
      transpose: True
    trg_reader: !PlainTextReader
      vocab: !Vocab {vocab_file: examples/data/head.en.vocab}
    inference: !SimpleInference
      report_path: examples/output/report/
  train: !SimpleTrainingRegimen
    run_for_epochs: 1
    batcher: !SrcBatcher
      pad_src_to_multiple: 4
      batch_size: 3
      src_pad_token: ~
    trainer: !AdamTrainer {}
    src_file: examples/data/synth.contvec.npz
    trg_file: examples/data/synth.char
    dev_tasks:
      - !LossEvalTask
        src_file: examples/data/synth.contvec.npz
        ref_file: examples/data/synth.char
        max_num_sents: 2
      - !AccuracyEvalTask
        eval_metrics: cer,wer
        src_file: examples/data/synth.contvec.npz
        ref_file: examples/data/synth.char
        hyp_file: examples/output/{EXP}.dev_hyp
        inference: !SimpleInference
          post_process: join-char
<<<<<<< HEAD
          max_num_sents: 2
=======
>>>>>>> 7b5890e5
          report_path: examples/output/report.{EXP}
  evaluate:
    - !AccuracyEvalTask
      eval_metrics: cer,wer
      src_file: examples/data/synth.contvec.npz
      ref_file: examples/data/synth.words
      hyp_file: examples/output/{EXP}.test_hyp
      inference: !SimpleInference
        post_process: join-char
    <|MERGE_RESOLUTION|>--- conflicted
+++ resolved
@@ -51,10 +51,6 @@
         hyp_file: examples/output/{EXP}.dev_hyp
         inference: !SimpleInference
           post_process: join-char
-<<<<<<< HEAD
-          max_num_sents: 2
-=======
->>>>>>> 7b5890e5
           report_path: examples/output/report.{EXP}
   evaluate:
     - !AccuracyEvalTask
