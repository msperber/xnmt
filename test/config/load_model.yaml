--- conflicted
+++ resolved
@@ -3,11 +3,7 @@
     # The model file contain the whole contents of this experiment in YAML
     # format. Note that {EXP} expressions are left intact when saving.
     model_file: examples/output/{EXP}.mod
-<<<<<<< HEAD
-    out_file: examples/output/{EXP}.out
-=======
     log_file: examples/output/{EXP}.log
->>>>>>> 980680b2
     default_layer_dim: 64
     dropout: 0.5
     weight_noise: 0.1
